<?xml version="1.0" encoding="UTF-8"?>
<!--

    Copyright (C) 2015 The Gravitee team (http://gravitee.io)

    Licensed under the Apache License, Version 2.0 (the "License");
    you may not use this file except in compliance with the License.
    You may obtain a copy of the License at

            http://www.apache.org/licenses/LICENSE-2.0

    Unless required by applicable law or agreed to in writing, software
    distributed under the License is distributed on an "AS IS" BASIS,
    WITHOUT WARRANTIES OR CONDITIONS OF ANY KIND, either express or implied.
    See the License for the specific language governing permissions and
    limitations under the License.

-->
<project xmlns="http://maven.apache.org/POM/4.0.0"
         xmlns:xsi="http://www.w3.org/2001/XMLSchema-instance"
         xsi:schemaLocation="http://maven.apache.org/POM/4.0.0 http://maven.apache.org/xsd/maven-4.0.0.xsd">
    <parent>
        <groupId>io.gravitee.am</groupId>
        <artifactId>gravitee-am-parent</artifactId>
<<<<<<< HEAD
        <version>3.21.0-SNAPSHOT</version>
=======
        <version>3.20.0</version>
>>>>>>> 20594ac7
    </parent>
    <modelVersion>4.0.0</modelVersion>

    <groupId>io.gravitee.am.service</groupId>
    <artifactId>gravitee-am-service</artifactId>
    <name>Gravitee IO - Access Management - Service</name>

    <dependencies>
        <!-- Gravitee dependencies -->
        <dependency>
            <groupId>io.gravitee.am.model</groupId>
            <artifactId>gravitee-am-model</artifactId>
            <version>${project.version}</version>
        </dependency>

        <dependency>
            <groupId>io.gravitee.am.repository</groupId>
            <artifactId>gravitee-am-repository-api</artifactId>
            <version>${project.version}</version>
        </dependency>

        <dependency>
            <groupId>io.gravitee.am.common</groupId>
            <artifactId>gravitee-am-common</artifactId>
            <version>${project.version}</version>
        </dependency>

        <dependency>
            <groupId>io.gravitee.am.identityprovider</groupId>
            <artifactId>gravitee-am-identityprovider-api</artifactId>
            <version>${project.version}</version>
        </dependency>

        <dependency>
            <groupId>io.gravitee.am.reporter</groupId>
            <artifactId>gravitee-am-reporter-api</artifactId>
            <version>${project.version}</version>
        </dependency>

        <dependency>
            <groupId>io.gravitee.am.password.dictionary</groupId>
            <artifactId>gravitee-am-password-dictionary</artifactId>
            <version>${project.version}</version>
        </dependency>

        <!-- TODO remove this dependency, it's used to generate certificate file, should be replaced with well known endpoint -->
        <dependency>
            <groupId>io.gravitee.am.plugins.handlers</groupId>
            <artifactId>gravitee-am-plugins-handlers-certificate</artifactId>
            <version>${project.version}</version>
        </dependency>

        <dependency>
            <groupId>io.gravitee.node</groupId>
            <artifactId>gravitee-node-reporter</artifactId>
        </dependency>

        <dependency>
            <groupId>io.gravitee.am.jwt</groupId>
            <artifactId>gravitee-am-jwt</artifactId>
            <version>${project.version}</version>
        </dependency>

        <!-- Vertx dependencies -->
        <dependency>
            <groupId>io.vertx</groupId>
            <artifactId>vertx-rx-java2</artifactId>
        </dependency>
        <dependency>
            <groupId>io.vertx</groupId>
            <artifactId>vertx-web-client</artifactId>
        </dependency>

        <!-- Bouncy Castle -->
        <dependency>
            <groupId>org.bouncycastle</groupId>
            <artifactId>bcpkix-jdk15on</artifactId>
        </dependency>

        <!-- Spring dependencies -->
        <dependency>
            <groupId>org.springframework</groupId>
            <artifactId>spring-context</artifactId>
        </dependency>

        <dependency>
            <groupId>org.springframework.security</groupId>
            <artifactId>spring-security-crypto</artifactId>
            <version>${spring-security.version}</version>
        </dependency>

        <!-- Validation API-->
        <dependency>
            <groupId>javax.validation</groupId>
            <artifactId>validation-api</artifactId>
        </dependency>

        <!-- Jackson libraries -->
        <dependency>
            <groupId>com.fasterxml.jackson.core</groupId>
            <artifactId>jackson-databind</artifactId>
        </dependency>

        <!-- Json patch -->
        <dependency>
            <groupId>com.github.fge</groupId>
            <artifactId>json-patch</artifactId>
        </dependency>

        <dependency>
            <groupId>org.thymeleaf</groupId>
            <artifactId>thymeleaf</artifactId>
            <version>${thymeleaf.version}</version>
            <scope>provided</scope>
        </dependency>

        <!-- Mail -->
        <dependency>
            <groupId>org.jsoup</groupId>
            <artifactId>jsoup</artifactId>
            <version>${jsoup.version}</version>
        </dependency>
        <dependency>
            <groupId>javax.mail</groupId>
            <artifactId>mail</artifactId>
            <version>${mail.version}</version>
        </dependency>
        <dependency>
            <groupId>org.springframework</groupId>
            <artifactId>spring-context-support</artifactId>
        </dependency>

        <dependency>
            <groupId>org.apache.commons</groupId>
            <artifactId>commons-text</artifactId>
            <version>${common-text.version}</version>
        </dependency>

        <!-- Freemarker -->
        <dependency>
            <groupId>org.freemarker</groupId>
            <artifactId>freemarker</artifactId>
            <version>${freemarker.version}</version>
            <scope>provided</scope>
        </dependency>

        <!-- Test -->
        <dependency>
            <groupId>org.springframework</groupId>
            <artifactId>spring-test</artifactId>
        </dependency>
        <dependency>
            <groupId>org.assertj</groupId>
            <artifactId>assertj-core</artifactId>
        </dependency>
        <dependency>
            <groupId>org.junit.jupiter</groupId>
            <artifactId>junit-jupiter</artifactId>
            <scope>test</scope>
        </dependency>
        <dependency>
            <groupId>org.junit.jupiter</groupId>
            <artifactId>junit-jupiter-engine</artifactId>
            <scope>test</scope>
        </dependency>
        <dependency>
            <groupId>org.mockito</groupId>
            <artifactId>mockito-junit-jupiter</artifactId>
            <version>${mockito-jupiter.version}</version>
            <scope>test</scope>
        </dependency>
        <dependency>
            <groupId>org.junit.platform</groupId>
            <artifactId>junit-platform-launcher</artifactId>
            <scope>test</scope>
        </dependency>
        <dependency>
            <groupId>org.junit.vintage</groupId>
            <artifactId>junit-vintage-engine</artifactId>
            <scope>test</scope>
        </dependency>
    </dependencies>
</project><|MERGE_RESOLUTION|>--- conflicted
+++ resolved
@@ -22,11 +22,7 @@
     <parent>
         <groupId>io.gravitee.am</groupId>
         <artifactId>gravitee-am-parent</artifactId>
-<<<<<<< HEAD
         <version>3.21.0-SNAPSHOT</version>
-=======
-        <version>3.20.0</version>
->>>>>>> 20594ac7
     </parent>
     <modelVersion>4.0.0</modelVersion>
 
