--- conflicted
+++ resolved
@@ -862,7 +862,6 @@
     }
 
     @Test
-<<<<<<< HEAD
     public void shouldPatch_corsSettings() {
         final PatchDomain patchDomain = Mockito.mock(PatchDomain.class);
         final Domain domain = new Domain();
@@ -900,7 +899,8 @@
         verify(domainRepository, times(1)).findById(anyString());
         verify(domainRepository, times(1)).update(any(Domain.class));
         verify(eventService, times(1)).create(any());
-=======
+    }
+
     public void should_InvalidWebAuthnConfigurationException_origin_null() {
         Domain domain = new Domain();
         domain.setReferenceType(ReferenceType.ENVIRONMENT);
@@ -954,6 +954,5 @@
         testObserver.assertNoErrors();
 
         verify(domainRepository, times(1)).update(any(Domain.class));
->>>>>>> dcbe49f2
     }
 }