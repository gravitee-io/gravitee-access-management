--- conflicted
+++ resolved
@@ -41,14 +41,9 @@
 import java.util.concurrent.TimeUnit;
 
 import static io.gravitee.am.model.ReferenceType.DOMAIN;
-<<<<<<< HEAD
 import static io.reactivex.rxjava3.core.Maybe.just;
-import static org.junit.Assert.*;
-=======
-import static io.reactivex.Maybe.just;
 import static java.util.Locale.ENGLISH;
 import static org.junit.Assert.assertEquals;
->>>>>>> dcbe49f2
 import static org.mockito.ArgumentMatchers.*;
 import static org.mockito.BDDMockito.given;
 import static org.mockito.BDDMockito.verify;
@@ -160,14 +155,8 @@
         String english = "English";
         dictionary.setLocale(ENGLISH.getLanguage());
         given(repository.findByLocale(eq(DOMAIN), any(), eq(ENGLISH.getLanguage()))).willReturn(just(dictionary));
-
-<<<<<<< HEAD
-        var observer = service.findByName(DOMAIN, "", english).test();
-        observer.awaitDone(10, TimeUnit.SECONDS);
-=======
         var observer = service.findByLocale(DOMAIN, "", ENGLISH.getLanguage()).test();
-        observer.awaitTerminalEvent();
->>>>>>> dcbe49f2
+        observer.awaitDone(10, TimeUnit.SECONDS);
         observer.assertComplete();
         observer.assertNoErrors();
         observer.assertValueCount(1);
@@ -189,15 +178,9 @@
 
     @Test
     public void shouldReturnTechnicalManagementExceptionWhenErrorThrownDuringFindByName() {
-<<<<<<< HEAD
-        given(repository.findByName(eq(DOMAIN), any(), any())).willReturn(Maybe.error(Exception::new));
-        var observer = service.findByName(DOMAIN, REFERENCE_ID, "test").test();
-        observer.awaitDone(10, TimeUnit.SECONDS);
-=======
         given(repository.findByLocale(eq(DOMAIN), any(), eq(ENGLISH.getLanguage()))).willReturn(Maybe.error(Exception::new));
         var observer = service.findByLocale(DOMAIN, REFERENCE_ID, ENGLISH.getLanguage()).test();
-        observer.awaitTerminalEvent();
->>>>>>> dcbe49f2
+        observer.awaitDone(10, TimeUnit.SECONDS);
         observer.assertError(TechnicalManagementException.class);
     }
 
