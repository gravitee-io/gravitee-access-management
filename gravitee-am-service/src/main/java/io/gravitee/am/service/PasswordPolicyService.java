/**
 * Copyright (C) 2015 The Gravitee team (http://gravitee.io)
 *
 * Licensed under the Apache License, Version 2.0 (the "License");
 * you may not use this file except in compliance with the License.
 * You may obtain a copy of the License at
 *
 *         http://www.apache.org/licenses/LICENSE-2.0
 *
 * Unless required by applicable law or agreed to in writing, software
 * distributed under the License is distributed on an "AS IS" BASIS,
 * WITHOUT WARRANTIES OR CONDITIONS OF ANY KIND, either express or implied.
 * See the License for the specific language governing permissions and
 * limitations under the License.
 */

package io.gravitee.am.service;

<<<<<<< HEAD
import io.gravitee.am.model.PasswordPolicy;
import io.reactivex.rxjava3.core.Flowable;
=======
import io.gravitee.am.identityprovider.api.User;
import io.gravitee.am.model.PasswordPolicy;
import io.gravitee.am.model.ReferenceType;
import io.gravitee.am.service.model.NewPasswordPolicy;
import io.reactivex.rxjava3.core.Single;
>>>>>>> 2b942e4c

/**
 * @author Eric LELEU (eric.leleu at graviteesource.com)
 * @author GraviteeSource Team
 */
public interface PasswordPolicyService {
<<<<<<< HEAD
    Flowable<PasswordPolicy> findByDomain(String domain);
=======

    /**
     * Create a new password policy linked to the reference entity (domain for example)
     *
     * @param referenceType
     * @param referenceId
     * @param policy
     * @param principal
     * @return
     */
    Single<PasswordPolicy> create(ReferenceType referenceType, String referenceId, NewPasswordPolicy policy, User principal);

>>>>>>> 2b942e4c
}<|MERGE_RESOLUTION|>--- conflicted
+++ resolved
@@ -16,25 +16,22 @@
 
 package io.gravitee.am.service;
 
-<<<<<<< HEAD
 import io.gravitee.am.model.PasswordPolicy;
 import io.reactivex.rxjava3.core.Flowable;
-=======
+
 import io.gravitee.am.identityprovider.api.User;
-import io.gravitee.am.model.PasswordPolicy;
 import io.gravitee.am.model.ReferenceType;
 import io.gravitee.am.service.model.NewPasswordPolicy;
 import io.reactivex.rxjava3.core.Single;
->>>>>>> 2b942e4c
 
 /**
  * @author Eric LELEU (eric.leleu at graviteesource.com)
  * @author GraviteeSource Team
  */
 public interface PasswordPolicyService {
-<<<<<<< HEAD
+
+
     Flowable<PasswordPolicy> findByDomain(String domain);
-=======
 
     /**
      * Create a new password policy linked to the reference entity (domain for example)
@@ -47,5 +44,4 @@
      */
     Single<PasswordPolicy> create(ReferenceType referenceType, String referenceId, NewPasswordPolicy policy, User principal);
 
->>>>>>> 2b942e4c
 }