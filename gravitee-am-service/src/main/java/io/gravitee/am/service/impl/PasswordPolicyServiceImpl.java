--- conflicted
+++ resolved
@@ -13,19 +13,10 @@
  * See the License for the specific language governing permissions and
  * limitations under the License.
  */
+
 package io.gravitee.am.service.impl;
 
 
-<<<<<<< HEAD
-import io.gravitee.am.model.PasswordPolicy;
-import io.gravitee.am.model.ReferenceType;
-import io.gravitee.am.repository.management.api.PasswordPolicyRepository;
-import io.gravitee.am.service.PasswordPolicyService;
-import io.gravitee.am.service.exception.TechnicalManagementException;
-import io.reactivex.rxjava3.core.Flowable;
-import org.slf4j.Logger;
-import org.slf4j.LoggerFactory;
-=======
 import io.gravitee.am.common.audit.EventType;
 import io.gravitee.am.identityprovider.api.User;
 import io.gravitee.am.model.PasswordPolicy;
@@ -38,20 +29,19 @@
 import io.gravitee.am.service.reporter.builder.management.PasswordPolicyAuditBuilder;
 import io.reactivex.rxjava3.core.Single;
 import lombok.extern.slf4j.Slf4j;
->>>>>>> 2b942e4c
 import org.springframework.beans.factory.annotation.Autowired;
 import org.springframework.context.annotation.Lazy;
 import org.springframework.stereotype.Component;
+import io.gravitee.am.service.exception.TechnicalManagementException;
+import io.reactivex.rxjava3.core.Flowable;
 
 /**
  * @author Eric LELEU (eric.leleu at graviteesource.com)
  * @author GraviteeSource Team
  */
-<<<<<<< HEAD
+@Slf4j
 @Component
 public class PasswordPolicyServiceImpl implements PasswordPolicyService {
-
-    private final Logger LOGGER = LoggerFactory.getLogger(PasswordPolicyServiceImpl.class);
 
     @Lazy
     @Autowired
@@ -60,20 +50,13 @@
 
     @Override
     public Flowable<PasswordPolicy> findByDomain(String domain) {
-        LOGGER.debug("Find password policy by domain: {}", domain);
+        log.debug("Find password policy by domain: {}", domain);
         return passwordPolicyRepository.findByReference(ReferenceType.DOMAIN, domain)
                 .onErrorResumeNext(ex -> {
-                    LOGGER.error("An error occurs while trying to find password policy by domain", ex);
+                    log.error("An error occurs while trying to find password policy by domain", ex);
                     return Flowable.error(new TechnicalManagementException("An error occurs while trying to find password policy by domain", ex));
                 });
-=======
-@Slf4j
-@Component
-public class PasswordPolicyServiceImpl implements PasswordPolicyService {
-
-    @Autowired
-    @Lazy
-    private PasswordPolicyRepository passwordPolicyRepository;
+    }
 
     @Autowired
     private AuditService auditService;
@@ -93,6 +76,5 @@
                 .doOnError(error -> auditService.report(AuditBuilder.builder(PasswordPolicyAuditBuilder.class)
                         .principal(principal)
                         .type(EventType.PASSWORD_POLICY_CREATED).throwable(error)));
->>>>>>> 2b942e4c
     }
 }