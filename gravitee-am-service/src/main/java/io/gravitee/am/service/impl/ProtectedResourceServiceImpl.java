/**
 * Copyright (C) 2015 The Gravitee team (http://gravitee.io)
 *
 * Licensed under the Apache License, Version 2.0 (the "License");
 * you may not use this file except in compliance with the License.
 * You may obtain a copy of the License at
 *
 *         http://www.apache.org/licenses/LICENSE-2.0
 *
 * Unless required by applicable law or agreed to in writing, software
 * distributed under the License is distributed on an "AS IS" BASIS,
 * WITHOUT WARRANTIES OR CONDITIONS OF ANY KIND, either express or implied.
 * See the License for the specific language governing permissions and
 * limitations under the License.
 */
package io.gravitee.am.service.impl;

import io.gravitee.am.common.audit.EventType;
import io.gravitee.am.common.event.Action;
import io.gravitee.am.common.event.Type;
import io.gravitee.am.common.jwt.Claims;
import io.gravitee.am.common.utils.RandomString;
import io.gravitee.am.common.utils.SecureRandomString;
import io.gravitee.am.identityprovider.api.User;
import io.gravitee.am.model.*;
import io.gravitee.am.model.application.ApplicationSecretSettings;
import io.gravitee.am.model.application.ClientSecret;
import io.gravitee.am.model.common.event.Event;
import io.gravitee.am.model.common.event.Payload;
import io.gravitee.am.model.common.Page;
import io.gravitee.am.model.common.PageSortRequest;
import io.gravitee.am.model.membership.MemberType;
import io.gravitee.am.model.permissions.SystemRole;
import io.gravitee.am.repository.management.api.ProtectedResourceRepository;
import io.gravitee.am.service.AuditService;
import io.gravitee.am.service.EventService;
import io.gravitee.am.service.MembershipService;
import io.gravitee.am.service.ProtectedResourceService;
import io.gravitee.am.service.RoleService;
import io.gravitee.am.service.exception.InvalidProtectedResourceException;
import io.gravitee.am.service.exception.InvalidRoleException;
import io.gravitee.am.service.exception.TechnicalManagementException;
import io.gravitee.am.service.model.NewProtectedResource;
import io.gravitee.am.service.reporter.builder.AuditBuilder;
import io.gravitee.am.service.reporter.builder.management.ProtectedResourceAuditBuilder;
import io.gravitee.am.service.spring.application.ApplicationSecretConfig;
import io.reactivex.rxjava3.core.Completable;
import io.reactivex.rxjava3.core.Single;
import org.slf4j.Logger;
import org.slf4j.LoggerFactory;
import org.springframework.beans.factory.annotation.Autowired;
import org.springframework.context.annotation.Lazy;
import org.springframework.stereotype.Component;

import java.util.Date;
import java.util.List;

import static io.gravitee.am.model.ProtectedResource.Type.valueOf;
import static org.springframework.util.StringUtils.hasLength;
import static org.springframework.util.StringUtils.hasText;

@Component
public class ProtectedResourceServiceImpl implements ProtectedResourceService {
    private static final Logger LOGGER = LoggerFactory.getLogger(ProtectedResourceServiceImpl.class);

    @Autowired
    @Lazy
    private ProtectedResourceRepository repository;

    @Autowired
    private ApplicationSecretConfig applicationSecretConfig;

    @Autowired
    private SecretService secretService;

    @Autowired
    private RoleService roleService;

    @Autowired
    private MembershipService membershipService;

    @Autowired
    private OAuthClientUniquenessValidator oAuthClientUniquenessValidator;

    @Autowired
    private AuditService auditService;

    @Autowired
    private EventService eventService;

    @Override
    public Single<ProtectedResourceSecret> create(Domain domain, User principal, NewProtectedResource newProtectedResource) {
        LOGGER.debug("Create ProtectedResource {}", newProtectedResource);
        ProtectedResource toCreate = new ProtectedResource();
        toCreate.setCreatedAt(new Date());
        toCreate.setUpdatedAt(toCreate.getCreatedAt());
        toCreate.setDomainId(domain.getId());
        toCreate.setType(valueOf(newProtectedResource.getType()));

        var secretSettings = this.applicationSecretConfig.toSecretSettings();
        var rawSecret = hasLength(newProtectedResource.getClientSecret()) ? newProtectedResource.getClientSecret() : SecureRandomString.generate();

        toCreate.setId(RandomString.generate());
        toCreate.setName(newProtectedResource.getName());
        toCreate.setDescription(newProtectedResource.getDescription());
        toCreate.setResourceIdentifiers(newProtectedResource.getResourceIdentifiers().stream().map(String::trim).map(String::toLowerCase).toList());
        toCreate.setClientId(hasLength(newProtectedResource.getClientId()) ? newProtectedResource.getClientId() : SecureRandomString.generate());

        toCreate.setSecretSettings(List.of(secretSettings));
        toCreate.setClientSecrets(List.of(buildClientSecret(domain, secretSettings, rawSecret)));

        return oAuthClientUniquenessValidator.checkClientIdUniqueness(domain.getId(), toCreate.getClientId())
<<<<<<< HEAD
                .andThen(doCreate(toCreate, principal, domain))
=======
                .andThen(checkResourceIdentifierUniqueness(domain.getId(), toCreate.getResourceIdentifiers()))
                .andThen(doCreate(toCreate, principal))
>>>>>>> 9b72ef5a
                .map(res -> ProtectedResourceSecret.from(res, rawSecret));
    }

    private Completable checkResourceIdentifierUniqueness(String domainId, List<String> resourceIdentifiers) {
        return repository.existsByResourceIdentifiers(domainId, resourceIdentifiers)
                .flatMapCompletable(exists -> {
                    if(exists) {
                        return Completable.error(new InvalidProtectedResourceException("Resource identifier already exists"));
                    } else {
                        return Completable.complete();
                    }
                });
    }

    @Override
    public Single<Page<ProtectedResourcePrimaryData>> findByDomainAndType(String domain, ProtectedResource.Type type, PageSortRequest pageSortRequest) {
        LOGGER.debug("Find protected resources by domainId={}, type={}", domain, type);
        return repository.findByDomainAndType(domain, type, pageSortRequest)
                .onErrorResumeNext(ex -> {
                    LOGGER.error("An error occurs while trying to find protected resources by domain {}", domain, ex);
                    return Single.error(new TechnicalManagementException(
                            String.format("An error occurs while trying to find protected resources by domain %s", domain), ex));
                });
    }

    @Override
    public Single<Page<ProtectedResourcePrimaryData>> findByDomainAndTypeAndIds(String domain, ProtectedResource.Type type, List<String> ids, PageSortRequest pageSortRequest) {
        LOGGER.debug("Find protected resources by domainId={}, type={}, ids={}", domain, type, ids);
        return repository.findByDomainAndTypeAndIds(domain, type, ids, pageSortRequest)
                .onErrorResumeNext(ex -> {
                    LOGGER.error("An error occurs while trying to find protected resources by domainId={} and type={}", domain, type, ex);
                    return Single.error(new TechnicalManagementException(
                            String.format("An error occurs while trying to find protected resources by domain %s", domain), ex));
                });
    }

    private Single<ProtectedResource> doCreate(ProtectedResource toCreate, User principal, Domain domain) {
        return repository.create(toCreate)
                .doOnSuccess(created -> auditService.report(AuditBuilder.builder(ProtectedResourceAuditBuilder.class).protectedResource(created).principal(principal).type(EventType.PROTECTED_RESOURCE_CREATED)))
                .doOnError(throwable -> auditService.report(AuditBuilder.builder(ProtectedResourceAuditBuilder.class).protectedResource(toCreate).principal(principal).type(EventType.PROTECTED_RESOURCE_CREATED).throwable(throwable)))
                .flatMap(protectedResource -> {
                    if (principal == null || principal.getAdditionalInformation() == null || !hasText((String) principal.getAdditionalInformation().get(Claims.ORGANIZATION))) {
                        // There is no principal or we can not find the organization the user is attached to. Can't assign role.
                        return Single.just(protectedResource);
                    }

                    return roleService.findSystemRole(SystemRole.APPLICATION_PRIMARY_OWNER, ReferenceType.APPLICATION)
                            .switchIfEmpty(Single.error(new InvalidRoleException("Cannot assign owner to the application, owner role does not exist")))
                            .flatMap(role -> {
                                Membership membership = new Membership();
                                membership.setDomain(protectedResource.getDomainId());
                                membership.setMemberId(principal.getId());
                                membership.setMemberType(MemberType.USER);
                                membership.setReferenceId(protectedResource.getId());
                                membership.setReferenceType(ReferenceType.APPLICATION);
                                membership.setRoleId(role.getId());
                                return membershipService.addOrUpdate((String) principal.getAdditionalInformation().get(Claims.ORGANIZATION), membership)
                                        .map(updatedMembership -> protectedResource);
                            });
                })
                .flatMap(protectedResource -> {
                    Event event = new Event(Type.PROTECTED_RESOURCE, new Payload(protectedResource.getId(), ReferenceType.DOMAIN, protectedResource.getDomainId(), Action.CREATE));
                    return eventService.create(event, domain).flatMap(e -> Single.just(protectedResource));
                });
    }

    private ClientSecret buildClientSecret(Domain domain, ApplicationSecretSettings secretSettings, String rawSecret) {
        return this.secretService.generateClientSecret("Default", rawSecret, secretSettings, domain.getSecretExpirationSettings(), null);
    }
}<|MERGE_RESOLUTION|>--- conflicted
+++ resolved
@@ -110,12 +110,8 @@
         toCreate.setClientSecrets(List.of(buildClientSecret(domain, secretSettings, rawSecret)));
 
         return oAuthClientUniquenessValidator.checkClientIdUniqueness(domain.getId(), toCreate.getClientId())
-<<<<<<< HEAD
-                .andThen(doCreate(toCreate, principal, domain))
-=======
                 .andThen(checkResourceIdentifierUniqueness(domain.getId(), toCreate.getResourceIdentifiers()))
                 .andThen(doCreate(toCreate, principal))
->>>>>>> 9b72ef5a
                 .map(res -> ProtectedResourceSecret.from(res, rawSecret));
     }
 
