--- conflicted
+++ resolved
@@ -65,18 +65,12 @@
  */
 @Component
 public class ReporterServiceImpl implements ReporterService {
-<<<<<<< HEAD
+
+    private static final Logger LOGGER = LoggerFactory.getLogger(ReporterServiceImpl.class);
     public static final int TABLE_SUFFIX_MAX_LENGTH = 30;
     public static final String REPORTER_AM_JDBC = "reporter-am-jdbc";
     public static final String REPORTER_AM_FILE= "reporter-am-file";
     public static final String REPORTER_CONFIG_FILENAME = "filename";
-    private final Logger LOGGER = LoggerFactory.getLogger(ReporterServiceImpl.class);
-=======
-
-    private static final Logger LOGGER = LoggerFactory.getLogger(ReporterServiceImpl.class);
-    public static final int TABLE_SUFFIX_MAX_LENGTH = 30;
-    public static final String REPORTER_AM_JDBC = "reporter-am-jdbc";
->>>>>>> 22b8b085
     public static final String ADMIN_DOMAIN = "admin";
 
     @Autowired
@@ -143,29 +137,6 @@
         } else if (useJdbcReporter()) {
             newReporter = createJdbcReporter(domain);
         }
-<<<<<<< HEAD
-
-        NewReporter newReporter = new NewReporter();
-        newReporter.setId(RandomString.generate());
-        newReporter.setEnabled(true);
-        newReporter.setName("JDBC Reporter");
-        newReporter.setType(REPORTER_AM_JDBC);
-        newReporter.setConfiguration("{\"host\":\"" + jdbcHost + "\"," +
-                "\"port\":" + jdbcPort + "," +
-                "\"database\":\"" + jdbcDatabase + "\"," +
-                "\"driver\":\"" + jdbcDriver + "\"," +
-                "\"username\":\"" + jdbcUser+ "\"," +
-                "\"password\":"+ (jdbcPwd == null ? null : "\"" + jdbcPwd + "\"") + "," +
-                "\"tableSuffix\":\"" + tableSuffix + "\"," +
-                "\"initialSize\":0," +
-                "\"maxSize\":10," +
-                "\"maxIdleTime\":30000," +
-                "\"maxLifeTime\":30000," +
-                "\"bulkActions\":1000," +
-                "\"flushInterval\":5}");
-
-=======
->>>>>>> 22b8b085
         return newReporter;
     }
 
@@ -204,41 +175,6 @@
                 .doOnError(throwable -> auditService.report(AuditBuilder.builder(ReporterAuditBuilder.class).principal(principal).type(EventType.REPORTER_CREATED).throwable(throwable)));
     }
 
-    /**
-     * This method check if the configuration attribute of a Reporter is valid
-     *
-     * @param reporter to check
-     * @return
-     */
-    private Single<Reporter> checkReporterConfiguration(Reporter reporter) {
-        Single<Reporter> result = Single.just(reporter);
-
-        if (REPORTER_AM_FILE.equalsIgnoreCase(reporter.getType())) {
-            // for FileReporter we have to check if the filename isn't used by another reporter
-            final JsonObject configuration = (JsonObject) Json.decodeValue(reporter.getConfiguration());
-            final String reporterId = reporter.getId();
-
-            result = reporterRepository.findByDomain(reporter.getDomain()).flatMap(reporters -> {
-                long count = reporters.stream()
-                        .filter(r -> r.getType().equalsIgnoreCase(REPORTER_AM_FILE))
-                        .filter(r -> reporterId == null || !r.getId().equals(reporterId)) // exclude 'self' in case of update
-                        .map(r -> (JsonObject) Json.decodeValue(r.getConfiguration()))
-                        .filter(cfg ->
-                                cfg.containsKey(REPORTER_CONFIG_FILENAME) &&
-                                        cfg.getString(REPORTER_CONFIG_FILENAME).equals(configuration.getString(REPORTER_CONFIG_FILENAME)))
-                        .count();
-
-                if (count > 0) {
-                    // more than one reporter use the same filename
-                    return Single.error(new ReporterConfigurationException("Filename already defined"));
-                } else {
-                    return Single.just(reporter);
-                }
-            });
-        }
-
-        return result;
-    }
 
     @Override
     public Single<Reporter> update(String domain, String id, UpdateReporter updateReporter, User principal) {
@@ -303,6 +239,42 @@
                     return Completable.error(new TechnicalManagementException(
                             String.format("An error occurs while trying to delete reporter: %s", reporterId), ex));
                 });
+    }
+
+    /**
+     * This method check if the configuration attribute of a Reporter is valid
+     *
+     * @param reporter to check
+     * @return
+     */
+    private Single<Reporter> checkReporterConfiguration(Reporter reporter) {
+        Single<Reporter> result = Single.just(reporter);
+
+        if (REPORTER_AM_FILE.equalsIgnoreCase(reporter.getType())) {
+            // for FileReporter we have to check if the filename isn't used by another reporter
+            final JsonObject configuration = (JsonObject) Json.decodeValue(reporter.getConfiguration());
+            final String reporterId = reporter.getId();
+
+            result = reporterRepository.findByDomain(reporter.getDomain()).flatMap(reporters -> {
+                long count = reporters.stream()
+                        .filter(r -> r.getType().equalsIgnoreCase(REPORTER_AM_FILE))
+                        .filter(r -> reporterId == null || !r.getId().equals(reporterId)) // exclude 'self' in case of update
+                        .map(r -> (JsonObject) Json.decodeValue(r.getConfiguration()))
+                        .filter(cfg ->
+                                cfg.containsKey(REPORTER_CONFIG_FILENAME) &&
+                                        cfg.getString(REPORTER_CONFIG_FILENAME).equals(configuration.getString(REPORTER_CONFIG_FILENAME)))
+                        .count();
+
+                if (count > 0) {
+                    // more than one reporter use the same filename
+                    return Single.error(new ReporterConfigurationException("Filename already defined"));
+                } else {
+                    return Single.just(reporter);
+                }
+            });
+        }
+
+        return result;
     }
 
     private NewReporter createMongoReporter(String domain) {
