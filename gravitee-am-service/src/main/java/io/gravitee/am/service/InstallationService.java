/**
 * Copyright (C) 2015 The Gravitee team (http://gravitee.io)
 *
 * Licensed under the Apache License, Version 2.0 (the "License");
 * you may not use this file except in compliance with the License.
 * You may obtain a copy of the License at
 *
 *         http://www.apache.org/licenses/LICENSE-2.0
 *
 * Unless required by applicable law or agreed to in writing, software
 * distributed under the License is distributed on an "AS IS" BASIS,
 * WITHOUT WARRANTIES OR CONDITIONS OF ANY KIND, either express or implied.
 * See the License for the specific language governing permissions and
 * limitations under the License.
 */
package io.gravitee.am.service;

import io.gravitee.am.model.Installation;
import io.reactivex.Completable;
import io.reactivex.Single;

import java.util.Map;

/**
 * @author Jeoffrey HAEYAERT (jeoffrey.haeyaert at graviteesource.com)
 * @author GraviteeSource Team
 */
public interface InstallationService {

    /**
     * Get the current installation.
     *
     * @return the current installation or an {@link io.gravitee.am.service.exception.InstallationNotFoundException} exception.
     */
    Single<Installation> get();


    /**
     * Get or initialize the installation. A new installation will be created only if none exists.
     *
     * @return the created or already existing installation.
     */
    Single<Installation> getOrInitialize();

    /**
     * Set additional information of the current installation.
     *
     * @param additionalInformation the list of additional information to set on the existing installation.
     *
     * @return the updated installation
     */
    Single<Installation> setAdditionalInformation(Map<String, String> additionalInformation);

    /**
<<<<<<< HEAD
=======
     * Add or update the additional information of the current installation.
     *
     * @param additionalInformation the list of additional information to add or update on the existing installation.
     *
     * @return the updated installation.
     */
    Single<Installation> addAdditionalInformation(Map<String, String> additionalInformation);

    /**
>>>>>>> 22d61a4a
     * Delete the current installation.
     *
     * @return the operation status
     */
    Completable delete();
}<|MERGE_RESOLUTION|>--- conflicted
+++ resolved
@@ -52,8 +52,6 @@
     Single<Installation> setAdditionalInformation(Map<String, String> additionalInformation);
 
     /**
-<<<<<<< HEAD
-=======
      * Add or update the additional information of the current installation.
      *
      * @param additionalInformation the list of additional information to add or update on the existing installation.
@@ -63,7 +61,6 @@
     Single<Installation> addAdditionalInformation(Map<String, String> additionalInformation);
 
     /**
->>>>>>> 22d61a4a
      * Delete the current installation.
      *
      * @return the operation status
