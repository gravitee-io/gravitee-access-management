--- conflicted
+++ resolved
@@ -24,11 +24,7 @@
 import lombok.Getter;
 import lombok.Setter;
 
-<<<<<<< HEAD
-import java.util.List;
-=======
 import java.util.Date;
->>>>>>> 2b942e4c
 
 /**
  * @author Eric LELEU (eric.leleu at graviteesource.com)
