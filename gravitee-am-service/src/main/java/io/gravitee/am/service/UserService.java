/**
 * Copyright (C) 2015 The Gravitee team (http://gravitee.io)
 *
 * Licensed under the Apache License, Version 2.0 (the "License");
 * you may not use this file except in compliance with the License.
 * You may obtain a copy of the License at
 *
 *         http://www.apache.org/licenses/LICENSE-2.0
 *
 * Unless required by applicable law or agreed to in writing, software
 * distributed under the License is distributed on an "AS IS" BASIS,
 * WITHOUT WARRANTIES OR CONDITIONS OF ANY KIND, either express or implied.
 * See the License for the specific language governing permissions and
 * limitations under the License.
 */
package io.gravitee.am.service;

import io.gravitee.am.model.User;
import io.gravitee.am.model.analytics.AnalyticsQuery;
import io.gravitee.am.model.common.Page;
import io.gravitee.am.model.ReferenceType;
import io.gravitee.am.model.factor.EnrolledFactor;
import io.gravitee.am.repository.management.api.search.FilterCriteria;
import io.gravitee.am.service.model.NewUser;
import io.gravitee.am.service.model.UpdateUser;
import io.reactivex.Completable;
import io.reactivex.Flowable;
import io.reactivex.Maybe;
import io.reactivex.Single;

import java.util.List;
import java.util.Map;
import java.util.Set;

/**
 * @author David BRASSELY (david.brassely at graviteesource.com)
 * @author Titouan COMPIEGNE (titouan.compiegne at graviteesource.com)
 * @author GraviteeSource Team
 */
public interface UserService extends CommonUserService {

    Flowable<User> findByDomain(String domain);

    Single<Page<User>> findByDomain(String domain, int page, int size);

    Maybe<User> findByDomainAndUsername(String domain, String username);

    Maybe<User> findByDomainAndUsernameAndSource(String domain, String username, String source);

    Maybe<User> findById(String id);

    Single<User> create(String domain, NewUser newUser);

    Single<User> update(String domain, String id, UpdateUser updateUser);

    Single<Long> countByDomain(String domain);

    Single<Long> countByApplication(String domain, String application);

    Single<Map<Object, Object>> statistics(AnalyticsQuery query);

<<<<<<< HEAD
    Single<User> upsertFactor(String userId, EnrolledFactor enrolledFactor, io.gravitee.am.identityprovider.api.User principal);

    Completable removeFactor(String userId, String factorId, io.gravitee.am.identityprovider.api.User principal);
=======
    Completable deleteByDomain(String domainId);
>>>>>>> 68ceb1a3
}<|MERGE_RESOLUTION|>--- conflicted
+++ resolved
@@ -59,11 +59,9 @@
 
     Single<Map<Object, Object>> statistics(AnalyticsQuery query);
 
-<<<<<<< HEAD
+    Completable deleteByDomain(String domainId);
+
     Single<User> upsertFactor(String userId, EnrolledFactor enrolledFactor, io.gravitee.am.identityprovider.api.User principal);
 
     Completable removeFactor(String userId, String factorId, io.gravitee.am.identityprovider.api.User principal);
-=======
-    Completable deleteByDomain(String domainId);
->>>>>>> 68ceb1a3
 }