/**
 * Copyright (C) 2015 The Gravitee team (http://gravitee.io)
 *
 * Licensed under the Apache License, Version 2.0 (the "License");
 * you may not use this file except in compliance with the License.
 * You may obtain a copy of the License at
 *
 *         http://www.apache.org/licenses/LICENSE-2.0
 *
 * Unless required by applicable law or agreed to in writing, software
 * distributed under the License is distributed on an "AS IS" BASIS,
 * WITHOUT WARRANTIES OR CONDITIONS OF ANY KIND, either express or implied.
 * See the License for the specific language governing permissions and
 * limitations under the License.
 */
package io.gravitee.am.service.impl;

import io.gravitee.am.common.audit.EventType;
import io.gravitee.am.common.event.Action;
import io.gravitee.am.common.utils.RandomString;
import io.gravitee.am.identityprovider.api.User;
import io.gravitee.am.model.ReferenceType;
import io.gravitee.am.model.common.event.Event;
import io.gravitee.am.model.common.event.Payload;
import io.gravitee.am.model.flow.Flow;
import io.gravitee.am.model.flow.Type;
import io.gravitee.am.repository.management.api.FlowRepository;
import io.gravitee.am.service.AuditService;
import io.gravitee.am.service.EventService;
import io.gravitee.am.service.FlowService;
import io.gravitee.am.service.exception.AbstractManagementException;
import io.gravitee.am.service.exception.FlowNotFoundException;
import io.gravitee.am.service.exception.TechnicalManagementException;
import io.gravitee.am.service.reporter.builder.AuditBuilder;
import io.gravitee.am.service.reporter.builder.management.FlowAuditBuilder;
import io.micrometer.core.instrument.util.IOUtils;
import io.reactivex.Completable;
import io.reactivex.Maybe;
import io.reactivex.Observable;
import io.reactivex.Single;
import org.slf4j.Logger;
import org.slf4j.LoggerFactory;
import org.springframework.beans.factory.annotation.Autowired;
import org.springframework.context.annotation.Lazy;
import org.springframework.stereotype.Component;

import java.io.InputStream;
import java.util.*;
<<<<<<< HEAD
import java.util.stream.Collectors;
=======
>>>>>>> a2a72168

import static java.nio.charset.Charset.defaultCharset;
import static java.util.Collections.emptyList;

/**
 * @author Titouan COMPIEGNE (titouan.compiegne at graviteesource.com)
 * @author GraviteeSource Team
 */
@Component
public class FlowServiceImpl implements FlowService {

    private final Logger LOGGER = LoggerFactory.getLogger(FlowServiceImpl.class);
    private static final String DEFINITION_PATH = "/flow/am-schema.json";

    @Lazy
    @Autowired
    private FlowRepository flowRepository;

    @Autowired
    private EventService eventService;

    @Autowired
    private AuditService auditService;

    @Override
    public Single<List<Flow>> findAll(ReferenceType referenceType, String referenceId, boolean excludeApps) {
        LOGGER.debug("Find all flows for {} {}", referenceType, referenceId);
        return flowRepository.findAll(referenceType, referenceId)
            .map(flows -> {
                List<Flow> filteredFlows = flows
                        .stream()
                        .filter(f -> (!excludeApps) ? true : f.getApplication() == null)
                        .sorted(getFlowComparator())
                        .collect(Collectors.toList());

                if (filteredFlows.isEmpty()) {
                    return defaultFlows(referenceType, referenceId);
                }
                return filteredFlows;
            })
            .onErrorResumeNext(ex -> {
                LOGGER.error("An error has occurred while trying to find all flows for {} {}", referenceType, referenceId, ex);
                return Single.error(new TechnicalManagementException(String.format("An error has occurred while trying to find a all flows for %s %s", referenceType, referenceId), ex));
            });
    }

    @Override
    public Single<List<Flow>> findByApplication(ReferenceType referenceType, String referenceId, String application) {
        LOGGER.debug("Find all flows for {} {} and application {}", referenceType, referenceId, application);
        return flowRepository.findByApplication(referenceType, referenceId, application)
                .map(flows -> {
                    if (flows == null || flows.isEmpty()) {
                        return defaultFlows(referenceType, referenceId)
                                .stream()
                                .map(flow -> {
                                    flow.setApplication(application);
                                    return flow;
                                }).collect(Collectors.toList());
                    }
                    flows.sort(getFlowComparator());
                    return flows;
                })
                .onErrorResumeNext(ex -> {
                    LOGGER.error("An error has occurred while trying to find all flows for {} {} and application {}", referenceType, referenceId, application, ex);
                    return Single.error(new TechnicalManagementException(String.format("An error has occurred while trying to find a all flows for %s %s and application %s", referenceType, referenceId, application), ex));
                });
    }

    @Override
    public List<Flow> defaultFlows(ReferenceType referenceType, String referenceId) {
        return Arrays.asList(
            buildFlow(Type.ROOT, referenceType, referenceId),
            buildFlow(Type.LOGIN, referenceType, referenceId),
            buildFlow(Type.CONSENT, referenceType, referenceId),
            buildFlow(Type.REGISTER, referenceType, referenceId)
        );
    }

    @Override
    public Maybe<Flow> findById(ReferenceType referenceType, String referenceId, String id) {
        LOGGER.debug("Find flow by referenceType {}, referenceId {} and id {}", referenceType, referenceId, id);
        if (id == null) {
            // flow id may be null for default flows
            return Maybe.empty();
        }
        return flowRepository.findById(referenceType, referenceId, id)
            .onErrorResumeNext(ex -> {
                LOGGER.error("An error has occurred while trying to find a flow using its referenceType {}, referenceId {} and id {}", referenceType, referenceId, id, ex);
                return Maybe.error(new TechnicalManagementException(
                    String.format("An error has occurred while trying to find a flow using its referenceType %s, referenceId %s and id %s", referenceType, referenceId, id), ex));
            });
    }

    @Override
    public Maybe<Flow> findById(String id) {
        LOGGER.debug("Find flow by id {}", id);
        if (id == null) {
            // flow id may be null for default flows
            return Maybe.empty();
        }
        return flowRepository.findById(id)
            .onErrorResumeNext(ex -> {
                LOGGER.error("An error has occurred while trying to find a flow using its id {}", id, ex);
                return Maybe.error(new TechnicalManagementException(
                    String.format("An error has occurred while trying to find a flow using its id %s", id), ex));
            });
    }

    @Override
    public Single<Flow> create(ReferenceType referenceType, String referenceId, Flow flow, User principal) {
        LOGGER.debug("Create a new flow {} for referenceType {} and referenceId", flow, referenceType, referenceId);
        return create0(referenceType, referenceId, null, flow, principal);
    }

    @Override
    public Single<Flow> create(ReferenceType referenceType, String referenceId, String application, Flow flow, User principal) {
        LOGGER.debug("Create a new flow {} for referenceType {}, referenceId {} and application {}", flow, referenceType, referenceId, application);
        return create0(referenceType, referenceId, application, flow, principal);
    }

    @Override
    public Single<Flow> update(ReferenceType referenceType, String referenceId, String id, Flow flow, User principal) {
        LOGGER.debug("Update a flow {} ", flow);

        return flowRepository.findById(referenceType, referenceId, id)
            .switchIfEmpty(Maybe.error(new FlowNotFoundException(id)))
            .flatMapSingle(oldFlow -> {
                Flow flowToUpdate = new Flow(oldFlow);
                flowToUpdate.setName(flow.getName());
                flowToUpdate.setEnabled(flow.isEnabled());
                flowToUpdate.setCondition(flow.getCondition());
                flowToUpdate.setPre(flow.getPre());
                flowToUpdate.setPost(flow.getPost());
                flowToUpdate.setUpdatedAt(new Date());
                if (Type.ROOT.equals(flowToUpdate.getType())) {
                    // Pre or Post steps are not supposed to be null in the UI-Component
                    // force the ROOT post with emptyList to avoid UI issue
                    flowToUpdate.setPost(emptyList());
                }
                return flowRepository.update(flowToUpdate)
                    // create event for sync process
                    .flatMap(flow1 -> {
                        Event event = new Event(io.gravitee.am.common.event.Type.FLOW, new Payload(flow1.getId(), flow1.getReferenceType(), flow1.getReferenceId(), Action.UPDATE));
                        if (Type.ROOT.equals(flow1.getType())) {
                            // Pre or Post steps are not supposed to be null in the UI-Component
                            // force the ROOT post with emptyList to avoid UI issue
                            flow1.setPost(emptyList());
                        }
                        return eventService.create(event).flatMap(__ -> Single.just(flow1));
                    })
                    .doOnSuccess(flow1 -> auditService.report(AuditBuilder.builder(FlowAuditBuilder.class).principal(principal).type(EventType.FLOW_UPDATED).oldValue(oldFlow).flow(flow1)))
                    .doOnError(throwable -> auditService.report(AuditBuilder.builder(FlowAuditBuilder.class).principal(principal).type(EventType.FLOW_UPDATED).throwable(throwable)));

            })
            .onErrorResumeNext(ex -> {
                if (ex instanceof AbstractManagementException) {
                    return Single.error(ex);
                }
                LOGGER.error("An error has occurred while trying to update a flow", ex);
                return Single.error(new TechnicalManagementException("An error has occurred while trying to update a flow", ex));
            });
    }

    @Override
    public Single<List<Flow>> createOrUpdate(ReferenceType referenceType, String referenceId, List<Flow> flows, User principal) {
        LOGGER.debug("Create or update flows {} for domain {}", flows, referenceId);
<<<<<<< HEAD
        return createOrUpdate0(referenceType, referenceId, null, flows, principal);
=======
        return Observable.fromIterable(flows)
                .flatMapSingle(flow -> {
                    return flowRepository.findByType(referenceType, referenceId, flow.getType())
                            .map(Optional::ofNullable)
                            .defaultIfEmpty(Optional.empty())
                            .flatMapSingle(optFlow -> {
                                if (!optFlow.isPresent()) {
                                    return create(referenceType, referenceId, flow);
                                }
                                Flow flowToUpdate = optFlow.get();
                                return update(referenceType, referenceId, flowToUpdate.getId(), flow);
                            });
                })
                .sorted(getFlowComparator())
                .toList()
                .onErrorResumeNext(ex -> {
                    if (ex instanceof AbstractManagementException) {
                        return Single.error(ex);
                    }
                    LOGGER.error("An error has occurred while trying to update flows", ex);
                    return Single.error(new TechnicalManagementException("An error has occurred while trying to update flows", ex));
                });
>>>>>>> a2a72168
    }

    @Override
    public Single<List<Flow>> createOrUpdate(ReferenceType referenceType, String referenceId, String application, List<Flow> flows, User principal) {
        LOGGER.debug("Create or update flows {} for domain {} and application {}", flows, referenceId, application);
        return createOrUpdate0(referenceType, referenceId, application, flows, principal);
    }

    @Override
    public Completable delete(String id, User principal) {
        LOGGER.debug("Delete flow {}", id);
        if (id == null) {
            // flow id may be null for default flows
            return Completable.complete();
        }
        return flowRepository.findById(id)
                .switchIfEmpty(Maybe.error(new FlowNotFoundException(id)))
                .flatMapCompletable(flow -> {
                    // create event for sync process
                    Event event = new Event(io.gravitee.am.common.event.Type.FLOW, new Payload(flow.getId(), flow.getReferenceType(), flow.getReferenceId(), Action.DELETE));
                    return flowRepository.delete(id)
                            .andThen(eventService.create(event))
                            .ignoreElement()
                            .doOnComplete(() -> auditService.report(AuditBuilder.builder(FlowAuditBuilder.class).principal(principal).type(EventType.FLOW_DELETED).flow(flow)))
                            .doOnError(throwable -> auditService.report(AuditBuilder.builder(FlowAuditBuilder.class).principal(principal).type(EventType.FLOW_DELETED).throwable(throwable)));
                })
                .onErrorResumeNext(ex -> {
                    if (ex instanceof AbstractManagementException) {
                        return Completable.error(ex);
                    }

                    LOGGER.error("An error has occurred while trying to delete flow: {}", id, ex);
                    return Completable.error(new TechnicalManagementException(
                            String.format("An error has occurred while trying to delete flow: %s", id), ex));
                });
    }

    @Override
    public Single<String> getSchema() {
        return Single.create(emitter -> {
            try {
                InputStream resourceAsStream = this.getClass().getResourceAsStream(DEFINITION_PATH);
                String schema = IOUtils.toString(resourceAsStream, defaultCharset());
                emitter.onSuccess(schema);
            } catch (Exception e) {
                emitter.onError(new TechnicalManagementException("An error has occurred while trying load flow schema", e));
            }
        });
    }

    private Single<List<Flow>> createOrUpdate0(ReferenceType referenceType, String referenceId, String application, List<Flow> flows, User principal) {
        return Observable.fromIterable(flows)
                .flatMapSingle(flow -> flow.getId() == null ? create0(referenceType, referenceId, application, flow, principal) : update(referenceType, referenceId, flow.getId(), flow))
                .sorted(getFlowComparator())
                .toList()
                .onErrorResumeNext(ex -> {
                    if (ex instanceof AbstractManagementException) {
                        return Single.error(ex);
                    }
                    LOGGER.error("An error has occurred while trying to update flows", ex);
                    return Single.error(new TechnicalManagementException("An error has occurred while trying to update flows", ex));
                });
    }

    private Single<Flow> create0(ReferenceType referenceType, String referenceId, String application, Flow flow, User principal) {
        flow.setId(flow.getId() == null ? RandomString.generate() : flow.getId());
        flow.setReferenceType(referenceType);
        flow.setReferenceId(referenceId);
        flow.setApplication(application);
        flow.setCreatedAt(new Date());
        flow.setUpdatedAt(flow.getCreatedAt());

        return flowRepository.create(flow)
                .flatMap(flow1 -> {
                    // create event for sync process
                    Event event = new Event(io.gravitee.am.common.event.Type.FLOW, new Payload(flow1.getId(), referenceType, referenceId, Action.CREATE));
                    return eventService.create(event).flatMap(__ -> Single.just(flow1));
                })
                .onErrorResumeNext(ex -> {
                    LOGGER.error("An error has occurred while trying to create a flow", ex);
                    return Single.error(new TechnicalManagementException("An error has occurred while trying to create a flow", ex));
                })
                .doOnSuccess(flow1 -> auditService.report(AuditBuilder.builder(FlowAuditBuilder.class).principal(principal).type(EventType.FLOW_CREATED).flow(flow1)))
                .doOnError(throwable -> auditService.report(AuditBuilder.builder(FlowAuditBuilder.class).principal(principal).type(EventType.FLOW_CREATED).throwable(throwable)));
    }

    private Flow buildFlow(Type type, ReferenceType referenceType, String referenceId) {
        Flow flow = new Flow();
        if (Type.ROOT.equals(type)) {
            flow.setName("ALL");
        } else {
            flow.setName(type.name());
        }
        flow.setType(type);
        flow.setReferenceType(referenceType);
        flow.setReferenceId(referenceId);
        flow.setEnabled(true);
        return flow;
    }

    private Comparator<Flow> getFlowComparator() {
        List<Type> types = Arrays.asList(Type.values());
        return (f1, f2) -> {
            if (types.indexOf(f1.getType()) < types.indexOf(f2.getType())) {
                return -1;
            } else if (types.indexOf(f1.getType()) > types.indexOf(f2.getType())) {
                return 1;
            }
            return 0;
        };
    }
}<|MERGE_RESOLUTION|>--- conflicted
+++ resolved
@@ -46,10 +46,7 @@
 
 import java.io.InputStream;
 import java.util.*;
-<<<<<<< HEAD
 import java.util.stream.Collectors;
-=======
->>>>>>> a2a72168
 
 import static java.nio.charset.Charset.defaultCharset;
 import static java.util.Collections.emptyList;
@@ -216,32 +213,7 @@
     @Override
     public Single<List<Flow>> createOrUpdate(ReferenceType referenceType, String referenceId, List<Flow> flows, User principal) {
         LOGGER.debug("Create or update flows {} for domain {}", flows, referenceId);
-<<<<<<< HEAD
         return createOrUpdate0(referenceType, referenceId, null, flows, principal);
-=======
-        return Observable.fromIterable(flows)
-                .flatMapSingle(flow -> {
-                    return flowRepository.findByType(referenceType, referenceId, flow.getType())
-                            .map(Optional::ofNullable)
-                            .defaultIfEmpty(Optional.empty())
-                            .flatMapSingle(optFlow -> {
-                                if (!optFlow.isPresent()) {
-                                    return create(referenceType, referenceId, flow);
-                                }
-                                Flow flowToUpdate = optFlow.get();
-                                return update(referenceType, referenceId, flowToUpdate.getId(), flow);
-                            });
-                })
-                .sorted(getFlowComparator())
-                .toList()
-                .onErrorResumeNext(ex -> {
-                    if (ex instanceof AbstractManagementException) {
-                        return Single.error(ex);
-                    }
-                    LOGGER.error("An error has occurred while trying to update flows", ex);
-                    return Single.error(new TechnicalManagementException("An error has occurred while trying to update flows", ex));
-                });
->>>>>>> a2a72168
     }
 
     @Override
@@ -293,10 +265,31 @@
     }
 
     private Single<List<Flow>> createOrUpdate0(ReferenceType referenceType, String referenceId, String application, List<Flow> flows, User principal) {
-        return Observable.fromIterable(flows)
-                .flatMapSingle(flow -> flow.getId() == null ? create0(referenceType, referenceId, application, flow, principal) : update(referenceType, referenceId, flow.getId(), flow))
-                .sorted(getFlowComparator())
-                .toList()
+        return flowRepository.findAll(referenceType, referenceId)
+                .flatMap(existingFlows -> {
+                    return Observable.fromIterable(flows)
+                            .flatMapSingle(flowToCreateOrUpdate -> {
+                                // if no flow exists, just insert a new one
+                                if (existingFlows == null || existingFlows.isEmpty()) {
+                                    return create0(referenceType, referenceId, application, flowToCreateOrUpdate, principal);
+                                }
+
+                                // find existing flow
+                                Optional<Flow> optFlow = existingFlows.stream().filter(existingFlow -> {
+                                    if (application != null) {
+                                        return application.equals(existingFlow.getApplication()) &&
+                                                existingFlow.getType().equals(flowToCreateOrUpdate.getType());
+                                    }
+                                    return existingFlow.getType().equals(flowToCreateOrUpdate.getType());
+                                }).findAny();
+
+                                return optFlow.isPresent() ?
+                                        update(referenceType, referenceId, optFlow.get().getId(), flowToCreateOrUpdate) :
+                                        create0(referenceType, referenceId, application, flowToCreateOrUpdate, principal);
+                            })
+                            .sorted(getFlowComparator())
+                            .toList();
+                })
                 .onErrorResumeNext(ex -> {
                     if (ex instanceof AbstractManagementException) {
                         return Single.error(ex);
