--- conflicted
+++ resolved
@@ -73,8 +73,6 @@
     }
 
     @Override
-<<<<<<< HEAD
-=======
     public Single<Installation> addAdditionalInformation(Map<String, String> additionalInformation) {
         return getOrInitialize()
                 .doOnSuccess(installation -> installation.getAdditionalInformation().putAll(additionalInformation))
@@ -82,7 +80,6 @@
     }
 
     @Override
->>>>>>> 22d61a4a
     public Completable delete() {
         return this.installationRepository.find()
                 .switchIfEmpty(Single.error(new InstallationNotFoundException()))
