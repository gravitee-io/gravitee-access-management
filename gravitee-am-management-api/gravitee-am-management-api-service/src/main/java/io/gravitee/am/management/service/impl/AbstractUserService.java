/**
 * Copyright (C) 2015 The Gravitee team (http://gravitee.io)
 *
 * Licensed under the Apache License, Version 2.0 (the "License");
 * you may not use this file except in compliance with the License.
 * You may obtain a copy of the License at
 *
 *         http://www.apache.org/licenses/LICENSE-2.0
 *
 * Unless required by applicable law or agreed to in writing, software
 * distributed under the License is distributed on an "AS IS" BASIS,
 * WITHOUT WARRANTIES OR CONDITIONS OF ANY KIND, either express or implied.
 * See the License for the specific language governing permissions and
 * limitations under the License.
 */
package io.gravitee.am.management.service.impl;

import io.gravitee.am.common.audit.EventType;
import io.gravitee.am.common.oidc.StandardClaims;
import io.gravitee.am.common.utils.RandomString;
import io.gravitee.am.identityprovider.api.DefaultUser;
import io.gravitee.am.management.service.CommonUserService;
import io.gravitee.am.management.service.IdentityProviderManager;
import io.gravitee.am.model.Application;
import io.gravitee.am.model.ReferenceType;
import io.gravitee.am.model.User;
import io.gravitee.am.model.membership.MemberType;
import io.gravitee.am.service.AuditService;
import io.gravitee.am.service.MembershipService;
import io.gravitee.am.service.PasswordService;
import io.gravitee.am.service.UserActivityService;
import io.gravitee.am.service.exception.UserNotFoundException;
import io.gravitee.am.service.exception.UserProviderNotFoundException;
import io.gravitee.am.service.model.NewUser;
import io.gravitee.am.service.model.UpdateUser;
import io.gravitee.am.service.reporter.builder.AuditBuilder;
import io.gravitee.am.service.reporter.builder.management.UserAuditBuilder;
import io.gravitee.am.service.validators.user.UserValidator;
import io.reactivex.Completable;
import io.reactivex.Maybe;
import io.reactivex.Single;
import java.util.Date;
import java.util.HashMap;
import java.util.Map;
import java.util.Optional;
import java.util.function.BiFunction;
import org.slf4j.Logger;
import org.slf4j.LoggerFactory;
import org.springframework.beans.factory.annotation.Autowired;

import static io.gravitee.am.model.ReferenceType.DOMAIN;

/**
 * @author Eric LELEU (eric.leleu at graviteesource.com)
 * @author GraviteeSource Team
 */
public abstract class AbstractUserService<T extends io.gravitee.am.service.CommonUserService> implements CommonUserService {

    protected Logger logger = LoggerFactory.getLogger(this.getClass());

    @Autowired
    protected IdentityProviderManager identityProviderManager;

    @Autowired
    protected PasswordService passwordService;

    @Autowired
    protected UserValidator userValidator;

    @Autowired
    protected AuditService auditService;

    @Autowired
    protected MembershipService membershipService;

    @Autowired
    protected UserActivityService userActivityService;

    protected abstract BiFunction<String, String, Maybe<Application>> checkClientFunction();

    protected abstract T getUserService();

    @Override
    public Single<User> findById(ReferenceType referenceType, String referenceId, String id) {
        return getUserService().findById(referenceType, referenceId, id);
    }

    @Override
    public Single<User> update(ReferenceType referenceType, String referenceId, String id, UpdateUser updateUser, io.gravitee.am.identityprovider.api.User principal) {
        return this.updateUser(referenceType, referenceId, id, updateUser, principal);
    }

    private Single<User> updateUser(ReferenceType referenceType, String referenceId, String id, UpdateUser updateUser, io.gravitee.am.identityprovider.api.User principal) {
        return userValidator.validate(updateUser).andThen(
                getUserService().findById(referenceType, referenceId, id)
                        .flatMap(user -> identityProviderManager.getUserProvider(user.getSource())
                                .switchIfEmpty(Maybe.error(new UserProviderNotFoundException(user.getSource())))
<<<<<<< HEAD
                                // check client
                                .flatMapSingle(userProvider -> {
                                    String client = updateUser.getClient() != null ? updateUser.getClient() : user.getClient();
                                    if (client != null && referenceType == DOMAIN) {
                                        return checkClient.apply(referenceId, client)
                                                .flatMapSingle(client1 -> {
                                                    updateUser.setClient(client1.getId());
                                                    return Single.just(userProvider);
                                                });
                                    }
                                    return Single.just(userProvider);
                                })
=======
>>>>>>> 285d48a4
                                // update the idp user
                                .flatMapSingle(userProvider -> userProvider.findByUsername(user.getUsername())
                                        .switchIfEmpty(Maybe.error(new UserNotFoundException(user.getUsername())))
                                        .flatMapSingle(idpUser -> userProvider.update(idpUser.getId(), convert(user.getUsername(), updateUser))))
                                .flatMap(idpUser -> {
                                    // set external id
                                    updateUser.setExternalId(idpUser.getId());
                                    return getUserService().update(referenceType, referenceId, id, updateUser);
                                })
                                .onErrorResumeNext(ex -> {
                                    if (ex instanceof UserNotFoundException) {
                                        // idp user does not exist, only update AM user
                                        return getUserService().update(referenceType, referenceId, id, updateUser);
                                    }
                                    return Single.error(ex);
                                })
                                .doOnSuccess(user1 -> auditService.report(AuditBuilder.builder(UserAuditBuilder.class).principal(principal).type(EventType.USER_UPDATED).oldValue(user).user(user1)))
                                .doOnError(throwable -> auditService.report(AuditBuilder.builder(UserAuditBuilder.class).principal(principal).type(EventType.USER_UPDATED).throwable(throwable)))
                        ));
    }

    @Override
    public Single<User> updateStatus(ReferenceType referenceType, String referenceId, String id, boolean status, io.gravitee.am.identityprovider.api.User principal) {
        return getUserService().findById(referenceType, referenceId, id)
                .flatMap(user -> {
                    user.setEnabled(status);
                    return getUserService().update(user);
                })
                .doOnSuccess(user1 -> auditService.report(AuditBuilder.builder(UserAuditBuilder.class).principal(principal).type((status ? EventType.USER_ENABLED : EventType.USER_DISABLED)).user(user1)))
                .doOnError(throwable -> auditService.report(AuditBuilder.builder(UserAuditBuilder.class).principal(principal).type((status ? EventType.USER_ENABLED : EventType.USER_DISABLED)).throwable(throwable)));
    }

    @Override
    public Completable delete(ReferenceType referenceType, String referenceId, String userId, io.gravitee.am.identityprovider.api.User principal) {
        return getUserService().findById(referenceType, referenceId, userId)
                .flatMapCompletable(user -> identityProviderManager.getUserProvider(user.getSource())
                        .map(Optional::ofNullable)
                        .flatMapCompletable(optUserProvider -> {
                            // no user provider found, continue
                            if (!optUserProvider.isPresent()) {
                                return Completable.complete();
                            }
                            // user has never been created in the identity provider, continue
                            if (user.getExternalId() == null || user.getExternalId().isEmpty()) {
                                return Completable.complete();
                            }
                            return optUserProvider.get().delete(user.getExternalId())
                                    .onErrorResumeNext(ex -> {
                                        if (ex instanceof UserNotFoundException) {
                                            // idp user does not exist, continue
                                            return Completable.complete();
                                        }
                                        return Completable.error(ex);
                                    });
                        })
                        // Delete trace of user activity
                        .andThen((DOMAIN.equals(referenceType)) ? userActivityService.deleteByDomainAndUser(referenceId, userId) : Completable.complete())
                        .andThen(getUserService().delete(userId))
                        // remove from memberships if user is an administrative user
                        .andThen((ReferenceType.ORGANIZATION != referenceType) ? Completable.complete() :
                                membershipService.findByMember(userId, MemberType.USER)
                                        .flatMapCompletable(membership -> membershipService.delete(membership.getId())))
                        .doOnComplete(() -> auditService.report(AuditBuilder.builder(UserAuditBuilder.class).principal(principal).type(EventType.USER_DELETED).user(user)))
                        .doOnError(throwable -> auditService.report(AuditBuilder.builder(UserAuditBuilder.class).principal(principal).type(EventType.USER_DELETED).throwable(throwable)))
                );
    }

    protected io.gravitee.am.identityprovider.api.User convert(NewUser newUser) {
        DefaultUser user = new DefaultUser(newUser.getUsername());
        user.setCredentials(newUser.getPassword());

        Map<String, Object> additionalInformation = new HashMap<>();
        if (newUser.getFirstName() != null) {
            user.setFirstName(newUser.getFirstName());
            additionalInformation.put(StandardClaims.GIVEN_NAME, newUser.getFirstName());
        }
        if (newUser.getLastName() != null) {
            user.setLastName(newUser.getLastName());
            additionalInformation.put(StandardClaims.FAMILY_NAME, newUser.getLastName());
        }
        if (newUser.getEmail() != null) {
            user.setEmail(newUser.getEmail());
            additionalInformation.put(StandardClaims.EMAIL, newUser.getEmail());
        }
        if (newUser.getAdditionalInformation() != null) {
            newUser.getAdditionalInformation().forEach((k, v) -> additionalInformation.putIfAbsent(k, v));
        }
        user.setAdditionalInformation(additionalInformation);

        return user;
    }

    protected User transform(NewUser newUser, ReferenceType referenceType, String referenceId) {
        User user = new User();
        user.setId(RandomString.generate());
        user.setExternalId(newUser.getExternalId());
        user.setReferenceId(referenceId);
        user.setReferenceType(referenceType);
        user.setClient(newUser.getClient());
        user.setEnabled(newUser.isEnabled());
        user.setUsername(newUser.getUsername());
        user.setFirstName(newUser.getFirstName());
        user.setLastName(newUser.getLastName());
        user.setEmail(newUser.getEmail());
        user.setSource(newUser.getSource());
        user.setInternal(newUser.isInternal());
        user.setPreRegistration(newUser.isPreRegistration());
        user.setRegistrationCompleted(newUser.isRegistrationCompleted());
        user.setPreferredLanguage(newUser.getPreferredLanguage());
        user.setAdditionalInformation(newUser.getAdditionalInformation());
        user.setCreatedAt(new Date());
        user.setUpdatedAt(user.getCreatedAt());
        user.setLastPasswordReset(user.getCreatedAt());
        return user;
    }

    protected void updateInfos(User user, NewUser newUser) {
        user.setFirstName(newUser.getFirstName());
        user.setLastName(newUser.getLastName());
        user.setEmail(newUser.getEmail());
        user.setAdditionalInformation(newUser.getAdditionalInformation());
    }

    protected io.gravitee.am.identityprovider.api.User convert(String username, UpdateUser updateUser) {
        // update additional information
        DefaultUser user = new DefaultUser(username);
        Map<String, Object> additionalInformation = new HashMap<>();
        if (updateUser.getFirstName() != null) {
            user.setFirstName(updateUser.getFirstName());
            additionalInformation.put(StandardClaims.GIVEN_NAME, updateUser.getFirstName());
        }
        if (updateUser.getLastName() != null) {
            user.setLastName(updateUser.getLastName());
            additionalInformation.put(StandardClaims.FAMILY_NAME, updateUser.getLastName());
        }
        if (updateUser.getEmail() != null) {
            user.setEmail(updateUser.getEmail());
            additionalInformation.put(StandardClaims.EMAIL, updateUser.getEmail());
        }
        if (updateUser.getAdditionalInformation() != null) {
            updateUser.getAdditionalInformation().forEach((k, v) -> additionalInformation.putIfAbsent(k, v));
        }
        user.setAdditionalInformation(additionalInformation);
        return user;
    }

    protected io.gravitee.am.identityprovider.api.User convert(User user) {
        DefaultUser idpUser = new DefaultUser(user.getUsername());
        idpUser.setCredentials(user.getPassword());

        Map<String, Object> additionalInformation = new HashMap<>();
        if (user.getFirstName() != null) {
            idpUser.setFirstName(user.getFirstName());
            additionalInformation.put(StandardClaims.GIVEN_NAME, user.getFirstName());
        }
        if (user.getLastName() != null) {
            idpUser.setLastName(user.getLastName());
            additionalInformation.put(StandardClaims.FAMILY_NAME, user.getLastName());
        }
        if (user.getEmail() != null) {
            idpUser.setEmail(user.getEmail());
            additionalInformation.put(StandardClaims.EMAIL, user.getEmail());
        }
        if (user.getAdditionalInformation() != null) {
            user.getAdditionalInformation().forEach((k, v) -> additionalInformation.putIfAbsent(k, v));
        }
        idpUser.setAdditionalInformation(additionalInformation);
        return idpUser;
    }
}<|MERGE_RESOLUTION|>--- conflicted
+++ resolved
@@ -95,21 +95,6 @@
                 getUserService().findById(referenceType, referenceId, id)
                         .flatMap(user -> identityProviderManager.getUserProvider(user.getSource())
                                 .switchIfEmpty(Maybe.error(new UserProviderNotFoundException(user.getSource())))
-<<<<<<< HEAD
-                                // check client
-                                .flatMapSingle(userProvider -> {
-                                    String client = updateUser.getClient() != null ? updateUser.getClient() : user.getClient();
-                                    if (client != null && referenceType == DOMAIN) {
-                                        return checkClient.apply(referenceId, client)
-                                                .flatMapSingle(client1 -> {
-                                                    updateUser.setClient(client1.getId());
-                                                    return Single.just(userProvider);
-                                                });
-                                    }
-                                    return Single.just(userProvider);
-                                })
-=======
->>>>>>> 285d48a4
                                 // update the idp user
                                 .flatMapSingle(userProvider -> userProvider.findByUsername(user.getUsername())
                                         .switchIfEmpty(Maybe.error(new UserNotFoundException(user.getUsername())))
