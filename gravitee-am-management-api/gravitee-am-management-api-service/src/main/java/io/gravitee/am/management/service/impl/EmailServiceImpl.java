/**
 * Copyright (C) 2015 The Gravitee team (http://gravitee.io)
 *
 * Licensed under the Apache License, Version 2.0 (the "License");
 * you may not use this file except in compliance with the License.
 * You may obtain a copy of the License at
 *
 *         http://www.apache.org/licenses/LICENSE-2.0
 *
 * Unless required by applicable law or agreed to in writing, software
 * distributed under the License is distributed on an "AS IS" BASIS,
 * WITHOUT WARRANTIES OR CONDITIONS OF ANY KIND, either express or implied.
 * See the License for the specific language governing permissions and
 * limitations under the License.
 */
package io.gravitee.am.management.service.impl;

import freemarker.template.Configuration;
import freemarker.template.DefaultObjectWrapperBuilder;
import freemarker.template.SimpleHash;
import freemarker.template.Template;
import freemarker.template.TemplateException;
import io.gravitee.am.common.email.Email;
import io.gravitee.am.common.email.EmailBuilder;
import io.gravitee.am.common.jwt.Claims;
import io.gravitee.am.common.jwt.JWT;
import io.gravitee.am.jwt.JWTBuilder;
import io.gravitee.am.management.service.EmailManager;
import io.gravitee.am.management.service.EmailService;
import io.gravitee.am.model.Application;
import io.gravitee.am.model.Domain;
import io.gravitee.am.model.ReferenceType;
import io.gravitee.am.model.User;
import io.gravitee.am.model.safe.ClientProperties;
import io.gravitee.am.model.safe.DomainProperties;
import io.gravitee.am.model.safe.UserProperties;
import io.gravitee.am.service.AuditService;
import io.gravitee.am.service.DomainService;
import io.gravitee.am.service.i18n.FreemarkerMessageResolver;
import io.gravitee.am.service.reporter.builder.AuditBuilder;
import io.gravitee.am.service.reporter.builder.EmailAuditBuilder;
import io.reactivex.Completable;
import io.reactivex.Maybe;
import org.springframework.beans.factory.annotation.Autowired;
import org.springframework.beans.factory.annotation.Qualifier;
import org.springframework.beans.factory.annotation.Value;
import org.springframework.stereotype.Component;

import java.io.IOException;
import java.io.StringReader;
import java.io.StringWriter;
import java.time.Instant;
import java.util.HashMap;
import java.util.Locale;
import java.util.Map;

<<<<<<< HEAD
import static io.gravitee.am.service.utils.UserProfileUtils.preferredLanguage;
=======
import static io.gravitee.am.common.web.UriBuilder.encodeURIComponent;
import static org.springframework.ui.freemarker.FreeMarkerTemplateUtils.processTemplateIntoString;
>>>>>>> 50cb3761

/**
 * @author Titouan COMPIEGNE (titouan.compiegne at graviteesource.com)
 * @author GraviteeSource Team
 */
@Component("managementEmailService")
public class EmailServiceImpl implements EmailService {

    private static final String ADMIN_CLIENT = "admin";

<<<<<<< HEAD
    @Value("${email.enabled:false}")
    private boolean enabled;

    @Value("${user.registration.email.subject:${msg('email.registration_confirmation.subject')}}")
    private String registrationSubject;

    @Value("${user.registration.token.expire-after:86400}")
    private Integer registrationExpireAfter;

    @Value("${services.certificate.expiryEmailSubject:Certificate will expire soon}")
    private String certificateExpirySubject;
=======
    private final boolean enabled;
    private final String registrationSubject;
    private final Integer registrationExpireAfter;
    private final String certificateExpirySubject;
>>>>>>> 50cb3761

    @Autowired
    private EmailManager emailManager;

    @Autowired
    private io.gravitee.am.service.EmailService emailService;

    @Autowired
    private Configuration freemarkerConfiguration;

    @Autowired
    private AuditService auditService;

    @Autowired
    @Qualifier("managementJwtBuilder")
    private JWTBuilder jwtBuilder;

    @Autowired
    private DomainService domainService;

    public EmailServiceImpl(
            @Value("${email.enabled:false}") boolean enabled,
            @Value("${user.registration.email.subject:New user registration}") String registrationSubject,
            @Value("${user.registration.token.expire-after:86400}")  Integer registrationExpireAfter,
            @Value("${services.certificate.expiryEmailSubject:Certificate will expire soon}") String certificateExpirySubject) {
        this.enabled = enabled;
        this.registrationSubject = registrationSubject;
        this.registrationExpireAfter = registrationExpireAfter;
        this.certificateExpirySubject = certificateExpirySubject;
    }

    @Override
    public Completable send(Domain domain, Application client, io.gravitee.am.model.Template template, User user) {
        if (enabled) {
            // get raw email template
            return getEmailTemplate(template, user).map(emailTemplate -> {
                // prepare email
                Email email = prepareEmail(domain, client, template, emailTemplate, user);
                // send email
                sendEmail(email, user);

                return email;
            }).ignoreElement();
        }
        return Completable.complete();
    }

    @Override
    public Maybe<io.gravitee.am.model.Email> getEmailTemplate(io.gravitee.am.model.Template template, User user) {
        return emailManager.getEmail(template, user, getDefaultSubject(template), getDefaultExpireAt(template));
    }

    private void sendEmail(Email email, User user) {
        if (enabled) {
            try {
                final var locale = preferredLanguage(user, Locale.ENGLISH);
                final var emailToSend = processEmailTemplate(email, locale);
                emailService.send(emailToSend);
                auditService.report(AuditBuilder.builder(EmailAuditBuilder.class).domain(user.getReferenceId()).client(ADMIN_CLIENT).email(email).user(user));
            } catch (final Exception ex) {
                auditService.report(AuditBuilder.builder(EmailAuditBuilder.class).domain(user.getReferenceId()).client(ADMIN_CLIENT).email(email).throwable(ex));
            }
        }
    }

    @Override
    public Maybe<Email> getFinalEmail(Domain domain, Application client, io.gravitee.am.model.Template template, User user, Map<String, Object> params) {
        // get raw email template
        return emailManager.getEmail(template, ReferenceType.DOMAIN, domain.getId(), user, getDefaultSubject(template), getDefaultExpireAt(template))
                .map(emailTemplate -> {
                    // prepare email
                    final var email = prepareEmail(domain, client, template, emailTemplate, user);

                    if (email.getParams() != null) {
                        email.getParams().putAll(params);
                    } else {
                        email.setParams(params);
                    }

                    // send email
                    var locale = preferredLanguage(user, Locale.ENGLISH);
                    return processEmailTemplate(email, locale);
                });
    }

    private Email processEmailTemplate(Email email, Locale locale) throws IOException, TemplateException {
        final Template template = freemarkerConfiguration.getTemplate(email.getTemplate());
        final Template plainTextTemplate = new Template("subject", new StringReader(email.getSubject()), freemarkerConfiguration);
        // compute email subject
        final String subject = processTemplate(plainTextTemplate, email.getParams(), locale);
        // compute email content
        final String content = processTemplate(template, email.getParams(), locale);
        final Email emailToSend = new Email(email);
        emailToSend.setSubject(subject);
        emailToSend.setContent(content);
        return emailToSend;
    }

    private String processTemplate(Template plainTextTemplate, Map<String, Object> params, Locale preferredLanguage) throws TemplateException, IOException {
        var result = new StringWriter(1024);

        var dataModel = new HashMap<>(params);
        dataModel.put(FreemarkerMessageResolver.METHOD_NAME, new FreemarkerMessageResolver(this.emailService.getDefaultDictionaryProvider().getDictionaryFor(preferredLanguage)));

        var env = plainTextTemplate.createProcessingEnvironment(new SimpleHash(dataModel,
                new DefaultObjectWrapperBuilder(Configuration.VERSION_2_3_22).build()), result);
        env.process();

        return result.toString();
    }

    private Email prepareEmail(Domain domain, Application client, io.gravitee.am.model.Template template, io.gravitee.am.model.Email emailTemplate, User user) {
        Map<String, Object> params = prepareEmailParams(domain, client, user, emailTemplate.getExpiresAfter(), template.redirectUri());
        return new EmailBuilder()
                .to(user.getEmail())
                .from(emailTemplate.getFrom())
                .fromName(emailTemplate.getFromName())
                .subject(emailTemplate.getSubject())
                .template(emailTemplate.getTemplate())
                .params(params)
                .build();
    }

    private Map<String, Object> prepareEmailParams(Domain domain, Application client, User user, Integer expiresAfter, String redirectUri) {
        // generate a JWT to store user's information and for security purpose
        final Map<String, Object> claims = new HashMap<>();
        Instant now = Instant.now();
        claims.put(Claims.iat, now.getEpochSecond());
        claims.put(Claims.exp, now.plusSeconds(expiresAfter).getEpochSecond());
        claims.put(Claims.sub, user.getId());
        if (user.getClient() != null) {
            claims.put(Claims.aud, user.getClient());
        }

        String token = jwtBuilder.sign(new JWT(claims));
        String redirectUrl = domainService.buildUrl(domain, redirectUri + "?token=" + token);

        if (client != null) {
            redirectUrl += "&client_id=" + encodeURIComponent(client.getSettings().getOauth().getClientId());
        }

        Map<String, Object> params = new HashMap<>();
        params.put("user", new UserProperties(user));
        params.put("url", redirectUrl);
        params.put("token", token);
        params.put("expireAfterSeconds", expiresAfter);
        params.put("domain", new DomainProperties(domain));
        if (client != null) {
            params.put("client", new ClientProperties(client));
        }

        return params;
    }

    private String getDefaultSubject(io.gravitee.am.model.Template template) {
        switch (template) {
            case REGISTRATION_CONFIRMATION:
                return registrationSubject;
            case CERTIFICATE_EXPIRATION:
                return certificateExpirySubject;
            default:
                throw new IllegalArgumentException(template.template() + " not found");
        }
    }

    private Integer getDefaultExpireAt(io.gravitee.am.model.Template template) {
        switch (template) {
            case REGISTRATION_CONFIRMATION:
                return registrationExpireAfter;
            case CERTIFICATE_EXPIRATION:
                return -1;
            default:
                throw new IllegalArgumentException(template.template() + " not found");
        }
    }
}<|MERGE_RESOLUTION|>--- conflicted
+++ resolved
@@ -54,12 +54,9 @@
 import java.util.Locale;
 import java.util.Map;
 
-<<<<<<< HEAD
+import static io.gravitee.am.common.web.UriBuilder.encodeURIComponent;
 import static io.gravitee.am.service.utils.UserProfileUtils.preferredLanguage;
-=======
-import static io.gravitee.am.common.web.UriBuilder.encodeURIComponent;
 import static org.springframework.ui.freemarker.FreeMarkerTemplateUtils.processTemplateIntoString;
->>>>>>> 50cb3761
 
 /**
  * @author Titouan COMPIEGNE (titouan.compiegne at graviteesource.com)
@@ -70,24 +67,10 @@
 
     private static final String ADMIN_CLIENT = "admin";
 
-<<<<<<< HEAD
-    @Value("${email.enabled:false}")
-    private boolean enabled;
-
-    @Value("${user.registration.email.subject:${msg('email.registration_confirmation.subject')}}")
-    private String registrationSubject;
-
-    @Value("${user.registration.token.expire-after:86400}")
-    private Integer registrationExpireAfter;
-
-    @Value("${services.certificate.expiryEmailSubject:Certificate will expire soon}")
-    private String certificateExpirySubject;
-=======
     private final boolean enabled;
     private final String registrationSubject;
     private final Integer registrationExpireAfter;
     private final String certificateExpirySubject;
->>>>>>> 50cb3761
 
     @Autowired
     private EmailManager emailManager;
