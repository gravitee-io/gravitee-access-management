/**
 * Copyright (C) 2015 The Gravitee team (http://gravitee.io)
 *
 * Licensed under the Apache License, Version 2.0 (the "License");
 * you may not use this file except in compliance with the License.
 * You may obtain a copy of the License at
 *
 *         http://www.apache.org/licenses/LICENSE-2.0
 *
 * Unless required by applicable law or agreed to in writing, software
 * distributed under the License is distributed on an "AS IS" BASIS,
 * WITHOUT WARRANTIES OR CONDITIONS OF ANY KIND, either express or implied.
 * See the License for the specific language governing permissions and
 * limitations under the License.
 */
package io.gravitee.am.management.service.impl;

import io.gravitee.am.common.audit.EventType;
import io.gravitee.am.common.jwt.Claims;
import io.gravitee.am.common.jwt.JWT;
import io.gravitee.am.jwt.JWTBuilder;
import io.gravitee.am.common.oidc.StandardClaims;
import io.gravitee.am.common.utils.PathUtils;
import io.gravitee.am.common.utils.RandomString;
import io.gravitee.am.identityprovider.api.DefaultUser;
import io.gravitee.am.management.service.EmailService;
import io.gravitee.am.management.service.IdentityProviderManager;
import io.gravitee.am.management.service.UserService;
import io.gravitee.am.model.*;
import io.gravitee.am.model.account.AccountSettings;
import io.gravitee.am.model.common.Page;
import io.gravitee.am.model.factor.EnrolledFactor;
import io.gravitee.am.repository.management.api.search.LoginAttemptCriteria;
import io.gravitee.am.service.*;
import io.gravitee.am.service.exception.*;
import io.gravitee.am.service.model.NewUser;
import io.gravitee.am.service.model.UpdateUser;
import io.gravitee.am.service.reporter.builder.AuditBuilder;
import io.gravitee.am.service.reporter.builder.management.UserAuditBuilder;
import io.reactivex.Completable;
import io.reactivex.Maybe;
import io.reactivex.Single;
import org.springframework.beans.factory.annotation.Autowired;
import org.springframework.beans.factory.annotation.Qualifier;
import org.springframework.beans.factory.annotation.Value;
import org.springframework.stereotype.Component;

import java.net.URL;
import java.util.*;
import java.util.regex.Matcher;
import java.util.regex.Pattern;
import java.util.stream.Collectors;

/**
 * @author Titouan COMPIEGNE (titouan.compiegne at graviteesource.com)
 * @author GraviteeSource Team
 */
@Component("managementUserService")
public class UserServiceImpl implements UserService {

    private static final String DEFAULT_IDP_PREFIX = "default-idp-";
    private static final Pattern SCHEME_PATTERN = Pattern.compile("^(https?://).*$");

    @Value("${user.registration.token.expire-after:86400}")
    private Integer expireAfter;

    @Value("${gateway.url:http://localhost:8092}")
    private String gatewayUrl;

    @Autowired
    private io.gravitee.am.service.UserService userService;

    @Autowired
    private IdentityProviderManager identityProviderManager;

    @Autowired
    private EmailService emailService;

    @Autowired
    @Qualifier("managementJwtBuilder")
    private JWTBuilder jwtBuilder;

    @Autowired
    private AuditService auditService;

    @Autowired
    private LoginAttemptService loginAttemptService;

    @Autowired
    private ApplicationService applicationService;

    @Autowired
    private RoleService roleService;

    @Autowired
    private DomainService domainService;

    @Override
    public Single<Page<User>> search(ReferenceType referenceType, String referenceId, String query, int page, int size) {
        return userService.search(referenceType, referenceId, query, page, size);
    }

    @Override
    public Single<Page<User>> search(String domain, String query, int page, int size) {
        return search(ReferenceType.DOMAIN, domain, query, page, size);
    }

    @Override
    public Single<Page<User>> findAll(ReferenceType referenceType, String referenceId, int page, int size) {
        return userService.findAll(referenceType, referenceId, page, size);
    }

    @Override
    public Single<Page<User>> findByDomain(String domain, int page, int size) {
        return findAll(ReferenceType.DOMAIN, domain, page, size);
    }

    @Override
    public Single<User> findById(ReferenceType referenceType, String referenceId, String id) {
        return userService.findById(referenceType, referenceId, id);
    }

    @Override
    public Maybe<User> findById(String id) {
        return userService.findById(id);
    }

    @Override
    public Single<User> create(ReferenceType referenceType, String referenceId, NewUser newUser, io.gravitee.am.identityprovider.api.User principal) {
        // set user idp source
        if (newUser.getSource() == null && referenceType == ReferenceType.DOMAIN) {
            newUser.setSource(DEFAULT_IDP_PREFIX + referenceId);
        }
        // check domain
        return domainService.findById(referenceId)
                .switchIfEmpty(Maybe.error(new DomainNotFoundException(referenceId)))
                .flatMapSingle(domain1 -> {
                    // check user
                    return userService.findByDomainAndUsernameAndSource(domain1.getId(), newUser.getUsername(), newUser.getSource())
                            .isEmpty()
                            .flatMap(isEmpty -> {
                                if (!isEmpty) {
                                    return Single.error(new UserAlreadyExistsException(newUser.getUsername()));
                                } else {
                                    // check user provider
                                    return identityProviderManager.getUserProvider(newUser.getSource())
                                            .switchIfEmpty(Maybe.error(new UserProviderNotFoundException(newUser.getSource())))
                                            .flatMapSingle(userProvider -> {
                                                // check client
                                                return checkClient(referenceId, newUser.getClient())
                                                        .map(Optional::of)
                                                        .defaultIfEmpty(Optional.empty())
                                                        .flatMapSingle(optClient -> {
                                                            Application client = optClient.orElse(null);
                                                            newUser.setDomain(domain1.getId());
                                                            newUser.setClient(client != null ? client.getId() : null);
                                                            // user is flagged as internal user
                                                            newUser.setInternal(true);
                                                            if (newUser.isPreRegistration()) {
                                                                newUser.setPassword(null);
                                                                newUser.setRegistrationCompleted(false);
                                                                newUser.setEnabled(false);
                                                            } else {
                                                                newUser.setRegistrationCompleted(true);
                                                                newUser.setEnabled(true);
                                                                newUser.setDomain(referenceId);
                                                            }
                                                            // store user in its identity provider
                                                            return userProvider.create(convert(newUser))
                                                                    .map(idpUser -> {
                                                                        // AM 'users' collection is not made for authentication (but only management stuff)
                                                                        // clear password
                                                                        newUser.setPassword(null);
                                                                        // set external id
                                                                        newUser.setExternalId(idpUser.getId());
                                                                        return newUser;
                                                                    })
                                                                    // if a user is already in the identity provider but not in the AM users collection,
                                                                    // it means that the user is coming from a pre-filled AM compatible identity provider (user creation enabled)
                                                                    // try to create the user with the idp user information
                                                                    .onErrorResumeNext(ex -> {
                                                                        if (ex instanceof UserAlreadyExistsException) {
                                                                            return userProvider.findByUsername(newUser.getUsername())
                                                                                    // double check user existence for case sensitive
                                                                                    .flatMapSingle(idpUser -> userService.findByDomainAndUsernameAndSource(domain1.getId(), idpUser.getUsername(), newUser.getSource())
                                                                                            .isEmpty()
                                                                                            .map(empty -> {
                                                                                                if (!empty) {
                                                                                                    throw new UserAlreadyExistsException(newUser.getUsername());
                                                                                                } else {
                                                                                                    // AM 'users' collection is not made for authentication (but only management stuff)
                                                                                                    // clear password
                                                                                                    newUser.setPassword(null);
                                                                                                    // set external id
                                                                                                    newUser.setExternalId(idpUser.getId());
                                                                                                    // set username
                                                                                                    newUser.setUsername(idpUser.getUsername());
                                                                                                    return newUser;
                                                                                                }
                                                                                            }));
                                                                        } else {
                                                                            return Single.error(ex);
                                                                        }
                                                                    })
                                                                    .flatMap(newUser1 -> {
                                                                        User user = transform(newUser1);
                                                                        AccountSettings accountSettings = getAccountSettings(domain1, client);
                                                                        if (newUser.isPreRegistration() && accountSettings != null && accountSettings.isDynamicUserRegistration()) {
                                                                            user.setRegistrationUserUri(domainService.buildUrl(domain1, "/confirmRegistration"));
                                                                            user.setRegistrationAccessToken(getUserRegistrationToken(user));
                                                                        }
                                                                        return userService.create(user)
                                                                                .doOnSuccess(user1 -> auditService.report(AuditBuilder.builder(UserAuditBuilder.class).principal(principal).type(EventType.USER_CREATED).user(user1)))
                                                                                .doOnError(throwable -> auditService.report(AuditBuilder.builder(UserAuditBuilder.class).principal(principal).type(EventType.USER_CREATED).throwable(throwable)));
                                                                    })
                                                                    .flatMap(user -> {
                                                                        // end pre-registration user if required
                                                                        AccountSettings accountSettings = getAccountSettings(domain1, client);
<<<<<<< HEAD
                                                                        if (newUser.isPreRegistration() && accountSettings != null && !accountSettings.isDynamicUserRegistration()) {
                                                                            new Thread(() -> emailService.send(domain1, Template.REGISTRATION_CONFIRMATION, user)).start();
=======
                                                                        if (newUser.isPreRegistration() && (accountSettings == null || !accountSettings.isDynamicUserRegistration())) {
                                                                            return sendRegistrationConfirmation(user.getReferenceType(), user.getReferenceId(), user.getId(), principal).toSingleDefault(user);
                                                                        } else {
                                                                            return Single.just(user);
>>>>>>> 6644531e
                                                                        }
                                                                    });
                                                        });
                                            });
                                }
                            });
                });
    }

    @Override
    public Single<User> create(String domain, NewUser newUser, io.gravitee.am.identityprovider.api.User principal) {

        return create(ReferenceType.DOMAIN, domain, newUser, principal);
    }

    @Override
    public Single<User> update(ReferenceType referenceType, String referenceId, String id, UpdateUser updateUser, io.gravitee.am.identityprovider.api.User principal) {

        return userService.findById(referenceType, referenceId, id)
                .flatMap(user -> identityProviderManager.getUserProvider(user.getSource())
                        .switchIfEmpty(Maybe.error(new UserProviderNotFoundException(user.getSource())))
                        // check client
                        .flatMapSingle(userProvider -> {
                            String client = updateUser.getClient() != null ? updateUser.getClient() : user.getClient();
                            if (client != null && referenceType == ReferenceType.DOMAIN) {
                                return checkClient(referenceId, client)
                                        .flatMapSingle(client1 -> {
                                            updateUser.setClient(client1.getId());
                                            return Single.just(userProvider);
                                        });
                            }
                            return Single.just(userProvider);
                        })
                        // update the idp user
                        .flatMap(userProvider -> userProvider.findByUsername(user.getUsername())
                                .switchIfEmpty(Maybe.error(new UserNotFoundException(user.getUsername())))
                                .flatMapSingle(idpUser -> userProvider.update(idpUser.getId(), convert(user.getUsername(), updateUser))))
                        .flatMap(idpUser -> {
                            // set external id
                            updateUser.setExternalId(idpUser.getId());
                            return userService.update(referenceType, referenceId, id, updateUser);
                        })
                        .onErrorResumeNext(ex -> {
                            if (ex instanceof UserNotFoundException) {
                                // idp user does not exist, only update AM user
                                return userService.update(referenceType, referenceId, id, updateUser);
                            }
                            return Single.error(ex);
                        })
                        .doOnSuccess(user1 -> auditService.report(AuditBuilder.builder(UserAuditBuilder.class).principal(principal).type(EventType.USER_UPDATED).oldValue(user).user(user1)))
                        .doOnError(throwable -> auditService.report(AuditBuilder.builder(UserAuditBuilder.class).principal(principal).type(EventType.USER_UPDATED).throwable(throwable)))
                );
    }


    @Override
    public Single<User> update(String domain, String id, UpdateUser updateUser, io.gravitee.am.identityprovider.api.User principal) {

        return update(ReferenceType.DOMAIN, domain, id, updateUser, principal);
    }

    @Override
    public Single<User> updateStatus(ReferenceType referenceType, String referenceId, String id, boolean status, io.gravitee.am.identityprovider.api.User principal) {
        return userService.findById(referenceType, referenceId, id)
                .flatMap(user -> {
                    user.setEnabled(status);
                    return userService.update(user);
                })
                .doOnSuccess(user1 -> auditService.report(AuditBuilder.builder(UserAuditBuilder.class).principal(principal).type((status ? EventType.USER_ENABLED : EventType.USER_DISABLED)).user(user1)))
                .doOnError(throwable -> auditService.report(AuditBuilder.builder(UserAuditBuilder.class).principal(principal).type((status ? EventType.USER_ENABLED : EventType.USER_DISABLED)).throwable(throwable)));
    }

    @Override
    public Single<User> updateStatus(String domain, String id, boolean status, io.gravitee.am.identityprovider.api.User principal) {

        return updateStatus(ReferenceType.DOMAIN, domain, id, status, principal);
    }

    @Override
    public Completable delete(ReferenceType referenceType, String referenceId, String userId, io.gravitee.am.identityprovider.api.User principal) {
        return userService.findById(referenceType, referenceId, userId)
                .flatMapCompletable(user -> identityProviderManager.getUserProvider(user.getSource())
                        .map(Optional::ofNullable)
                        .flatMapCompletable(optUserProvider -> {
                            // no user provider found, continue
                            if (!optUserProvider.isPresent()) {
                                return Completable.complete();
                            }
                            // user has never been created in the identity provider, continue
                            if (user.getExternalId() == null || user.getExternalId().isEmpty()) {
                                return Completable.complete();
                            }
                            return optUserProvider.get().delete(user.getExternalId())
                                    .onErrorResumeNext(ex -> {
                                        if (ex instanceof UserNotFoundException) {
                                            // idp user does not exist, continue
                                            return Completable.complete();
                                        }
                                        return Completable.error(ex);
                                    });
                        })
                        .andThen(userService.delete(userId))
                        .doOnComplete(() -> auditService.report(AuditBuilder.builder(UserAuditBuilder.class).principal(principal).type(EventType.USER_DELETED).user(user)))
                        .doOnError(throwable -> auditService.report(AuditBuilder.builder(UserAuditBuilder.class).principal(principal).type(EventType.USER_DELETED).throwable(throwable)))
                );
    }

    @Override
    public Completable resetPassword(ReferenceType referenceType, String referenceId, String userId, String password, io.gravitee.am.identityprovider.api.User principal) {
        return userService.findById(referenceType, referenceId, userId)
                .flatMap(user -> identityProviderManager.getUserProvider(user.getSource())
                                .switchIfEmpty(Maybe.error(new UserProviderNotFoundException(user.getSource())))
                                .flatMapSingle(userProvider -> {
                                    // update idp user
                                    return userProvider.findByUsername(user.getUsername())
                                            .switchIfEmpty(Maybe.error(new UserNotFoundException(user.getUsername())))
                                            .flatMapSingle(idpUser -> {
                                                // set password
                                                ((DefaultUser) idpUser).setCredentials(password);
                                                return userProvider.update(idpUser.getId(), idpUser);
                                            })
                                            .onErrorResumeNext(ex -> {
                                                if (ex instanceof UserNotFoundException) {
                                                    // idp user not found, create its account
                                                    user.setPassword(password);
                                                    return userProvider.create(convert(user));
                                                }
                                                return Single.error(ex);
                                            });
                                })
                                .flatMap(idpUser -> {
                                    // update 'users' collection for management and audit purpose
                                    // if user was in pre-registration mode, end the registration process
                                    if (user.isPreRegistration()) {
                                        user.setRegistrationCompleted(true);
                                        user.setEnabled(true);
                                    }
                                    user.setPassword(null);
                                    user.setExternalId(idpUser.getId());
                                    user.setUpdatedAt(new Date());
                                    return userService.update(user);
                                })
                                .doOnSuccess(user1 -> auditService.report(AuditBuilder.builder(UserAuditBuilder.class).principal(principal).type(EventType.USER_PASSWORD_RESET).user(user)))
                                .doOnError(throwable -> auditService.report(AuditBuilder.builder(UserAuditBuilder.class).principal(principal).type(EventType.USER_PASSWORD_RESET).throwable(throwable)))
                        // reset login attempts in case of reset password action
                ).flatMapCompletable(user -> {
                    LoginAttemptCriteria criteria = new LoginAttemptCriteria.Builder()
                            .domain(user.getReferenceId())
                            .client(user.getClient())
                            .username(user.getUsername())
                            .build();
                    return loginAttemptService.reset(criteria);
                });
    }

    @Override
    public Completable resetPassword(String domain, String userId, String password, io.gravitee.am.identityprovider.api.User principal) {
        return resetPassword(ReferenceType.DOMAIN, domain, userId, password, principal);
    }

    @Override
<<<<<<< HEAD
    public Completable sendRegistrationConfirmation(String domainId, String userId, io.gravitee.am.identityprovider.api.User principal) {
        return domainService.findById(domainId)
                .switchIfEmpty(Maybe.error(new DomainNotFoundException(domainId)))
                .flatMapCompletable(domain -> findById(ReferenceType.DOMAIN, domainId, userId)
                        .map(user -> {
                            if (!user.isPreRegistration()) {
                                throw new UserInvalidException("Pre-registration is disabled for the user " + userId);
                            }
                            if (user.isPreRegistration() && user.isRegistrationCompleted()) {
                                throw new UserInvalidException("Registration is completed for the user " + userId);
                            }
                            return user;
                        })
                        .doOnSuccess(user -> new Thread(() -> emailService.send(domain, Template.REGISTRATION_CONFIRMATION, user)).start())
                        .doOnSuccess(user1 -> auditService.report(AuditBuilder.builder(UserAuditBuilder.class).principal(principal).type(EventType.REGISTRATION_CONFIRMATION_REQUESTED).user(user1)))
                        .doOnError(throwable -> auditService.report(AuditBuilder.builder(UserAuditBuilder.class).principal(principal).type(EventType.REGISTRATION_CONFIRMATION_REQUESTED).throwable(throwable)))
                        .ignoreElement());
=======
    public Completable sendRegistrationConfirmation(ReferenceType referenceType, String referenceId, String userId, io.gravitee.am.identityprovider.api.User principal) {
        return findById(referenceType, referenceId, userId)
                .flatMapCompletable(user -> {
                    if (!user.isPreRegistration()) {
                        return Completable.error(new UserInvalidException("Pre-registration is disabled for the user " + userId));
                    }
                    if (user.isPreRegistration() && user.isRegistrationCompleted()) {
                        return Completable.error(new UserInvalidException("Registration is completed for the user " + userId));
                    }
                    // fetch the client
                    return checkClient(user.getReferenceId(), user.getClient())
                            .map(Optional::of)
                            .defaultIfEmpty(Optional.empty())
                            .doOnSuccess(optClient -> new Thread(() -> completeUserRegistration(user, optClient.orElse(null))).start())
                            .doOnSuccess(__ -> auditService.report(AuditBuilder.builder(UserAuditBuilder.class).principal(principal).type(EventType.REGISTRATION_CONFIRMATION_REQUESTED).user(user)))
                            .doOnError(throwable -> auditService.report(AuditBuilder.builder(UserAuditBuilder.class).principal(principal).type(EventType.REGISTRATION_CONFIRMATION_REQUESTED).throwable(throwable)))
                            .ignoreElement();
                });
>>>>>>> 6644531e
    }

    @Override
    public Completable unlock(ReferenceType referenceType, String referenceId, String userId, io.gravitee.am.identityprovider.api.User principal) {
        return findById(referenceType, referenceId, userId)
                .flatMap(user -> {
                    user.setAccountNonLocked(true);
                    user.setAccountLockedAt(null);
                    user.setAccountLockedUntil(null);
                    // reset login attempts and update user
                    LoginAttemptCriteria criteria = new LoginAttemptCriteria.Builder()
                            .domain(user.getReferenceId())
                            .client(user.getClient())
                            .username(user.getUsername())
                            .build();
                    return loginAttemptService.reset(criteria)
                            .andThen(userService.update(user));
                })
                .doOnSuccess(user1 -> auditService.report(AuditBuilder.builder(UserAuditBuilder.class).principal(principal).type(EventType.USER_UNLOCKED).user(user1)))
                .doOnError(throwable -> auditService.report(AuditBuilder.builder(UserAuditBuilder.class).principal(principal).type(EventType.USER_UNLOCKED).throwable(throwable)))
                .toCompletable();
    }

    @Override
    public Single<User> assignRoles(ReferenceType referenceType, String referenceId, String userId, List<String> roles, io.gravitee.am.identityprovider.api.User principal) {
        return assignRoles0(referenceType, referenceId, userId, roles, principal, false);
    }

    @Override
    public Single<User> revokeRoles(ReferenceType referenceType, String referenceId, String userId, List<String> roles, io.gravitee.am.identityprovider.api.User principal) {
        return assignRoles0(referenceType, referenceId, userId, roles, principal, true);
    }

    @Override
    public Single<User> enrollFactors(String userId, List<EnrolledFactor> factors, io.gravitee.am.identityprovider.api.User principal) {
        return userService.findById(userId)
                .switchIfEmpty(Maybe.error(new UserNotFoundException(userId)))
                .flatMapSingle(oldUser -> {
                    User userToUpdate = new User(oldUser);
                    userToUpdate.setFactors(factors);
                    return userService.update(userToUpdate)
                            .doOnSuccess(user1 -> auditService.report(AuditBuilder.builder(UserAuditBuilder.class).principal(principal).type(EventType.USER_UPDATED).user(user1).oldValue(oldUser)))
                            .doOnError(throwable -> auditService.report(AuditBuilder.builder(UserAuditBuilder.class).principal(principal).type(EventType.USER_UPDATED).throwable(throwable)));
                });
    }

    public void setExpireAfter(Integer expireAfter) {
        this.expireAfter = expireAfter;
    }

    private Single<User> assignRoles0(ReferenceType referenceType, String referenceId, String userId, List<String> roles, io.gravitee.am.identityprovider.api.User principal, boolean revoke) {
        return findById(referenceType, referenceId, userId)
                .flatMap(oldUser -> {
                    User userToUpdate = new User(oldUser);
                    // remove existing roles from the user
                    if (revoke) {
                        if (userToUpdate.getRoles() != null) {
                            userToUpdate.getRoles().removeAll(roles);
                        }
                    } else {
                        userToUpdate.setRoles(roles);
                    }
                    // check roles
                    return checkRoles(roles)
                            // and update the user
                            .andThen(Single.defer(() -> userService.update(userToUpdate)))
                            .doOnSuccess(user1 -> auditService.report(AuditBuilder.builder(UserAuditBuilder.class).principal(principal).type(EventType.USER_ROLES_ASSIGNED).oldValue(oldUser).user(user1)))
                            .doOnError(throwable -> auditService.report(AuditBuilder.builder(UserAuditBuilder.class).principal(principal).type(EventType.USER_ROLES_ASSIGNED).throwable(throwable)));
                });
    }

    private Maybe<Application> checkClient(String domain, String client) {
        if (client == null) {
            return Maybe.empty();
        }
        return applicationService.findById(client)
                .switchIfEmpty(Maybe.defer(() -> applicationService.findByDomainAndClientId(domain, client)))
                .switchIfEmpty(Maybe.error(new ClientNotFoundException(client)))
                .map(app1 -> {
                    if (!domain.equals(app1.getDomain())) {
                        throw new ClientNotFoundException(client);
                    }
                    return app1;
                });
    }

    private Completable checkRoles(List<String> roles) {
        return roleService.findByIdIn(roles)
                .map(roles1 -> {
                    if (roles1.size() != roles.size()) {
                        // find difference between the two list
                        roles.removeAll(roles1.stream().map(Role::getId).collect(Collectors.toList()));
                        throw new RoleNotFoundException(String.join(",", roles));
                    }
                    return roles1;
                }).toCompletable();
    }

<<<<<<< HEAD
=======
    private void completeUserRegistration(User user, Application client) {
        final String templateName = getTemplateName(user);
        io.gravitee.am.model.Email email = emailManager.getEmail(templateName, registrationSubject, expireAfter);
        Email email1 = buildEmail(user, client, email, "/confirmRegistration", "registrationUrl");
        emailService.send(email1, user);
    }

    private Email buildEmail(User user, Application client, io.gravitee.am.model.Email email, String redirectUri, String redirectUriName) {
        Map<String, Object> params = prepareEmail(user, client, email.getExpiresAfter(), redirectUri, redirectUriName);
        Email email1 = new EmailBuilder()
                .to(user.getEmail())
                .from(email.getFrom())
                .fromName(email.getFromName())
                .subject(email.getSubject())
                .template(email.getTemplate())
                .params(params)
                .build();
        return email1;
    }

    private Map<String, Object> prepareEmail(User user, Application client, int expiresAfter, String redirectUri, String redirectUriName) {
        final String token = getUserRegistrationToken(user);
        // building the redirectUrl
        StringBuilder sb = new StringBuilder();
        sb
                .append(getUserRegistrationUri(user.getReferenceId(), redirectUri))
                .append("?token=")
                .append(token);
        if (client != null) {
            sb
                    .append("&client_id=")
                    .append(client.getSettings().getOauth().getClientId());
        }
        String redirectUrl = sb.toString();
        Map<String, Object> params = new HashMap<>();
        params.put("user", user);
        params.put(redirectUriName, redirectUrl);
        params.put("token", token);
        params.put("expireAfterSeconds", expiresAfter);

        return params;
    }

    private String getUserRegistrationUri(String domain, String redirectUri) {
        String entryPoint = gatewayUrl;
        if (entryPoint != null && entryPoint.endsWith("/")) {
            entryPoint = entryPoint.substring(0, entryPoint.length() - 1);
        }

        return entryPoint + "/" + domain + redirectUri;
    }

>>>>>>> 6644531e
    private String getUserRegistrationToken(User user) {
        // generate a JWT to store user's information and for security purpose
        final Map<String, Object> claims = new HashMap<>();
        claims.put(Claims.iat, new Date().getTime() / 1000);
        claims.put(Claims.exp, new Date(System.currentTimeMillis() + (expireAfter * 1000)).getTime() / 1000);
        claims.put(Claims.sub, user.getId());
        if (user.getClient() != null) {
            claims.put(Claims.aud, user.getClient());
        }
        claims.put(StandardClaims.EMAIL, user.getEmail());
        claims.put(StandardClaims.GIVEN_NAME, user.getFirstName());
        claims.put(StandardClaims.FAMILY_NAME, user.getLastName());

        return jwtBuilder.sign(new JWT(claims));
    }

    private AccountSettings getAccountSettings(Domain domain, Application application) {
        if (application == null) {
            return domain.getAccountSettings();
        }
        // if client has no account config return domain config
        if (application.getSettings() == null) {
            return domain.getAccountSettings();
        }
        if (application.getSettings().getAccount() == null) {
            return domain.getAccountSettings();
        }
        // if client configuration is not inherited return the client config
        if (!application.getSettings().getAccount().isInherited()) {
            return application.getSettings().getAccount();
        }

        // return domain config
        return domain.getAccountSettings();
    }

    private io.gravitee.am.identityprovider.api.User convert(NewUser newUser) {
        DefaultUser user = new DefaultUser(newUser.getUsername());
        user.setCredentials(newUser.getPassword());

        Map<String, Object> additionalInformation = new HashMap<>();
        if (newUser.getFirstName() != null) {
            user.setFirstName(newUser.getFirstName());
            additionalInformation.put(StandardClaims.GIVEN_NAME, newUser.getFirstName());
        }
        if (newUser.getLastName() != null) {
            user.setLastName(newUser.getLastName());
            additionalInformation.put(StandardClaims.FAMILY_NAME, newUser.getLastName());
        }
        if (newUser.getEmail() != null) {
            user.setEmail(newUser.getEmail());
            additionalInformation.put(StandardClaims.EMAIL, newUser.getEmail());
        }
        if (newUser.getAdditionalInformation() != null) {
            newUser.getAdditionalInformation().forEach((k, v) -> additionalInformation.putIfAbsent(k, v));
        }
        user.setAdditionalInformation(additionalInformation);
        return user;
    }

    private User transform(NewUser newUser) {
        User user = new User();
        user.setId(RandomString.generate());
        user.setExternalId(newUser.getExternalId());
        user.setReferenceId(newUser.getDomain());
        user.setReferenceType(ReferenceType.DOMAIN);
        user.setClient(newUser.getClient());
        user.setEnabled(newUser.isEnabled());
        user.setUsername(newUser.getUsername());
        user.setFirstName(newUser.getFirstName());
        user.setLastName(newUser.getLastName());
        user.setEmail(newUser.getEmail());
        user.setSource(newUser.getSource());
        user.setInternal(newUser.isInternal());
        user.setPreRegistration(newUser.isPreRegistration());
        user.setRegistrationCompleted(newUser.isRegistrationCompleted());
        user.setAdditionalInformation(newUser.getAdditionalInformation());
        user.setCreatedAt(new Date());
        user.setUpdatedAt(user.getCreatedAt());
        return user;
    }

    private io.gravitee.am.identityprovider.api.User convert(String username, UpdateUser updateUser) {
        // update additional information
        DefaultUser user = new DefaultUser(username);
        Map<String, Object> additionalInformation = new HashMap<>();
        if (updateUser.getFirstName() != null) {
            user.setFirstName(updateUser.getFirstName());
            additionalInformation.put(StandardClaims.GIVEN_NAME, updateUser.getFirstName());
        }
        if (updateUser.getLastName() != null) {
            user.setLastName(updateUser.getLastName());
            additionalInformation.put(StandardClaims.FAMILY_NAME, updateUser.getLastName());
        }
        if (updateUser.getEmail() != null) {
            user.setEmail(updateUser.getEmail());
            additionalInformation.put(StandardClaims.EMAIL, updateUser.getEmail());
        }
        if (updateUser.getAdditionalInformation() != null) {
            updateUser.getAdditionalInformation().forEach((k, v) -> additionalInformation.putIfAbsent(k, v));
        }
        user.setAdditionalInformation(additionalInformation);
        return user;
    }

    private io.gravitee.am.identityprovider.api.User convert(User user) {
        DefaultUser idpUser = new DefaultUser(user.getUsername());
        idpUser.setCredentials(user.getPassword());

        Map<String, Object> additionalInformation = new HashMap<>();
        if (user.getFirstName() != null) {
            idpUser.setFirstName(user.getFirstName());
            additionalInformation.put(StandardClaims.GIVEN_NAME, user.getFirstName());
        }
        if (user.getLastName() != null) {
            idpUser.setLastName(user.getLastName());
            additionalInformation.put(StandardClaims.FAMILY_NAME, user.getLastName());
        }
        if (user.getEmail() != null) {
            idpUser.setEmail(user.getEmail());
            additionalInformation.put(StandardClaims.EMAIL, user.getEmail());
        }
        if (user.getAdditionalInformation() != null) {
            user.getAdditionalInformation().forEach((k, v) -> additionalInformation.putIfAbsent(k, v));
        }
        idpUser.setAdditionalInformation(additionalInformation);
        return idpUser;
    }
}<|MERGE_RESOLUTION|>--- conflicted
+++ resolved
@@ -18,11 +18,10 @@
 import io.gravitee.am.common.audit.EventType;
 import io.gravitee.am.common.jwt.Claims;
 import io.gravitee.am.common.jwt.JWT;
-import io.gravitee.am.jwt.JWTBuilder;
 import io.gravitee.am.common.oidc.StandardClaims;
-import io.gravitee.am.common.utils.PathUtils;
 import io.gravitee.am.common.utils.RandomString;
 import io.gravitee.am.identityprovider.api.DefaultUser;
+import io.gravitee.am.jwt.JWTBuilder;
 import io.gravitee.am.management.service.EmailService;
 import io.gravitee.am.management.service.IdentityProviderManager;
 import io.gravitee.am.management.service.UserService;
@@ -45,10 +44,7 @@
 import org.springframework.beans.factory.annotation.Value;
 import org.springframework.stereotype.Component;
 
-import java.net.URL;
 import java.util.*;
-import java.util.regex.Matcher;
-import java.util.regex.Pattern;
 import java.util.stream.Collectors;
 
 /**
@@ -59,7 +55,6 @@
 public class UserServiceImpl implements UserService {
 
     private static final String DEFAULT_IDP_PREFIX = "default-idp-";
-    private static final Pattern SCHEME_PATTERN = Pattern.compile("^(https?://).*$");
 
     @Value("${user.registration.token.expire-after:86400}")
     private Integer expireAfter;
@@ -216,15 +211,10 @@
                                                                     .flatMap(user -> {
                                                                         // end pre-registration user if required
                                                                         AccountSettings accountSettings = getAccountSettings(domain1, client);
-<<<<<<< HEAD
-                                                                        if (newUser.isPreRegistration() && accountSettings != null && !accountSettings.isDynamicUserRegistration()) {
-                                                                            new Thread(() -> emailService.send(domain1, Template.REGISTRATION_CONFIRMATION, user)).start();
-=======
                                                                         if (newUser.isPreRegistration() && (accountSettings == null || !accountSettings.isDynamicUserRegistration())) {
-                                                                            return sendRegistrationConfirmation(user.getReferenceType(), user.getReferenceId(), user.getId(), principal).toSingleDefault(user);
+                                                                            return sendRegistrationConfirmation(user.getReferenceId(), user.getId(), principal).toSingleDefault(user);
                                                                         } else {
                                                                             return Single.just(user);
->>>>>>> 6644531e
                                                                         }
                                                                     });
                                                         });
@@ -386,44 +376,26 @@
     }
 
     @Override
-<<<<<<< HEAD
     public Completable sendRegistrationConfirmation(String domainId, String userId, io.gravitee.am.identityprovider.api.User principal) {
         return domainService.findById(domainId)
                 .switchIfEmpty(Maybe.error(new DomainNotFoundException(domainId)))
-                .flatMapCompletable(domain -> findById(ReferenceType.DOMAIN, domainId, userId)
-                        .map(user -> {
+                .flatMapCompletable(domain1 -> findById(ReferenceType.DOMAIN, domainId, userId)
+                        .flatMapCompletable(user -> {
                             if (!user.isPreRegistration()) {
-                                throw new UserInvalidException("Pre-registration is disabled for the user " + userId);
+                                return Completable.error(new UserInvalidException("Pre-registration is disabled for the user " + userId));
                             }
                             if (user.isPreRegistration() && user.isRegistrationCompleted()) {
-                                throw new UserInvalidException("Registration is completed for the user " + userId);
+                                return Completable.error(new UserInvalidException("Registration is completed for the user " + userId));
                             }
-                            return user;
-                        })
-                        .doOnSuccess(user -> new Thread(() -> emailService.send(domain, Template.REGISTRATION_CONFIRMATION, user)).start())
-                        .doOnSuccess(user1 -> auditService.report(AuditBuilder.builder(UserAuditBuilder.class).principal(principal).type(EventType.REGISTRATION_CONFIRMATION_REQUESTED).user(user1)))
-                        .doOnError(throwable -> auditService.report(AuditBuilder.builder(UserAuditBuilder.class).principal(principal).type(EventType.REGISTRATION_CONFIRMATION_REQUESTED).throwable(throwable)))
-                        .ignoreElement());
-=======
-    public Completable sendRegistrationConfirmation(ReferenceType referenceType, String referenceId, String userId, io.gravitee.am.identityprovider.api.User principal) {
-        return findById(referenceType, referenceId, userId)
-                .flatMapCompletable(user -> {
-                    if (!user.isPreRegistration()) {
-                        return Completable.error(new UserInvalidException("Pre-registration is disabled for the user " + userId));
-                    }
-                    if (user.isPreRegistration() && user.isRegistrationCompleted()) {
-                        return Completable.error(new UserInvalidException("Registration is completed for the user " + userId));
-                    }
-                    // fetch the client
-                    return checkClient(user.getReferenceId(), user.getClient())
-                            .map(Optional::of)
-                            .defaultIfEmpty(Optional.empty())
-                            .doOnSuccess(optClient -> new Thread(() -> completeUserRegistration(user, optClient.orElse(null))).start())
-                            .doOnSuccess(__ -> auditService.report(AuditBuilder.builder(UserAuditBuilder.class).principal(principal).type(EventType.REGISTRATION_CONFIRMATION_REQUESTED).user(user)))
-                            .doOnError(throwable -> auditService.report(AuditBuilder.builder(UserAuditBuilder.class).principal(principal).type(EventType.REGISTRATION_CONFIRMATION_REQUESTED).throwable(throwable)))
-                            .ignoreElement();
-                });
->>>>>>> 6644531e
+                            // fetch the client
+                            return checkClient(user.getReferenceId(), user.getClient())
+                                    .map(Optional::of)
+                                    .defaultIfEmpty(Optional.empty())
+                                    .doOnSuccess(optClient -> new Thread(() -> emailService.send(domain1, optClient.orElse(null), Template.REGISTRATION_CONFIRMATION, user)).start())
+                                    .doOnSuccess(__ -> auditService.report(AuditBuilder.builder(UserAuditBuilder.class).principal(principal).type(EventType.REGISTRATION_CONFIRMATION_REQUESTED).user(user)))
+                                    .doOnError(throwable -> auditService.report(AuditBuilder.builder(UserAuditBuilder.class).principal(principal).type(EventType.REGISTRATION_CONFIRMATION_REQUESTED).throwable(throwable)))
+                                    .ignoreElement();
+                        }));
     }
 
     @Override
@@ -444,7 +416,7 @@
                 })
                 .doOnSuccess(user1 -> auditService.report(AuditBuilder.builder(UserAuditBuilder.class).principal(principal).type(EventType.USER_UNLOCKED).user(user1)))
                 .doOnError(throwable -> auditService.report(AuditBuilder.builder(UserAuditBuilder.class).principal(principal).type(EventType.USER_UNLOCKED).throwable(throwable)))
-                .toCompletable();
+                .ignoreElement();
     }
 
     @Override
@@ -522,61 +494,6 @@
                 }).toCompletable();
     }
 
-<<<<<<< HEAD
-=======
-    private void completeUserRegistration(User user, Application client) {
-        final String templateName = getTemplateName(user);
-        io.gravitee.am.model.Email email = emailManager.getEmail(templateName, registrationSubject, expireAfter);
-        Email email1 = buildEmail(user, client, email, "/confirmRegistration", "registrationUrl");
-        emailService.send(email1, user);
-    }
-
-    private Email buildEmail(User user, Application client, io.gravitee.am.model.Email email, String redirectUri, String redirectUriName) {
-        Map<String, Object> params = prepareEmail(user, client, email.getExpiresAfter(), redirectUri, redirectUriName);
-        Email email1 = new EmailBuilder()
-                .to(user.getEmail())
-                .from(email.getFrom())
-                .fromName(email.getFromName())
-                .subject(email.getSubject())
-                .template(email.getTemplate())
-                .params(params)
-                .build();
-        return email1;
-    }
-
-    private Map<String, Object> prepareEmail(User user, Application client, int expiresAfter, String redirectUri, String redirectUriName) {
-        final String token = getUserRegistrationToken(user);
-        // building the redirectUrl
-        StringBuilder sb = new StringBuilder();
-        sb
-                .append(getUserRegistrationUri(user.getReferenceId(), redirectUri))
-                .append("?token=")
-                .append(token);
-        if (client != null) {
-            sb
-                    .append("&client_id=")
-                    .append(client.getSettings().getOauth().getClientId());
-        }
-        String redirectUrl = sb.toString();
-        Map<String, Object> params = new HashMap<>();
-        params.put("user", user);
-        params.put(redirectUriName, redirectUrl);
-        params.put("token", token);
-        params.put("expireAfterSeconds", expiresAfter);
-
-        return params;
-    }
-
-    private String getUserRegistrationUri(String domain, String redirectUri) {
-        String entryPoint = gatewayUrl;
-        if (entryPoint != null && entryPoint.endsWith("/")) {
-            entryPoint = entryPoint.substring(0, entryPoint.length() - 1);
-        }
-
-        return entryPoint + "/" + domain + redirectUri;
-    }
-
->>>>>>> 6644531e
     private String getUserRegistrationToken(User user) {
         // generate a JWT to store user's information and for security purpose
         final Map<String, Object> claims = new HashMap<>();
