/**
 * Copyright (C) 2015 The Gravitee team (http://gravitee.io)
 *
 * Licensed under the Apache License, Version 2.0 (the "License");
 * you may not use this file except in compliance with the License.
 * You may obtain a copy of the License at
 *
 *         http://www.apache.org/licenses/LICENSE-2.0
 *
 * Unless required by applicable law or agreed to in writing, software
 * distributed under the License is distributed on an "AS IS" BASIS,
 * WITHOUT WARRANTIES OR CONDITIONS OF ANY KIND, either express or implied.
 * See the License for the specific language governing permissions and
 * limitations under the License.
 */
package io.gravitee.am.management.service.impl;

import io.gravitee.am.common.audit.EventType;
import io.gravitee.am.common.jwt.Claims;
import io.gravitee.am.common.jwt.JWT;
import io.gravitee.am.common.oidc.StandardClaims;
import io.gravitee.am.common.utils.RandomString;
import io.gravitee.am.identityprovider.api.DefaultUser;
import io.gravitee.am.jwt.JWTBuilder;
import io.gravitee.am.management.service.EmailService;
import io.gravitee.am.management.service.IdentityProviderManager;
import io.gravitee.am.management.service.UserService;
import io.gravitee.am.model.*;
import io.gravitee.am.model.account.AccountSettings;
import io.gravitee.am.model.common.Page;
import io.gravitee.am.model.factor.EnrolledFactor;
import io.gravitee.am.repository.management.api.search.LoginAttemptCriteria;
import io.gravitee.am.service.*;
import io.gravitee.am.service.exception.*;
import io.gravitee.am.service.model.NewUser;
import io.gravitee.am.service.model.UpdateUser;
import io.gravitee.am.service.reporter.builder.AuditBuilder;
import io.gravitee.am.service.reporter.builder.management.UserAuditBuilder;
import io.reactivex.Completable;
import io.reactivex.Maybe;
import io.reactivex.Single;
import org.springframework.beans.factory.annotation.Autowired;
import org.springframework.beans.factory.annotation.Qualifier;
import org.springframework.beans.factory.annotation.Value;
import org.springframework.stereotype.Component;

import java.time.Instant;
import java.util.*;
import java.util.stream.Collectors;

/**
 * @author Titouan COMPIEGNE (titouan.compiegne at graviteesource.com)
 * @author GraviteeSource Team
 */
@Component("managementUserService")
public class UserServiceImpl implements UserService {

    private static final String DEFAULT_IDP_PREFIX = "default-idp-";

    @Value("${user.registration.token.expire-after:86400}")
    private Integer expireAfter;

    @Value("${gateway.url:http://localhost:8092}")
    private String gatewayUrl;

    @Autowired
    private io.gravitee.am.service.UserService userService;

    @Autowired
    private IdentityProviderManager identityProviderManager;

    @Autowired
    private EmailService emailService;

    @Autowired
    @Qualifier("managementJwtBuilder")
    private JWTBuilder jwtBuilder;

    @Autowired
    private AuditService auditService;

    @Autowired
    private LoginAttemptService loginAttemptService;

    @Autowired
    private ApplicationService applicationService;

    @Autowired
    private RoleService roleService;

    @Autowired
    private DomainService domainService;

    @Override
    public Single<Page<User>> search(ReferenceType referenceType, String referenceId, String query, int page, int size) {
        return userService.search(referenceType, referenceId, query, page, size);
    }

    @Override
    public Single<Page<User>> search(String domain, String query, int page, int size) {
        return search(ReferenceType.DOMAIN, domain, query, page, size);
    }

    @Override
    public Single<Page<User>> findAll(ReferenceType referenceType, String referenceId, int page, int size) {
        return userService.findAll(referenceType, referenceId, page, size);
    }

    @Override
    public Single<Page<User>> findByDomain(String domain, int page, int size) {
        return findAll(ReferenceType.DOMAIN, domain, page, size)
                .doOnSuccess(userPage -> userPage.getData().forEach(this::setInternalStatus));
    }

    @Override
    public Single<User> findById(ReferenceType referenceType, String referenceId, String id) {
<<<<<<< HEAD
        return userService.findById(referenceType, referenceId, id);
=======
        return userService.findById(referenceType, referenceId, id)
                .map(this::setInternalStatus);
>>>>>>> a0df6d77
    }

    @Override
    public Maybe<User> findById(String id) {
        return userService.findById(id)
                .map(this::setInternalStatus);
    }

    @Override
    public Single<User> create(ReferenceType referenceType, String referenceId, NewUser newUser, io.gravitee.am.identityprovider.api.User principal) {
        // set user idp source
        if (newUser.getSource() == null && referenceType == ReferenceType.DOMAIN) {
            newUser.setSource(DEFAULT_IDP_PREFIX + referenceId);
        }
        // check domain
        return domainService.findById(referenceId)
                .switchIfEmpty(Maybe.error(new DomainNotFoundException(referenceId)))
                .flatMapSingle(domain1 -> {
                    // check user
                    return userService.findByDomainAndUsernameAndSource(domain1.getId(), newUser.getUsername(), newUser.getSource())
                            .isEmpty()
                            .flatMap(isEmpty -> {
                                if (!isEmpty) {
                                    return Single.error(new UserAlreadyExistsException(newUser.getUsername()));
                                } else {
                                    // check user provider
                                    return identityProviderManager.getUserProvider(newUser.getSource())
                                            .switchIfEmpty(Maybe.error(new UserProviderNotFoundException(newUser.getSource())))
                                            .flatMapSingle(userProvider -> {
                                                // check client
                                                return checkClient(referenceId, newUser.getClient())
                                                        .map(Optional::of)
                                                        .defaultIfEmpty(Optional.empty())
                                                        .flatMapSingle(optClient -> {
                                                            Application client = optClient.orElse(null);
                                                            newUser.setDomain(domain1.getId());
                                                            newUser.setClient(client != null ? client.getId() : null);
                                                            // user is flagged as internal user
                                                            newUser.setInternal(true);
                                                            if (newUser.isPreRegistration()) {
                                                                newUser.setPassword(null);
                                                                newUser.setRegistrationCompleted(false);
                                                                newUser.setEnabled(false);
                                                            } else {
                                                                newUser.setRegistrationCompleted(true);
                                                                newUser.setEnabled(true);
                                                                newUser.setDomain(referenceId);
                                                            }
                                                            // store user in its identity provider
                                                            return userProvider.create(convert(newUser))
                                                                    .map(idpUser -> {
                                                                        // AM 'users' collection is not made for authentication (but only management stuff)
                                                                        // clear password
                                                                        newUser.setPassword(null);
                                                                        // set external id
                                                                        newUser.setExternalId(idpUser.getId());
                                                                        return newUser;
                                                                    })
                                                                    // if a user is already in the identity provider but not in the AM users collection,
                                                                    // it means that the user is coming from a pre-filled AM compatible identity provider (user creation enabled)
                                                                    // try to create the user with the idp user information
                                                                    .onErrorResumeNext(ex -> {
                                                                        if (ex instanceof UserAlreadyExistsException) {
                                                                            return userProvider.findByUsername(newUser.getUsername())
                                                                                    // double check user existence for case sensitive
                                                                                    .flatMapSingle(idpUser -> userService.findByDomainAndUsernameAndSource(domain1.getId(), idpUser.getUsername(), newUser.getSource())
                                                                                            .isEmpty()
                                                                                            .map(empty -> {
                                                                                                if (!empty) {
                                                                                                    throw new UserAlreadyExistsException(newUser.getUsername());
                                                                                                } else {
                                                                                                    // AM 'users' collection is not made for authentication (but only management stuff)
                                                                                                    // clear password
                                                                                                    newUser.setPassword(null);
                                                                                                    // set external id
                                                                                                    newUser.setExternalId(idpUser.getId());
                                                                                                    // set username
                                                                                                    newUser.setUsername(idpUser.getUsername());
                                                                                                    return newUser;
                                                                                                }
                                                                                            }));
                                                                        } else {
                                                                            return Single.error(ex);
                                                                        }
                                                                    })
                                                                    .flatMap(newUser1 -> {
                                                                        User user = transform(newUser1);
                                                                        AccountSettings accountSettings = getAccountSettings(domain1, client);
                                                                        if (newUser.isPreRegistration() && accountSettings != null && accountSettings.isDynamicUserRegistration()) {
                                                                            user.setRegistrationUserUri(domainService.buildUrl(domain1, "/confirmRegistration"));
                                                                            user.setRegistrationAccessToken(getUserRegistrationToken(user));
                                                                        }
                                                                        return userService.create(user)
                                                                                .doOnSuccess(user1 -> auditService.report(AuditBuilder.builder(UserAuditBuilder.class).principal(principal).type(EventType.USER_CREATED).user(user1)))
                                                                                .doOnError(throwable -> auditService.report(AuditBuilder.builder(UserAuditBuilder.class).principal(principal).type(EventType.USER_CREATED).throwable(throwable)));
                                                                    })
                                                                    .flatMap(user -> {
                                                                        // end pre-registration user if required
                                                                        AccountSettings accountSettings = getAccountSettings(domain1, client);
                                                                        if (newUser.isPreRegistration() && (accountSettings == null || !accountSettings.isDynamicUserRegistration())) {
                                                                            return sendRegistrationConfirmation(user.getReferenceId(), user.getId(), principal).toSingleDefault(user);
                                                                        } else {
                                                                            return Single.just(user);
                                                                        }
                                                                    })
                                                                    .map(this::setInternalStatus);
                                                        });
                                            });
                                }
                            });
                });
    }

    @Override
    public Single<User> create(String domain, NewUser newUser, io.gravitee.am.identityprovider.api.User principal) {

        return create(ReferenceType.DOMAIN, domain, newUser, principal);
    }

    @Override
    public Single<User> update(ReferenceType referenceType, String referenceId, String id, UpdateUser updateUser, io.gravitee.am.identityprovider.api.User principal) {

        return userService.findById(referenceType, referenceId, id)
                .flatMap(user -> identityProviderManager.getUserProvider(user.getSource())
                        .switchIfEmpty(Maybe.error(new UserProviderNotFoundException(user.getSource())))
                        // check client
                        .flatMapSingle(userProvider -> {
                            String client = updateUser.getClient() != null ? updateUser.getClient() : user.getClient();
                            if (client != null && referenceType == ReferenceType.DOMAIN) {
                                return checkClient(referenceId, client)
                                        .flatMapSingle(client1 -> {
                                            updateUser.setClient(client1.getId());
                                            return Single.just(userProvider);
                                        });
                            }
                            return Single.just(userProvider);
                        })
                        // update the idp user
                        .flatMap(userProvider -> userProvider.findByUsername(user.getUsername())
                                .switchIfEmpty(Maybe.error(new UserNotFoundException(user.getUsername())))
                                .flatMapSingle(idpUser -> userProvider.update(idpUser.getId(), convert(user.getUsername(), updateUser))))
                        .flatMap(idpUser -> {
                            // set external id
                            updateUser.setExternalId(idpUser.getId());
                            return userService.update(referenceType, referenceId, id, updateUser)
                                    .map(this::setInternalStatus);
                        })
                        .onErrorResumeNext(ex -> {
                            if (ex instanceof UserNotFoundException) {
                                // idp user does not exist, only update AM user
                                return userService.update(referenceType, referenceId, id, updateUser)
                                        .map(this::setInternalStatus);
                            }
                            return Single.error(ex);
                        })
                        .doOnSuccess(user1 -> auditService.report(AuditBuilder.builder(UserAuditBuilder.class).principal(principal).type(EventType.USER_UPDATED).oldValue(user).user(user1)))
                        .doOnError(throwable -> auditService.report(AuditBuilder.builder(UserAuditBuilder.class).principal(principal).type(EventType.USER_UPDATED).throwable(throwable)))
                );
    }


    @Override
    public Single<User> update(String domain, String id, UpdateUser updateUser, io.gravitee.am.identityprovider.api.User principal) {

        return update(ReferenceType.DOMAIN, domain, id, updateUser, principal);
    }

    @Override
    public Single<User> updateStatus(ReferenceType referenceType, String referenceId, String id, boolean status, io.gravitee.am.identityprovider.api.User principal) {
        return userService.findById(referenceType, referenceId, id)
                .flatMap(user -> {
                    user.setEnabled(status);
                    return userService.update(user);
                })
                .doOnSuccess(user1 -> auditService.report(AuditBuilder.builder(UserAuditBuilder.class).principal(principal).type((status ? EventType.USER_ENABLED : EventType.USER_DISABLED)).user(user1)))
                .doOnError(throwable -> auditService.report(AuditBuilder.builder(UserAuditBuilder.class).principal(principal).type((status ? EventType.USER_ENABLED : EventType.USER_DISABLED)).throwable(throwable)));
    }

    @Override
    public Single<User> updateStatus(String domain, String id, boolean status, io.gravitee.am.identityprovider.api.User principal) {

        return updateStatus(ReferenceType.DOMAIN, domain, id, status, principal);
    }

    @Override
    public Completable delete(ReferenceType referenceType, String referenceId, String userId, io.gravitee.am.identityprovider.api.User principal) {
        return userService.findById(referenceType, referenceId, userId)
                .flatMapCompletable(user -> identityProviderManager.getUserProvider(user.getSource())
                        .map(Optional::ofNullable)
                        .flatMapCompletable(optUserProvider -> {
                            // no user provider found, continue
                            if (!optUserProvider.isPresent()) {
                                return Completable.complete();
                            }
                            // user has never been created in the identity provider, continue
                            if (user.getExternalId() == null || user.getExternalId().isEmpty()) {
                                return Completable.complete();
                            }
                            return optUserProvider.get().delete(user.getExternalId())
                                    .onErrorResumeNext(ex -> {
                                        if (ex instanceof UserNotFoundException) {
                                            // idp user does not exist, continue
                                            return Completable.complete();
                                        }
                                        return Completable.error(ex);
                                    });
                        })
                        .andThen(userService.delete(userId))
                        .doOnComplete(() -> auditService.report(AuditBuilder.builder(UserAuditBuilder.class).principal(principal).type(EventType.USER_DELETED).user(user)))
                        .doOnError(throwable -> auditService.report(AuditBuilder.builder(UserAuditBuilder.class).principal(principal).type(EventType.USER_DELETED).throwable(throwable)))
                );
    }

    @Override
    public Completable resetPassword(ReferenceType referenceType, String referenceId, String userId, String password, io.gravitee.am.identityprovider.api.User principal) {
        return userService.findById(referenceType, referenceId, userId)
                .flatMap(user -> identityProviderManager.getUserProvider(user.getSource())
                                .switchIfEmpty(Maybe.error(new UserProviderNotFoundException(user.getSource())))
                                .flatMapSingle(userProvider -> {
                                    // update idp user
                                    return userProvider.findByUsername(user.getUsername())
                                            .switchIfEmpty(Maybe.error(new UserNotFoundException(user.getUsername())))
                                            .flatMapSingle(idpUser -> {
                                                // set password
                                                ((DefaultUser) idpUser).setCredentials(password);
                                                return userProvider.update(idpUser.getId(), idpUser);
                                            })
                                            .onErrorResumeNext(ex -> {
                                                if (ex instanceof UserNotFoundException) {
                                                    // idp user not found, create its account
                                                    user.setPassword(password);
                                                    return userProvider.create(convert(user));
                                                }
                                                return Single.error(ex);
                                            });
                                })
                                .flatMap(idpUser -> {
                                    // update 'users' collection for management and audit purpose
                                    // if user was in pre-registration mode, end the registration process
                                    if (user.isPreRegistration()) {
                                        user.setRegistrationCompleted(true);
                                        user.setEnabled(true);
                                    }
                                    user.setPassword(null);
                                    user.setExternalId(idpUser.getId());
                                    user.setUpdatedAt(new Date());
                                    return userService.update(user);
                                })
                                .doOnSuccess(user1 -> auditService.report(AuditBuilder.builder(UserAuditBuilder.class).principal(principal).type(EventType.USER_PASSWORD_RESET).user(user)))
                                .doOnError(throwable -> auditService.report(AuditBuilder.builder(UserAuditBuilder.class).principal(principal).type(EventType.USER_PASSWORD_RESET).throwable(throwable)))
                        // reset login attempts in case of reset password action
                ).flatMapCompletable(user -> {
                    LoginAttemptCriteria criteria = new LoginAttemptCriteria.Builder()
                            .domain(user.getReferenceId())
                            .client(user.getClient())
                            .username(user.getUsername())
                            .build();
                    return loginAttemptService.reset(criteria);
                });
    }

    @Override
    public Completable resetPassword(String domain, String userId, String password, io.gravitee.am.identityprovider.api.User principal) {
        return resetPassword(ReferenceType.DOMAIN, domain, userId, password, principal);
    }

    @Override
    public Completable sendRegistrationConfirmation(String domainId, String userId, io.gravitee.am.identityprovider.api.User principal) {
        return domainService.findById(domainId)
                .switchIfEmpty(Maybe.error(new DomainNotFoundException(domainId)))
                .flatMapCompletable(domain1 -> findById(ReferenceType.DOMAIN, domainId, userId)
                        .flatMapCompletable(user -> {
                            if (!user.isPreRegistration()) {
                                return Completable.error(new UserInvalidException("Pre-registration is disabled for the user " + userId));
                            }
                            if (user.isPreRegistration() && user.isRegistrationCompleted()) {
                                return Completable.error(new UserInvalidException("Registration is completed for the user " + userId));
                            }
                            // fetch the client
                            return checkClient(user.getReferenceId(), user.getClient())
                                    .map(Optional::of)
                                    .defaultIfEmpty(Optional.empty())
                                    .doOnSuccess(optClient -> new Thread(() -> emailService.send(domain1, optClient.orElse(null), Template.REGISTRATION_CONFIRMATION, user)).start())
                                    .doOnSuccess(__ -> auditService.report(AuditBuilder.builder(UserAuditBuilder.class).principal(principal).type(EventType.REGISTRATION_CONFIRMATION_REQUESTED).user(user)))
                                    .doOnError(throwable -> auditService.report(AuditBuilder.builder(UserAuditBuilder.class).principal(principal).type(EventType.REGISTRATION_CONFIRMATION_REQUESTED).throwable(throwable)))
                                    .ignoreElement();
                        }));
    }

    @Override
    public Completable unlock(ReferenceType referenceType, String referenceId, String userId, io.gravitee.am.identityprovider.api.User principal) {
        return findById(referenceType, referenceId, userId)
                .flatMap(user -> {
                    user.setAccountNonLocked(true);
                    user.setAccountLockedAt(null);
                    user.setAccountLockedUntil(null);
                    // reset login attempts and update user
                    LoginAttemptCriteria criteria = new LoginAttemptCriteria.Builder()
                            .domain(user.getReferenceId())
                            .client(user.getClient())
                            .username(user.getUsername())
                            .build();
                    return loginAttemptService.reset(criteria)
                            .andThen(userService.update(user));
                })
                .doOnSuccess(user1 -> auditService.report(AuditBuilder.builder(UserAuditBuilder.class).principal(principal).type(EventType.USER_UNLOCKED).user(user1)))
                .doOnError(throwable -> auditService.report(AuditBuilder.builder(UserAuditBuilder.class).principal(principal).type(EventType.USER_UNLOCKED).throwable(throwable)))
                .ignoreElement();
    }

    @Override
    public Single<User> assignRoles(ReferenceType referenceType, String referenceId, String userId, List<String> roles, io.gravitee.am.identityprovider.api.User principal) {
        return assignRoles0(referenceType, referenceId, userId, roles, principal, false);
    }

    @Override
    public Single<User> revokeRoles(ReferenceType referenceType, String referenceId, String userId, List<String> roles, io.gravitee.am.identityprovider.api.User principal) {
        return assignRoles0(referenceType, referenceId, userId, roles, principal, true);
    }

    @Override
    public Single<User> enrollFactors(String userId, List<EnrolledFactor> factors, io.gravitee.am.identityprovider.api.User principal) {
        return userService.findById(userId)
                .switchIfEmpty(Maybe.error(new UserNotFoundException(userId)))
                .flatMapSingle(oldUser -> {
                    User userToUpdate = new User(oldUser);
                    userToUpdate.setFactors(factors);
                    return userService.update(userToUpdate)
                            .doOnSuccess(user1 -> auditService.report(AuditBuilder.builder(UserAuditBuilder.class).principal(principal).type(EventType.USER_UPDATED).user(user1).oldValue(oldUser)))
                            .doOnError(throwable -> auditService.report(AuditBuilder.builder(UserAuditBuilder.class).principal(principal).type(EventType.USER_UPDATED).throwable(throwable)));
                });
    }

    public void setExpireAfter(Integer expireAfter) {
        this.expireAfter = expireAfter;
    }

    private Single<User> assignRoles0(ReferenceType referenceType, String referenceId, String userId, List<String> roles, io.gravitee.am.identityprovider.api.User principal, boolean revoke) {
        return findById(referenceType, referenceId, userId)
                .flatMap(oldUser -> {
                    User userToUpdate = new User(oldUser);
                    // remove existing roles from the user
                    if (revoke) {
                        if (userToUpdate.getRoles() != null) {
                            userToUpdate.getRoles().removeAll(roles);
                        }
                    } else {
                        userToUpdate.setRoles(roles);
                    }
                    // check roles
                    return checkRoles(roles)
                            // and update the user
                            .andThen(Single.defer(() -> userService.update(userToUpdate)))
                            .doOnSuccess(user1 -> auditService.report(AuditBuilder.builder(UserAuditBuilder.class).principal(principal).type(EventType.USER_ROLES_ASSIGNED).oldValue(oldUser).user(user1)))
                            .doOnError(throwable -> auditService.report(AuditBuilder.builder(UserAuditBuilder.class).principal(principal).type(EventType.USER_ROLES_ASSIGNED).throwable(throwable)));
                });
    }

    private Maybe<Application> checkClient(String domain, String client) {
        if (client == null) {
            return Maybe.empty();
        }
        return applicationService.findById(client)
                .switchIfEmpty(Maybe.defer(() -> applicationService.findByDomainAndClientId(domain, client)))
                .switchIfEmpty(Maybe.error(new ClientNotFoundException(client)))
                .map(app1 -> {
                    if (!domain.equals(app1.getDomain())) {
                        throw new ClientNotFoundException(client);
                    }
                    return app1;
                });
    }

    private Completable checkRoles(List<String> roles) {
        return roleService.findByIdIn(roles)
                .map(roles1 -> {
                    if (roles1.size() != roles.size()) {
                        // find difference between the two list
                        roles.removeAll(roles1.stream().map(Role::getId).collect(Collectors.toList()));
                        throw new RoleNotFoundException(String.join(",", roles));
                    }
                    return roles1;
                }).toCompletable();
    }

<<<<<<< HEAD
=======
    private void completeUserRegistration(User user, Application client) {
        final String templateName = getTemplateName(user);
        io.gravitee.am.model.Email email = emailManager.getEmail(templateName, registrationSubject, expireAfter);
        Email email1 = buildEmail(user, client, email, "/confirmRegistration", "registrationUrl");
        emailService.send(email1, user);
    }

    private Email buildEmail(User user, Application client, io.gravitee.am.model.Email email, String redirectUri, String redirectUriName) {
        Map<String, Object> params = prepareEmail(user, client, email.getExpiresAfter(), redirectUri, redirectUriName);
        Email email1 = new EmailBuilder()
                .to(user.getEmail())
                .from(email.getFrom())
                .fromName(email.getFromName())
                .subject(email.getSubject())
                .template(email.getTemplate())
                .params(params)
                .build();
        return email1;
    }

    private Map<String, Object> prepareEmail(User user, Application client, int expiresAfter, String redirectUri, String redirectUriName) {
        final String token = getUserRegistrationToken(user, expiresAfter);
        // building the redirectUrl
        StringBuilder sb = new StringBuilder();
        sb
                .append(getUserRegistrationUri(user.getReferenceId(), redirectUri))
                .append("?token=")
                .append(token);
        if (client != null) {
            sb
                    .append("&client_id=")
                    .append(client.getSettings().getOauth().getClientId());
        }
        String redirectUrl = sb.toString();
        Map<String, Object> params = new HashMap<>();
        params.put("user", user);
        params.put(redirectUriName, redirectUrl);
        params.put("token", token);
        params.put("expireAfterSeconds", expiresAfter);

        return params;
    }

    private String getUserRegistrationUri(String domain, String redirectUri) {
        String entryPoint = gatewayUrl;
        if (entryPoint != null && entryPoint.endsWith("/")) {
            entryPoint = entryPoint.substring(0, entryPoint.length() - 1);
        }

        return entryPoint + "/" + domain + redirectUri;
    }

>>>>>>> a0df6d77
    private String getUserRegistrationToken(User user) {
        return getUserRegistrationToken(user, null);
    }

    private String getUserRegistrationToken(User user, Integer expiresAfter) {
        // generate a JWT to store user's information and for security purpose
        final Map<String, Object> claims = new HashMap<>();
        Instant now = Instant.now();
        claims.put(Claims.iat, now.getEpochSecond());
        claims.put(Claims.exp, now.plusSeconds((expiresAfter != null ? expiresAfter : expireAfter)).getEpochSecond());
        claims.put(Claims.sub, user.getId());
        if (user.getClient() != null) {
            claims.put(Claims.aud, user.getClient());
        }
        claims.put(StandardClaims.EMAIL, user.getEmail());
        claims.put(StandardClaims.GIVEN_NAME, user.getFirstName());
        claims.put(StandardClaims.FAMILY_NAME, user.getLastName());

        return jwtBuilder.sign(new JWT(claims));
    }

    private AccountSettings getAccountSettings(Domain domain, Application application) {
        if (application == null) {
            return domain.getAccountSettings();
        }
        // if client has no account config return domain config
        if (application.getSettings() == null) {
            return domain.getAccountSettings();
        }
        if (application.getSettings().getAccount() == null) {
            return domain.getAccountSettings();
        }
        // if client configuration is not inherited return the client config
        if (!application.getSettings().getAccount().isInherited()) {
            return application.getSettings().getAccount();
        }

        // return domain config
        return domain.getAccountSettings();
    }

    private io.gravitee.am.identityprovider.api.User convert(NewUser newUser) {
        DefaultUser user = new DefaultUser(newUser.getUsername());
        user.setCredentials(newUser.getPassword());

        Map<String, Object> additionalInformation = new HashMap<>();
        if (newUser.getFirstName() != null) {
            user.setFirstName(newUser.getFirstName());
            additionalInformation.put(StandardClaims.GIVEN_NAME, newUser.getFirstName());
        }
        if (newUser.getLastName() != null) {
            user.setLastName(newUser.getLastName());
            additionalInformation.put(StandardClaims.FAMILY_NAME, newUser.getLastName());
        }
        if (newUser.getEmail() != null) {
            user.setEmail(newUser.getEmail());
            additionalInformation.put(StandardClaims.EMAIL, newUser.getEmail());
        }
        if (newUser.getAdditionalInformation() != null) {
            newUser.getAdditionalInformation().forEach((k, v) -> additionalInformation.putIfAbsent(k, v));
        }
        user.setAdditionalInformation(additionalInformation);
        return user;
    }

    private User transform(NewUser newUser) {
        User user = new User();
        user.setId(RandomString.generate());
        user.setExternalId(newUser.getExternalId());
        user.setReferenceId(newUser.getDomain());
        user.setReferenceType(ReferenceType.DOMAIN);
        user.setClient(newUser.getClient());
        user.setEnabled(newUser.isEnabled());
        user.setUsername(newUser.getUsername());
        user.setFirstName(newUser.getFirstName());
        user.setLastName(newUser.getLastName());
        user.setEmail(newUser.getEmail());
        user.setSource(newUser.getSource());
        user.setInternal(newUser.isInternal());
        user.setPreRegistration(newUser.isPreRegistration());
        user.setRegistrationCompleted(newUser.isRegistrationCompleted());
        user.setAdditionalInformation(newUser.getAdditionalInformation());
        user.setCreatedAt(new Date());
        user.setUpdatedAt(user.getCreatedAt());
        return user;
    }

    private io.gravitee.am.identityprovider.api.User convert(String username, UpdateUser updateUser) {
        // update additional information
        DefaultUser user = new DefaultUser(username);
        Map<String, Object> additionalInformation = new HashMap<>();
        if (updateUser.getFirstName() != null) {
            user.setFirstName(updateUser.getFirstName());
            additionalInformation.put(StandardClaims.GIVEN_NAME, updateUser.getFirstName());
        }
        if (updateUser.getLastName() != null) {
            user.setLastName(updateUser.getLastName());
            additionalInformation.put(StandardClaims.FAMILY_NAME, updateUser.getLastName());
        }
        if (updateUser.getEmail() != null) {
            user.setEmail(updateUser.getEmail());
            additionalInformation.put(StandardClaims.EMAIL, updateUser.getEmail());
        }
        if (updateUser.getAdditionalInformation() != null) {
            updateUser.getAdditionalInformation().forEach((k, v) -> additionalInformation.putIfAbsent(k, v));
        }
        user.setAdditionalInformation(additionalInformation);
        return user;
    }

    private io.gravitee.am.identityprovider.api.User convert(User user) {
        DefaultUser idpUser = new DefaultUser(user.getUsername());
        idpUser.setCredentials(user.getPassword());

        Map<String, Object> additionalInformation = new HashMap<>();
        if (user.getFirstName() != null) {
            idpUser.setFirstName(user.getFirstName());
            additionalInformation.put(StandardClaims.GIVEN_NAME, user.getFirstName());
        }
        if (user.getLastName() != null) {
            idpUser.setLastName(user.getLastName());
            additionalInformation.put(StandardClaims.FAMILY_NAME, user.getLastName());
        }
        if (user.getEmail() != null) {
            idpUser.setEmail(user.getEmail());
            additionalInformation.put(StandardClaims.EMAIL, user.getEmail());
        }
        if (user.getAdditionalInformation() != null) {
            user.getAdditionalInformation().forEach((k, v) -> additionalInformation.putIfAbsent(k, v));
        }
        idpUser.setAdditionalInformation(additionalInformation);
        return idpUser;
    }

    private User setInternalStatus(User user) {
        user.setInternal(identityProviderManager.userProviderExists(user.getSource()));
        return user;
    }
}<|MERGE_RESOLUTION|>--- conflicted
+++ resolved
@@ -114,12 +114,8 @@
 
     @Override
     public Single<User> findById(ReferenceType referenceType, String referenceId, String id) {
-<<<<<<< HEAD
-        return userService.findById(referenceType, referenceId, id);
-=======
         return userService.findById(referenceType, referenceId, id)
                 .map(this::setInternalStatus);
->>>>>>> a0df6d77
     }
 
     @Override
@@ -505,61 +501,6 @@
                 }).toCompletable();
     }
 
-<<<<<<< HEAD
-=======
-    private void completeUserRegistration(User user, Application client) {
-        final String templateName = getTemplateName(user);
-        io.gravitee.am.model.Email email = emailManager.getEmail(templateName, registrationSubject, expireAfter);
-        Email email1 = buildEmail(user, client, email, "/confirmRegistration", "registrationUrl");
-        emailService.send(email1, user);
-    }
-
-    private Email buildEmail(User user, Application client, io.gravitee.am.model.Email email, String redirectUri, String redirectUriName) {
-        Map<String, Object> params = prepareEmail(user, client, email.getExpiresAfter(), redirectUri, redirectUriName);
-        Email email1 = new EmailBuilder()
-                .to(user.getEmail())
-                .from(email.getFrom())
-                .fromName(email.getFromName())
-                .subject(email.getSubject())
-                .template(email.getTemplate())
-                .params(params)
-                .build();
-        return email1;
-    }
-
-    private Map<String, Object> prepareEmail(User user, Application client, int expiresAfter, String redirectUri, String redirectUriName) {
-        final String token = getUserRegistrationToken(user, expiresAfter);
-        // building the redirectUrl
-        StringBuilder sb = new StringBuilder();
-        sb
-                .append(getUserRegistrationUri(user.getReferenceId(), redirectUri))
-                .append("?token=")
-                .append(token);
-        if (client != null) {
-            sb
-                    .append("&client_id=")
-                    .append(client.getSettings().getOauth().getClientId());
-        }
-        String redirectUrl = sb.toString();
-        Map<String, Object> params = new HashMap<>();
-        params.put("user", user);
-        params.put(redirectUriName, redirectUrl);
-        params.put("token", token);
-        params.put("expireAfterSeconds", expiresAfter);
-
-        return params;
-    }
-
-    private String getUserRegistrationUri(String domain, String redirectUri) {
-        String entryPoint = gatewayUrl;
-        if (entryPoint != null && entryPoint.endsWith("/")) {
-            entryPoint = entryPoint.substring(0, entryPoint.length() - 1);
-        }
-
-        return entryPoint + "/" + domain + redirectUri;
-    }
-
->>>>>>> a0df6d77
     private String getUserRegistrationToken(User user) {
         return getUserRegistrationToken(user, null);
     }
