/**
 * Copyright (C) 2015 The Gravitee team (http://gravitee.io)
 *
 * Licensed under the Apache License, Version 2.0 (the "License");
 * you may not use this file except in compliance with the License.
 * You may obtain a copy of the License at
 *
 *         http://www.apache.org/licenses/LICENSE-2.0
 *
 * Unless required by applicable law or agreed to in writing, software
 * distributed under the License is distributed on an "AS IS" BASIS,
 * WITHOUT WARRANTIES OR CONDITIONS OF ANY KIND, either express or implied.
 * See the License for the specific language governing permissions and
 * limitations under the License.
 */
package io.gravitee.am.management.service.impl;

import io.gravitee.am.common.audit.EventType;
import io.gravitee.am.common.jwt.Claims;
import io.gravitee.am.common.jwt.JWT;
import io.gravitee.am.common.oidc.StandardClaims;
import io.gravitee.am.common.utils.RandomString;
import io.gravitee.am.identityprovider.api.DefaultUser;
import io.gravitee.am.jwt.JWTBuilder;
import io.gravitee.am.management.service.EmailService;
import io.gravitee.am.management.service.IdentityProviderManager;
import io.gravitee.am.management.service.UserService;
import io.gravitee.am.model.*;
import io.gravitee.am.model.account.AccountSettings;
import io.gravitee.am.model.common.Page;
import io.gravitee.am.model.factor.EnrolledFactor;
import io.gravitee.am.model.membership.MemberType;
import io.gravitee.am.repository.management.api.search.FilterCriteria;
import io.gravitee.am.repository.management.api.search.LoginAttemptCriteria;
import io.gravitee.am.service.*;
import io.gravitee.am.service.exception.*;
import io.gravitee.am.service.model.NewUser;
import io.gravitee.am.service.model.UpdateUser;
import io.gravitee.am.service.reporter.builder.AuditBuilder;
import io.gravitee.am.service.reporter.builder.management.UserAuditBuilder;
import io.reactivex.Completable;
import io.reactivex.Maybe;
import io.reactivex.Single;
import org.springframework.beans.factory.annotation.Autowired;
import org.springframework.beans.factory.annotation.Qualifier;
import org.springframework.beans.factory.annotation.Value;
import org.springframework.stereotype.Component;

import java.time.Instant;
import java.util.*;
import java.util.stream.Collectors;

/**
 * @author Titouan COMPIEGNE (titouan.compiegne at graviteesource.com)
 * @author GraviteeSource Team
 */
@Component("managementUserService")
public class UserServiceImpl implements UserService {

    private static final String DEFAULT_IDP_PREFIX = "default-idp-";

    @Value("${user.registration.token.expire-after:86400}")
    private Integer expireAfter;

    @Autowired
    private io.gravitee.am.service.UserService userService;

    @Autowired
    private IdentityProviderManager identityProviderManager;

    @Autowired
    private EmailService emailService;

    @Autowired
    @Qualifier("managementJwtBuilder")
    private JWTBuilder jwtBuilder;

    @Autowired
    private AuditService auditService;

    @Autowired
    private LoginAttemptService loginAttemptService;

    @Autowired
    private ApplicationService applicationService;

    @Autowired
    private RoleService roleService;

    @Autowired
    private DomainService domainService;

    @Autowired
    private MembershipService membershipService;

    @Override
    public Single<Page<User>> search(ReferenceType referenceType, String referenceId, String query, int page, int size) {
        return userService.search(referenceType, referenceId, query, page, size);
    }

    @Override
    public Single<Page<User>> search(ReferenceType referenceType, String referenceId, FilterCriteria filterCriteria, int page, int size) {
        return userService.search(referenceType, referenceId, filterCriteria, page, size);
    }

    @Override
    public Single<Page<User>> findAll(ReferenceType referenceType, String referenceId, int page, int size) {
        return userService.findAll(referenceType, referenceId, page, size);
    }

    @Override
    public Single<Page<User>> findByDomain(String domain, int page, int size) {
        return findAll(ReferenceType.DOMAIN, domain, page, size)
                .doOnSuccess(userPage -> userPage.getData().forEach(this::setInternalStatus));
    }

    @Override
    public Single<User> findById(ReferenceType referenceType, String referenceId, String id) {
        return userService.findById(referenceType, referenceId, id)
                .map(this::setInternalStatus);
    }

    @Override
    public Maybe<User> findById(String id) {
        return userService.findById(id)
                .map(this::setInternalStatus);
    }

    @Override
    public Single<User> create(ReferenceType referenceType, String referenceId, NewUser newUser, io.gravitee.am.identityprovider.api.User principal) {
        // set user idp source
        if (newUser.getSource() == null && referenceType == ReferenceType.DOMAIN) {
            newUser.setSource(DEFAULT_IDP_PREFIX + referenceId);
        }
        // check domain
        return domainService.findById(referenceId)
                .switchIfEmpty(Maybe.error(new DomainNotFoundException(referenceId)))
                .flatMapSingle(domain1 -> {
                    // check user
                    return userService.findByDomainAndUsernameAndSource(domain1.getId(), newUser.getUsername(), newUser.getSource())
                            .isEmpty()
                            .flatMap(isEmpty -> {
                                if (!isEmpty) {
                                    return Single.error(new UserAlreadyExistsException(newUser.getUsername()));
                                } else {
                                    // check user provider
                                    return identityProviderManager.getUserProvider(newUser.getSource())
                                            .switchIfEmpty(Maybe.error(new UserProviderNotFoundException(newUser.getSource())))
                                            .flatMapSingle(userProvider -> {
                                                // check client
                                                return checkClient(referenceId, newUser.getClient())
                                                        .map(Optional::of)
                                                        .defaultIfEmpty(Optional.empty())
                                                        .flatMapSingle(optClient -> {
                                                            Application client = optClient.orElse(null);
                                                            newUser.setDomain(domain1.getId());
                                                            newUser.setClient(client != null ? client.getId() : null);
                                                            // user is flagged as internal user
                                                            newUser.setInternal(true);
                                                            if (newUser.isPreRegistration()) {
                                                                newUser.setPassword(null);
                                                                newUser.setRegistrationCompleted(false);
                                                                newUser.setEnabled(false);
                                                            } else {
                                                                newUser.setRegistrationCompleted(true);
                                                                newUser.setEnabled(true);
                                                                newUser.setDomain(referenceId);
                                                            }
                                                            // store user in its identity provider
                                                            return userProvider.create(convert(newUser))
                                                                    .map(idpUser -> {
                                                                        // AM 'users' collection is not made for authentication (but only management stuff)
                                                                        // clear password
                                                                        newUser.setPassword(null);
                                                                        // set external id
                                                                        newUser.setExternalId(idpUser.getId());
                                                                        return newUser;
                                                                    })
                                                                    // if a user is already in the identity provider but not in the AM users collection,
                                                                    // it means that the user is coming from a pre-filled AM compatible identity provider (user creation enabled)
                                                                    // try to create the user with the idp user information
                                                                    .onErrorResumeNext(ex -> {
                                                                        if (ex instanceof UserAlreadyExistsException) {
                                                                            return userProvider.findByUsername(newUser.getUsername())
                                                                                    // double check user existence for case sensitive
                                                                                    .flatMapSingle(idpUser -> userService.findByDomainAndUsernameAndSource(domain1.getId(), idpUser.getUsername(), newUser.getSource())
                                                                                            .isEmpty()
                                                                                            .map(empty -> {
                                                                                                if (!empty) {
                                                                                                    throw new UserAlreadyExistsException(newUser.getUsername());
                                                                                                } else {
                                                                                                    // AM 'users' collection is not made for authentication (but only management stuff)
                                                                                                    // clear password
                                                                                                    newUser.setPassword(null);
                                                                                                    // set external id
                                                                                                    newUser.setExternalId(idpUser.getId());
                                                                                                    // set username
                                                                                                    newUser.setUsername(idpUser.getUsername());
                                                                                                    return newUser;
                                                                                                }
                                                                                            }));
                                                                        } else {
                                                                            return Single.error(ex);
                                                                        }
                                                                    })
                                                                    .flatMap(newUser1 -> {
                                                                        User user = transform(newUser1);
                                                                        AccountSettings accountSettings = AccountSettings.getInstance(domain1, client);
                                                                        if (newUser.isPreRegistration() && accountSettings != null && accountSettings.isDynamicUserRegistration()) {
                                                                            user.setRegistrationUserUri(domainService.buildUrl(domain1, "/confirmRegistration"));
                                                                            user.setRegistrationAccessToken(getUserRegistrationToken(user));
                                                                        }
                                                                        return userService.create(user)
                                                                                .doOnSuccess(user1 -> auditService.report(AuditBuilder.builder(UserAuditBuilder.class).principal(principal).type(EventType.USER_CREATED).user(user1)))
                                                                                .doOnError(throwable -> auditService.report(AuditBuilder.builder(UserAuditBuilder.class).principal(principal).type(EventType.USER_CREATED).throwable(throwable)));
                                                                    })
                                                                    .flatMap(user -> {
                                                                        // end pre-registration user if required
                                                                        AccountSettings accountSettings = AccountSettings.getInstance(domain1, client);
                                                                        if (newUser.isPreRegistration() && (accountSettings == null || !accountSettings.isDynamicUserRegistration())) {
                                                                            return sendRegistrationConfirmation(user.getReferenceId(), user.getId(), principal).toSingleDefault(user);
                                                                        } else {
                                                                            return Single.just(user);
                                                                        }
                                                                    })
                                                                    .map(this::setInternalStatus);
                                                        });
                                            });
                                }
                            });
                });
    }

    @Override
    public Single<User> create(String domain, NewUser newUser, io.gravitee.am.identityprovider.api.User principal) {

        return create(ReferenceType.DOMAIN, domain, newUser, principal);
    }

    @Override
    public Single<User> update(ReferenceType referenceType, String referenceId, String id, UpdateUser updateUser, io.gravitee.am.identityprovider.api.User principal) {

        return userService.findById(referenceType, referenceId, id)
                .flatMap(user -> identityProviderManager.getUserProvider(user.getSource())
                        .switchIfEmpty(Maybe.error(new UserProviderNotFoundException(user.getSource())))
                        // check client
                        .flatMapSingle(userProvider -> {
                            String client = updateUser.getClient() != null ? updateUser.getClient() : user.getClient();
                            if (client != null && referenceType == ReferenceType.DOMAIN) {
                                return checkClient(referenceId, client)
                                        .flatMapSingle(client1 -> {
                                            updateUser.setClient(client1.getId());
                                            return Single.just(userProvider);
                                        });
                            }
                            return Single.just(userProvider);
                        })
                        // update the idp user
                        .flatMap(userProvider -> userProvider.findByUsername(user.getUsername())
                                .switchIfEmpty(Maybe.error(new UserNotFoundException(user.getUsername())))
                                .flatMapSingle(idpUser -> userProvider.update(idpUser.getId(), convert(user.getUsername(), updateUser))))
                        .flatMap(idpUser -> {
                            // set external id
                            updateUser.setExternalId(idpUser.getId());
                            return userService.update(referenceType, referenceId, id, updateUser)
                                    .map(this::setInternalStatus);
                        })
                        .onErrorResumeNext(ex -> {
                            if (ex instanceof UserNotFoundException) {
                                // idp user does not exist, only update AM user
                                return userService.update(referenceType, referenceId, id, updateUser)
                                        .map(this::setInternalStatus);
                            }
                            return Single.error(ex);
                        })
                        .doOnSuccess(user1 -> auditService.report(AuditBuilder.builder(UserAuditBuilder.class).principal(principal).type(EventType.USER_UPDATED).oldValue(user).user(user1)))
                        .doOnError(throwable -> auditService.report(AuditBuilder.builder(UserAuditBuilder.class).principal(principal).type(EventType.USER_UPDATED).throwable(throwable)))
                );
    }


    @Override
    public Single<User> update(String domain, String id, UpdateUser updateUser, io.gravitee.am.identityprovider.api.User principal) {

        return update(ReferenceType.DOMAIN, domain, id, updateUser, principal);
    }

    @Override
    public Single<User> updateStatus(ReferenceType referenceType, String referenceId, String id, boolean status, io.gravitee.am.identityprovider.api.User principal) {
        return userService.findById(referenceType, referenceId, id)
                .flatMap(user -> {
                    user.setEnabled(status);
                    return userService.update(user);
                })
                .doOnSuccess(user1 -> auditService.report(AuditBuilder.builder(UserAuditBuilder.class).principal(principal).type((status ? EventType.USER_ENABLED : EventType.USER_DISABLED)).user(user1)))
                .doOnError(throwable -> auditService.report(AuditBuilder.builder(UserAuditBuilder.class).principal(principal).type((status ? EventType.USER_ENABLED : EventType.USER_DISABLED)).throwable(throwable)));
    }

    @Override
    public Single<User> updateStatus(String domain, String id, boolean status, io.gravitee.am.identityprovider.api.User principal) {

        return updateStatus(ReferenceType.DOMAIN, domain, id, status, principal);
    }

    @Override
    public Completable delete(ReferenceType referenceType, String referenceId, String userId, io.gravitee.am.identityprovider.api.User principal) {
        return userService.findById(referenceType, referenceId, userId)
                .flatMapCompletable(user -> identityProviderManager.getUserProvider(user.getSource())
                        .map(Optional::ofNullable)
                        .flatMapCompletable(optUserProvider -> {
                            // no user provider found, continue
                            if (!optUserProvider.isPresent()) {
                                return Completable.complete();
                            }
                            // user has never been created in the identity provider, continue
                            if (user.getExternalId() == null || user.getExternalId().isEmpty()) {
                                return Completable.complete();
                            }
                            return optUserProvider.get().delete(user.getExternalId())
                                    .onErrorResumeNext(ex -> {
                                        if (ex instanceof UserNotFoundException) {
                                            // idp user does not exist, continue
                                            return Completable.complete();
                                        }
                                        return Completable.error(ex);
                                    });
                        })
                        .andThen(userService.delete(userId))
                        // remove from memberships if user is an administrative user
                        .andThen((ReferenceType.ORGANIZATION != referenceType) ? Completable.complete() :
                                membershipService.findByMember(userId, MemberType.USER)
                                    .flatMapCompletable(memberships -> {
                                        List<Completable> deleteMembershipsCompletable = memberships.stream().map(m -> membershipService.delete(m.getId())).collect(Collectors.toList());
                                        return Completable.concat(deleteMembershipsCompletable);
                                    }))
                        .doOnComplete(() -> auditService.report(AuditBuilder.builder(UserAuditBuilder.class).principal(principal).type(EventType.USER_DELETED).user(user)))
                        .doOnError(throwable -> auditService.report(AuditBuilder.builder(UserAuditBuilder.class).principal(principal).type(EventType.USER_DELETED).throwable(throwable)))
                );
    }

    @Override
    public Completable resetPassword(ReferenceType referenceType, String referenceId, String userId, String password, io.gravitee.am.identityprovider.api.User principal) {
        return userService.findById(referenceType, referenceId, userId)
                .flatMap(user -> identityProviderManager.getUserProvider(user.getSource())
                                .switchIfEmpty(Maybe.error(new UserProviderNotFoundException(user.getSource())))
                                .flatMapSingle(userProvider -> {
                                    // update idp user
                                    return userProvider.findByUsername(user.getUsername())
                                            .switchIfEmpty(Maybe.error(new UserNotFoundException(user.getUsername())))
                                            .flatMapSingle(idpUser -> {
                                                // set password
                                                ((DefaultUser) idpUser).setCredentials(password);
                                                return userProvider.update(idpUser.getId(), idpUser);
                                            })
                                            .onErrorResumeNext(ex -> {
                                                if (ex instanceof UserNotFoundException) {
                                                    // idp user not found, create its account
                                                    user.setPassword(password);
                                                    return userProvider.create(convert(user));
                                                }
                                                return Single.error(ex);
                                            });
                                })
                                .flatMap(idpUser -> {
                                    // update 'users' collection for management and audit purpose
                                    // if user was in pre-registration mode, end the registration process
                                    if (user.isPreRegistration()) {
                                        user.setRegistrationCompleted(true);
                                        user.setEnabled(true);
                                    }
                                    user.setPassword(null);
                                    user.setExternalId(idpUser.getId());
                                    user.setLastPasswordReset(new Date());
                                    user.setUpdatedAt(new Date());
                                    return userService.update(user);
                                })
                                .doOnSuccess(user1 -> auditService.report(AuditBuilder.builder(UserAuditBuilder.class).principal(principal).type(EventType.USER_PASSWORD_RESET).user(user)))
                                .doOnError(throwable -> auditService.report(AuditBuilder.builder(UserAuditBuilder.class).principal(principal).type(EventType.USER_PASSWORD_RESET).throwable(throwable)))
                        // reset login attempts in case of reset password action
                ).flatMapCompletable(user -> {
                    LoginAttemptCriteria criteria = new LoginAttemptCriteria.Builder()
                            .domain(user.getReferenceId())
                            .client(user.getClient())
                            .username(user.getUsername())
                            .build();
                    return loginAttemptService.reset(criteria);
                });
    }

    @Override
    public Completable resetPassword(String domain, String userId, String password, io.gravitee.am.identityprovider.api.User principal) {
        return resetPassword(ReferenceType.DOMAIN, domain, userId, password, principal);
    }

    @Override
    public Completable sendRegistrationConfirmation(String domainId, String userId, io.gravitee.am.identityprovider.api.User principal) {
        return domainService.findById(domainId)
                .switchIfEmpty(Maybe.error(new DomainNotFoundException(domainId)))
                .flatMapCompletable(domain1 -> findById(ReferenceType.DOMAIN, domainId, userId)
                        .flatMapCompletable(user -> {
                            if (!user.isPreRegistration()) {
                                return Completable.error(new UserInvalidException("Pre-registration is disabled for the user " + userId));
                            }
                            if (user.isPreRegistration() && user.isRegistrationCompleted()) {
                                return Completable.error(new UserInvalidException("Registration is completed for the user " + userId));
                            }
                            // fetch the client
                            return checkClient(user.getReferenceId(), user.getClient())
                                    .map(Optional::of)
                                    .defaultIfEmpty(Optional.empty())
                                    .doOnSuccess(optClient -> new Thread(() -> emailService.send(domain1, optClient.orElse(null), Template.REGISTRATION_CONFIRMATION, user)).start())
                                    .doOnSuccess(__ -> auditService.report(AuditBuilder.builder(UserAuditBuilder.class).principal(principal).type(EventType.REGISTRATION_CONFIRMATION_REQUESTED).user(user)))
                                    .doOnError(throwable -> auditService.report(AuditBuilder.builder(UserAuditBuilder.class).principal(principal).type(EventType.REGISTRATION_CONFIRMATION_REQUESTED).throwable(throwable)))
                                    .ignoreElement();
                        }));
    }

    @Override
    public Completable unlock(ReferenceType referenceType, String referenceId, String userId, io.gravitee.am.identityprovider.api.User principal) {
        return findById(referenceType, referenceId, userId)
                .flatMap(user -> {
                    user.setAccountNonLocked(true);
                    user.setAccountLockedAt(null);
                    user.setAccountLockedUntil(null);
                    // reset login attempts and update user
                    LoginAttemptCriteria criteria = new LoginAttemptCriteria.Builder()
                            .domain(user.getReferenceId())
                            .client(user.getClient())
                            .username(user.getUsername())
                            .build();
                    return loginAttemptService.reset(criteria)
                            .andThen(userService.update(user));
                })
                .doOnSuccess(user1 -> auditService.report(AuditBuilder.builder(UserAuditBuilder.class).principal(principal).type(EventType.USER_UNLOCKED).user(user1)))
                .doOnError(throwable -> auditService.report(AuditBuilder.builder(UserAuditBuilder.class).principal(principal).type(EventType.USER_UNLOCKED).throwable(throwable)))
                .ignoreElement();
    }

    @Override
    public Single<User> assignRoles(ReferenceType referenceType, String referenceId, String userId, List<String> roles, io.gravitee.am.identityprovider.api.User principal) {
        return assignRoles0(referenceType, referenceId, userId, roles, principal, false);
    }

    @Override
    public Single<User> revokeRoles(ReferenceType referenceType, String referenceId, String userId, List<String> roles, io.gravitee.am.identityprovider.api.User principal) {
        return assignRoles0(referenceType, referenceId, userId, roles, principal, true);
    }

    @Override
    public Single<User> enrollFactors(String userId, List<EnrolledFactor> factors, io.gravitee.am.identityprovider.api.User principal) {
        return userService.findById(userId)
                .switchIfEmpty(Maybe.error(new UserNotFoundException(userId)))
                .flatMapSingle(oldUser -> {
                    User userToUpdate = new User(oldUser);
                    userToUpdate.setFactors(factors);
                    return userService.update(userToUpdate)
                            .doOnSuccess(user1 -> auditService.report(AuditBuilder.builder(UserAuditBuilder.class).principal(principal).type(EventType.USER_UPDATED).user(user1).oldValue(oldUser)))
                            .doOnError(throwable -> auditService.report(AuditBuilder.builder(UserAuditBuilder.class).principal(principal).type(EventType.USER_UPDATED).throwable(throwable)));
                });
    }

    public void setExpireAfter(Integer expireAfter) {
        this.expireAfter = expireAfter;
    }

    private Single<User> assignRoles0(ReferenceType referenceType, String referenceId, String userId, List<String> roles, io.gravitee.am.identityprovider.api.User principal, boolean revoke) {
        return findById(referenceType, referenceId, userId)
                .flatMap(oldUser -> {
                    User userToUpdate = new User(oldUser);
                    // remove existing roles from the user
                    if (revoke) {
                        if (userToUpdate.getRoles() != null) {
                            userToUpdate.getRoles().removeAll(roles);
                        }
                    } else {
                        userToUpdate.setRoles(roles);
                    }
                    // check roles
                    return checkRoles(roles)
                            // and update the user
                            .andThen(Single.defer(() -> userService.update(userToUpdate)))
                            .doOnSuccess(user1 -> auditService.report(AuditBuilder.builder(UserAuditBuilder.class).principal(principal).type(EventType.USER_ROLES_ASSIGNED).oldValue(oldUser).user(user1)))
                            .doOnError(throwable -> auditService.report(AuditBuilder.builder(UserAuditBuilder.class).principal(principal).type(EventType.USER_ROLES_ASSIGNED).throwable(throwable)));
                });
    }

    private Maybe<Application> checkClient(String domain, String client) {
        if (client == null) {
            return Maybe.empty();
        }
        return applicationService.findById(client)
                .switchIfEmpty(Maybe.defer(() -> applicationService.findByDomainAndClientId(domain, client)))
                .switchIfEmpty(Maybe.error(new ClientNotFoundException(client)))
                .map(app1 -> {
                    if (!domain.equals(app1.getDomain())) {
                        throw new ClientNotFoundException(client);
                    }
                    return app1;
                });
    }

    private Completable checkRoles(List<String> roles) {
        return roleService.findByIdIn(roles)
                .map(roles1 -> {
                    if (roles1.size() != roles.size()) {
                        // find difference between the two list
                        roles.removeAll(roles1.stream().map(Role::getId).collect(Collectors.toList()));
                        throw new RoleNotFoundException(String.join(",", roles));
                    }
                    return roles1;
                }).toCompletable();
    }

    private String getUserRegistrationToken(User user) {
        // fetch email to get the custom expiresAfter time
        io.gravitee.am.model.Email email = emailManager.getEmail(getTemplateName(user), registrationSubject, expireAfter);
        return getUserRegistrationToken(user, email.getExpiresAfter());
    }

    private String getUserRegistrationToken(User user, Integer expiresAfter) {
        // generate a JWT to store user's information and for security purpose
        final Map<String, Object> claims = new HashMap<>();
        Instant now = Instant.now();
        claims.put(Claims.iat, now.getEpochSecond());
        claims.put(Claims.exp, now.plusSeconds((expiresAfter != null ? expiresAfter : expireAfter)).getEpochSecond());
        claims.put(Claims.sub, user.getId());
        if (user.getClient() != null) {
            claims.put(Claims.aud, user.getClient());
        }
<<<<<<< HEAD
        claims.put(StandardClaims.EMAIL, user.getEmail());
        claims.put(StandardClaims.GIVEN_NAME, user.getFirstName());
        claims.put(StandardClaims.FAMILY_NAME, user.getLastName());

        return jwtBuilder.sign(new JWT(claims));
=======
        return jwtBuilder.setClaims(claims).compact();
    }

    private String getTemplateName(User user) {
        return Template.REGISTRATION_CONFIRMATION.template()
                + EmailManager.TEMPLATE_NAME_SEPARATOR
                + user.getReferenceType() + user.getReferenceId()
                + ((user.getClient() != null) ? EmailManager.TEMPLATE_NAME_SEPARATOR + user.getClient() : "");
>>>>>>> 441192bc
    }

    private io.gravitee.am.identityprovider.api.User convert(NewUser newUser) {
        DefaultUser user = new DefaultUser(newUser.getUsername());
        user.setCredentials(newUser.getPassword());

        Map<String, Object> additionalInformation = new HashMap<>();
        if (newUser.getFirstName() != null) {
            user.setFirstName(newUser.getFirstName());
            additionalInformation.put(StandardClaims.GIVEN_NAME, newUser.getFirstName());
        }
        if (newUser.getLastName() != null) {
            user.setLastName(newUser.getLastName());
            additionalInformation.put(StandardClaims.FAMILY_NAME, newUser.getLastName());
        }
        if (newUser.getEmail() != null) {
            user.setEmail(newUser.getEmail());
            additionalInformation.put(StandardClaims.EMAIL, newUser.getEmail());
        }
        if (newUser.getAdditionalInformation() != null) {
            newUser.getAdditionalInformation().forEach((k, v) -> additionalInformation.putIfAbsent(k, v));
        }
        user.setAdditionalInformation(additionalInformation);
        return user;
    }

    private User transform(NewUser newUser) {
        User user = new User();
        user.setId(RandomString.generate());
        user.setExternalId(newUser.getExternalId());
        user.setReferenceId(newUser.getDomain());
        user.setReferenceType(ReferenceType.DOMAIN);
        user.setClient(newUser.getClient());
        user.setEnabled(newUser.isEnabled());
        user.setUsername(newUser.getUsername());
        user.setFirstName(newUser.getFirstName());
        user.setLastName(newUser.getLastName());
        user.setEmail(newUser.getEmail());
        user.setSource(newUser.getSource());
        user.setInternal(newUser.isInternal());
        user.setPreRegistration(newUser.isPreRegistration());
        user.setRegistrationCompleted(newUser.isRegistrationCompleted());
        user.setAdditionalInformation(newUser.getAdditionalInformation());
        user.setCreatedAt(new Date());
        user.setUpdatedAt(user.getCreatedAt());
        return user;
    }

    private io.gravitee.am.identityprovider.api.User convert(String username, UpdateUser updateUser) {
        // update additional information
        DefaultUser user = new DefaultUser(username);
        Map<String, Object> additionalInformation = new HashMap<>();
        if (updateUser.getFirstName() != null) {
            user.setFirstName(updateUser.getFirstName());
            additionalInformation.put(StandardClaims.GIVEN_NAME, updateUser.getFirstName());
        }
        if (updateUser.getLastName() != null) {
            user.setLastName(updateUser.getLastName());
            additionalInformation.put(StandardClaims.FAMILY_NAME, updateUser.getLastName());
        }
        if (updateUser.getEmail() != null) {
            user.setEmail(updateUser.getEmail());
            additionalInformation.put(StandardClaims.EMAIL, updateUser.getEmail());
        }
        if (updateUser.getAdditionalInformation() != null) {
            updateUser.getAdditionalInformation().forEach((k, v) -> additionalInformation.putIfAbsent(k, v));
        }
        user.setAdditionalInformation(additionalInformation);
        return user;
    }

    private io.gravitee.am.identityprovider.api.User convert(User user) {
        DefaultUser idpUser = new DefaultUser(user.getUsername());
        idpUser.setCredentials(user.getPassword());

        Map<String, Object> additionalInformation = new HashMap<>();
        if (user.getFirstName() != null) {
            idpUser.setFirstName(user.getFirstName());
            additionalInformation.put(StandardClaims.GIVEN_NAME, user.getFirstName());
        }
        if (user.getLastName() != null) {
            idpUser.setLastName(user.getLastName());
            additionalInformation.put(StandardClaims.FAMILY_NAME, user.getLastName());
        }
        if (user.getEmail() != null) {
            idpUser.setEmail(user.getEmail());
            additionalInformation.put(StandardClaims.EMAIL, user.getEmail());
        }
        if (user.getAdditionalInformation() != null) {
            user.getAdditionalInformation().forEach((k, v) -> additionalInformation.putIfAbsent(k, v));
        }
        idpUser.setAdditionalInformation(additionalInformation);
        return idpUser;
    }

    private User setInternalStatus(User user) {
        user.setInternal(identityProviderManager.userProviderExists(user.getSource()));
        return user;
    }
}<|MERGE_RESOLUTION|>--- conflicted
+++ resolved
@@ -513,7 +513,7 @@
 
     private String getUserRegistrationToken(User user) {
         // fetch email to get the custom expiresAfter time
-        io.gravitee.am.model.Email email = emailManager.getEmail(getTemplateName(user), registrationSubject, expireAfter);
+        io.gravitee.am.model.Email email = emailService.getEmailTemplate(Template.REGISTRATION_CONFIRMATION, user);
         return getUserRegistrationToken(user, email.getExpiresAfter());
     }
 
@@ -527,22 +527,7 @@
         if (user.getClient() != null) {
             claims.put(Claims.aud, user.getClient());
         }
-<<<<<<< HEAD
-        claims.put(StandardClaims.EMAIL, user.getEmail());
-        claims.put(StandardClaims.GIVEN_NAME, user.getFirstName());
-        claims.put(StandardClaims.FAMILY_NAME, user.getLastName());
-
         return jwtBuilder.sign(new JWT(claims));
-=======
-        return jwtBuilder.setClaims(claims).compact();
-    }
-
-    private String getTemplateName(User user) {
-        return Template.REGISTRATION_CONFIRMATION.template()
-                + EmailManager.TEMPLATE_NAME_SEPARATOR
-                + user.getReferenceType() + user.getReferenceId()
-                + ((user.getClient() != null) ? EmailManager.TEMPLATE_NAME_SEPARATOR + user.getClient() : "");
->>>>>>> 441192bc
     }
 
     private io.gravitee.am.identityprovider.api.User convert(NewUser newUser) {
