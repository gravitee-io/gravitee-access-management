/**
 * Copyright (C) 2015 The Gravitee team (http://gravitee.io)
 *
 * Licensed under the Apache License, Version 2.0 (the "License");
 * you may not use this file except in compliance with the License.
 * You may obtain a copy of the License at
 *
 *         http://www.apache.org/licenses/LICENSE-2.0
 *
 * Unless required by applicable law or agreed to in writing, software
 * distributed under the License is distributed on an "AS IS" BASIS,
 * WITHOUT WARRANTIES OR CONDITIONS OF ANY KIND, either express or implied.
 * See the License for the specific language governing permissions and
 * limitations under the License.
 */
package io.gravitee.am.management.service.impl;

import io.gravitee.am.common.audit.EventType;
import io.gravitee.am.common.email.Email;
import io.gravitee.am.common.email.EmailBuilder;
import io.gravitee.am.common.jwt.Claims;
import io.gravitee.am.common.oidc.StandardClaims;
import io.gravitee.am.common.utils.RandomString;
import io.gravitee.am.identityprovider.api.DefaultUser;
import io.gravitee.am.management.service.EmailManager;
import io.gravitee.am.management.service.EmailService;
import io.gravitee.am.management.service.IdentityProviderManager;
import io.gravitee.am.management.service.UserService;
import io.gravitee.am.model.*;
import io.gravitee.am.model.account.AccountSettings;
import io.gravitee.am.model.common.Page;
import io.gravitee.am.model.factor.EnrolledFactor;
import io.gravitee.am.repository.management.api.search.LoginAttemptCriteria;
import io.gravitee.am.service.*;
import io.gravitee.am.service.exception.*;
import io.gravitee.am.service.model.NewUser;
import io.gravitee.am.service.model.UpdateUser;
import io.gravitee.am.service.reporter.builder.AuditBuilder;
import io.gravitee.am.service.reporter.builder.management.UserAuditBuilder;
import io.jsonwebtoken.JwtBuilder;
import io.reactivex.Completable;
import io.reactivex.Maybe;
import io.reactivex.Single;
import org.springframework.beans.factory.annotation.Autowired;
import org.springframework.beans.factory.annotation.Value;
import org.springframework.stereotype.Component;

import java.util.*;
import java.util.stream.Collectors;

/**
 * @author Titouan COMPIEGNE (titouan.compiegne at graviteesource.com)
 * @author GraviteeSource Team
 */
@Component("managementUserService")
public class UserServiceImpl implements UserService {

    private static final String DEFAULT_IDP_PREFIX = "default-idp-";

    @Value("${user.registration.email.subject:New user registration}")
    private String registrationSubject;

    @Value("${user.registration.token.expire-after:86400}")
    private Integer expireAfter;

    @Value("${gateway.url:http://localhost:8092}")
    private String gatewayUrl;

    @Autowired
    private io.gravitee.am.service.UserService userService;

    @Autowired
    private IdentityProviderManager identityProviderManager;

    @Autowired
    private EmailService emailService;

    @Autowired
    private JwtBuilder jwtBuilder;

    @Autowired
    private EmailManager emailManager;

    @Autowired
    private AuditService auditService;

    @Autowired
    private LoginAttemptService loginAttemptService;

    @Autowired
    private ApplicationService applicationService;

    @Autowired
    private RoleService roleService;

    @Autowired
    private DomainService domainService;

    @Override
    public Single<Page<User>> search(ReferenceType referenceType, String referenceId, String query, int page, int size) {
        return userService.search(referenceType, referenceId, query, page, size);
    }

    @Override
    public Single<Page<User>> search(String domain, String query, int page, int size) {
        return search(ReferenceType.DOMAIN, domain, query, page, size);
    }

    @Override
    public Single<Page<User>> findAll(ReferenceType referenceType, String referenceId, int page, int size) {
        return userService.findAll(referenceType, referenceId, page, size);
    }

    @Override
    public Single<Page<User>> findByDomain(String domain, int page, int size) {
        return findAll(ReferenceType.DOMAIN, domain, page, size);
    }

    @Override
    public Single<User> findById(ReferenceType referenceType, String referenceId, String id) {

        return userService.findById(referenceType, referenceId, id);
    }

    @Override
    public Maybe<User> findById(String id) {
        return userService.findById(id);
    }

    @Override
    public Single<User> create(ReferenceType referenceType, String referenceId, NewUser newUser, io.gravitee.am.identityprovider.api.User principal) {
        // set user idp source
        if (newUser.getSource() == null && referenceType == ReferenceType.DOMAIN) {
            newUser.setSource(DEFAULT_IDP_PREFIX + referenceId);
        }
        // check domain
        return domainService.findById(referenceId)
                .switchIfEmpty(Maybe.error(new DomainNotFoundException(referenceId)))
                .flatMapSingle(domain1 -> {
                    // check user
                    return userService.findByDomainAndUsernameAndSource(domain1.getId(), newUser.getUsername(), newUser.getSource())
                            .isEmpty()
                            .flatMap(isEmpty -> {
                                if (!isEmpty) {
                                    return Single.error(new UserAlreadyExistsException(newUser.getUsername()));
                                } else {
                                    // check user provider
                                    return identityProviderManager.getUserProvider(newUser.getSource())
                                            .switchIfEmpty(Maybe.error(new UserProviderNotFoundException(newUser.getSource())))
                                            .flatMapSingle(userProvider -> {
                                                // check client
                                                return checkClient(referenceId, newUser.getClient())
                                                        .map(Optional::of)
                                                        .defaultIfEmpty(Optional.empty())
                                                        .flatMapSingle(optClient -> {
                                                            Application client = optClient.orElse(null);
                                                            newUser.setDomain(domain1.getId());
                                                            newUser.setClient(client != null ? client.getId() : null);
                                                            // user is flagged as internal user
                                                            newUser.setInternal(true);
                                                            if (newUser.isPreRegistration()) {
                                                                newUser.setPassword(null);
                                                                newUser.setRegistrationCompleted(false);
                                                                newUser.setEnabled(false);
                                                            } else {
                                                                newUser.setRegistrationCompleted(true);
                                                                newUser.setEnabled(true);
                                                                newUser.setDomain(referenceId);
                                                            }
                                                            // store user in its identity provider
                                                            return userProvider.create(convert(newUser))
                                                                    .map(idpUser -> {
                                                                        // AM 'users' collection is not made for authentication (but only management stuff)
                                                                        // clear password
                                                                        newUser.setPassword(null);
                                                                        // set external id
                                                                        newUser.setExternalId(idpUser.getId());
                                                                        return newUser;
                                                                    })
                                                                    // if a user is already in the identity provider but not in the AM users collection,
                                                                    // it means that the user is coming from a pre-filled AM compatible identity provider (user creation enabled)
                                                                    // try to create the user with the idp user information
                                                                    .onErrorResumeNext(ex -> {
                                                                        if (ex instanceof UserAlreadyExistsException) {
                                                                            return userProvider.findByUsername(newUser.getUsername())
                                                                                    // double check user existence for case sensitive
                                                                                    .flatMapSingle(idpUser -> userService.findByDomainAndUsernameAndSource(domain1.getId(), idpUser.getUsername(), newUser.getSource())
                                                                                            .isEmpty()
                                                                                            .map(empty -> {
                                                                                                if (!empty) {
                                                                                                    throw new UserAlreadyExistsException(newUser.getUsername());
                                                                                                } else {
                                                                                                    // AM 'users' collection is not made for authentication (but only management stuff)
                                                                                                    // clear password
                                                                                                    newUser.setPassword(null);
                                                                                                    // set external id
                                                                                                    newUser.setExternalId(idpUser.getId());
                                                                                                    // set username
                                                                                                    newUser.setUsername(idpUser.getUsername());
                                                                                                    return newUser;
                                                                                                }
                                                                                            }));
                                                                        } else {
                                                                            return Single.error(ex);
                                                                        }
                                                                    })
                                                                    .flatMap(newUser1 -> {
                                                                        User user = transform(newUser1);
                                                                        AccountSettings accountSettings = getAccountSettings(domain1, client);
                                                                        if (newUser.isPreRegistration() && accountSettings != null && accountSettings.isDynamicUserRegistration()) {
                                                                            user.setRegistrationUserUri(getUserRegistrationUri(domain1.getPath(), "/confirmRegistration"));
                                                                            user.setRegistrationAccessToken(getUserRegistrationToken(user));
                                                                        }
                                                                        return userService.create(user)
                                                                                .doOnSuccess(user1 -> auditService.report(AuditBuilder.builder(UserAuditBuilder.class).principal(principal).type(EventType.USER_CREATED).user(user1)))
                                                                                .doOnError(throwable -> auditService.report(AuditBuilder.builder(UserAuditBuilder.class).principal(principal).type(EventType.USER_CREATED).throwable(throwable)));
                                                                    })
                                                                    .flatMap(user -> {
                                                                        // end pre-registration user if required
                                                                        AccountSettings accountSettings = getAccountSettings(domain1, client);
                                                                        if (newUser.isPreRegistration() && (accountSettings == null || !accountSettings.isDynamicUserRegistration())) {
                                                                            return sendRegistrationConfirmation(user.getId(), principal).toSingleDefault(user);
                                                                        } else {
                                                                            return Single.just(user);
                                                                        }
                                                                    });
                                                        });
                                            });
                                }
                            });
                });
    }

    @Override
    public Single<User> create(String domain, NewUser newUser, io.gravitee.am.identityprovider.api.User principal) {

        return create(ReferenceType.DOMAIN, domain, newUser, principal);
    }

    @Override
    public Single<User> update(ReferenceType referenceType, String referenceId, String id, UpdateUser updateUser, io.gravitee.am.identityprovider.api.User principal) {

        return userService.findById(referenceType, referenceId, id)
                .flatMap(user -> identityProviderManager.getUserProvider(user.getSource())
                        .switchIfEmpty(Maybe.error(new UserProviderNotFoundException(user.getSource())))
                        // check client
                        .flatMapSingle(userProvider -> {
                            String client = updateUser.getClient() != null ? updateUser.getClient() : user.getClient();
                            if (client != null && referenceType == ReferenceType.DOMAIN) {
                                return checkClient(referenceId, client)
                                        .flatMapSingle(client1 -> {
                                            updateUser.setClient(client1.getId());
                                            return Single.just(userProvider);
                                        });
                            }
                            return Single.just(userProvider);
                        })
                        // update the idp user
                        .flatMap(userProvider -> userProvider.findByUsername(user.getUsername())
                                .switchIfEmpty(Maybe.error(new UserNotFoundException(user.getUsername())))
                                .flatMapSingle(idpUser -> userProvider.update(idpUser.getId(), convert(user.getUsername(), updateUser))))
                        .flatMap(idpUser -> {
                            // set external id
                            updateUser.setExternalId(idpUser.getId());
                            return userService.update(referenceType, referenceId, id, updateUser);
                        })
                        .onErrorResumeNext(ex -> {
                            if (ex instanceof UserNotFoundException) {
                                // idp user does not exist, only update AM user
                                return userService.update(referenceType, referenceId, id, updateUser);
                            }
                            return Single.error(ex);
                        })
                        .doOnSuccess(user1 -> auditService.report(AuditBuilder.builder(UserAuditBuilder.class).principal(principal).type(EventType.USER_UPDATED).oldValue(user).user(user1)))
                        .doOnError(throwable -> auditService.report(AuditBuilder.builder(UserAuditBuilder.class).principal(principal).type(EventType.USER_UPDATED).throwable(throwable)))
                );
    }


    @Override
    public Single<User> update(String domain, String id, UpdateUser updateUser, io.gravitee.am.identityprovider.api.User principal) {

        return update(ReferenceType.DOMAIN, domain, id, updateUser, principal);
    }

    @Override
    public Single<User> updateStatus(ReferenceType referenceType, String referenceId, String id, boolean status, io.gravitee.am.identityprovider.api.User principal) {
        return userService.findById(referenceType, referenceId, id)
                .flatMap(user -> {
                    user.setEnabled(status);
                    return userService.update(user);
                })
                .doOnSuccess(user1 -> auditService.report(AuditBuilder.builder(UserAuditBuilder.class).principal(principal).type((status ? EventType.USER_ENABLED : EventType.USER_DISABLED)).user(user1)))
                .doOnError(throwable -> auditService.report(AuditBuilder.builder(UserAuditBuilder.class).principal(principal).type((status ? EventType.USER_ENABLED : EventType.USER_DISABLED)).throwable(throwable)));
    }

    @Override
    public Single<User> updateStatus(String domain, String id, boolean status, io.gravitee.am.identityprovider.api.User principal) {

        return updateStatus(ReferenceType.DOMAIN, domain, id, status, principal);
    }

    @Override
    public Completable delete(ReferenceType referenceType, String referenceId, String userId, io.gravitee.am.identityprovider.api.User principal) {
        return userService.findById(referenceType, referenceId, userId)
                .flatMapCompletable(user -> identityProviderManager.getUserProvider(user.getSource())
                        .map(Optional::ofNullable)
                        .flatMapCompletable(optUserProvider -> {
                            // no user provider found, continue
                            if (!optUserProvider.isPresent()) {
                                return Completable.complete();
                            }
                            // user has never been created in the identity provider, continue
                            if (user.getExternalId() == null || user.getExternalId().isEmpty()) {
                                return Completable.complete();
                            }
                            return optUserProvider.get().delete(user.getExternalId())
                                    .onErrorResumeNext(ex -> {
                                        if (ex instanceof UserNotFoundException) {
                                            // idp user does not exist, continue
                                            return Completable.complete();
                                        }
                                        return Completable.error(ex);
                                    });
                        })
                        .andThen(userService.delete(userId))
                        .doOnComplete(() -> auditService.report(AuditBuilder.builder(UserAuditBuilder.class).principal(principal).type(EventType.USER_DELETED).user(user)))
                        .doOnError(throwable -> auditService.report(AuditBuilder.builder(UserAuditBuilder.class).principal(principal).type(EventType.USER_DELETED).throwable(throwable)))
                );
    }

    @Override
    public Completable resetPassword(ReferenceType referenceType, String referenceId, String userId, String password, io.gravitee.am.identityprovider.api.User principal) {
        return userService.findById(referenceType, referenceId, userId)
                .flatMap(user -> identityProviderManager.getUserProvider(user.getSource())
                                .switchIfEmpty(Maybe.error(new UserProviderNotFoundException(user.getSource())))
                                .flatMapSingle(userProvider -> {
                                    // update idp user
                                    return userProvider.findByUsername(user.getUsername())
                                            .switchIfEmpty(Maybe.error(new UserNotFoundException(user.getUsername())))
                                            .flatMapSingle(idpUser -> {
                                                // set password
                                                ((DefaultUser) idpUser).setCredentials(password);
                                                return userProvider.update(idpUser.getId(), idpUser);
                                            })
                                            .onErrorResumeNext(ex -> {
                                                if (ex instanceof UserNotFoundException) {
                                                    // idp user not found, create its account
                                                    user.setPassword(password);
                                                    return userProvider.create(convert(user));
                                                }
                                                return Single.error(ex);
                                            });
                                })
                                .flatMap(idpUser -> {
                                    // update 'users' collection for management and audit purpose
                                    // if user was in pre-registration mode, end the registration process
                                    if (user.isPreRegistration()) {
                                        user.setRegistrationCompleted(true);
                                        user.setEnabled(true);
                                    }
                                    user.setPassword(null);
                                    user.setExternalId(idpUser.getId());
                                    user.setUpdatedAt(new Date());
                                    return userService.update(user);
                                })
                                .doOnSuccess(user1 -> auditService.report(AuditBuilder.builder(UserAuditBuilder.class).principal(principal).type(EventType.USER_PASSWORD_RESET).user(user)))
                                .doOnError(throwable -> auditService.report(AuditBuilder.builder(UserAuditBuilder.class).principal(principal).type(EventType.USER_PASSWORD_RESET).throwable(throwable)))
                        // reset login attempts in case of reset password action
                ).flatMapCompletable(user -> {
                    LoginAttemptCriteria criteria = new LoginAttemptCriteria.Builder()
                            .domain(user.getReferenceId())
                            .client(user.getClient())
                            .username(user.getUsername())
                            .build();
                    return loginAttemptService.reset(criteria);
                });
    }

    @Override
<<<<<<< HEAD
    public Completable resetPassword(String domain, String userId, String password, io.gravitee.am.identityprovider.api.User principal) {
        return resetPassword(ReferenceType.DOMAIN, domain, userId, password, principal);
    }

    @Override
    public Completable sendRegistrationConfirmation(ReferenceType referenceType, String referenceId, String userId, io.gravitee.am.identityprovider.api.User principal) {
        return findById(referenceType, referenceId, userId)
                .map(user -> {
=======
    public Completable sendRegistrationConfirmation(String userId, io.gravitee.am.identityprovider.api.User principal) {
        return findById(userId)
                .switchIfEmpty(Maybe.error(new UserNotFoundException(userId)))
                .flatMapCompletable(user -> {
>>>>>>> 12f28c1a
                    if (!user.isPreRegistration()) {
                        return Completable.error(new UserInvalidException("Pre-registration is disabled for the user " + userId));
                    }
                    if (user.isPreRegistration() && user.isRegistrationCompleted()) {
                        return Completable.error(new UserInvalidException("Registration is completed for the user " + userId));
                    }
<<<<<<< HEAD
                    return user;
                })
                .doOnSuccess(user -> new Thread(() -> completeUserRegistration(user)).start())
                .doOnSuccess(user1 -> auditService.report(AuditBuilder.builder(UserAuditBuilder.class).principal(principal).type(EventType.REGISTRATION_CONFIRMATION_REQUESTED).user(user1)))
                .doOnError(throwable -> auditService.report(AuditBuilder.builder(UserAuditBuilder.class).principal(principal).type(EventType.REGISTRATION_CONFIRMATION_REQUESTED).throwable(throwable)))
                .toCompletable();
=======
                    // fetch the client
                    return checkClient(user.getDomain(), user.getClient())
                            .map(Optional::of)
                            .defaultIfEmpty(Optional.empty())
                            .doOnSuccess(optClient -> new Thread(() -> completeUserRegistration(user, optClient.orElse(null))).start())
                            .doOnSuccess(__ -> auditService.report(AuditBuilder.builder(UserAuditBuilder.class).principal(principal).type(EventType.REGISTRATION_CONFIRMATION_REQUESTED).user(user)))
                            .doOnError(throwable -> auditService.report(AuditBuilder.builder(UserAuditBuilder.class).principal(principal).type(EventType.REGISTRATION_CONFIRMATION_REQUESTED).throwable(throwable)))
                            .toSingle()
                            .toCompletable();
                });
>>>>>>> 12f28c1a
    }

    @Override
    public Completable unlock(ReferenceType referenceType, String referenceId, String userId, io.gravitee.am.identityprovider.api.User principal) {
        return findById(referenceType, referenceId, userId)
                .flatMap(user -> {
                    user.setAccountNonLocked(true);
                    user.setAccountLockedAt(null);
                    user.setAccountLockedUntil(null);
                    // reset login attempts and update user
                    LoginAttemptCriteria criteria = new LoginAttemptCriteria.Builder()
                            .domain(user.getReferenceId())
                            .client(user.getClient())
                            .username(user.getUsername())
                            .build();
                    return loginAttemptService.reset(criteria)
                            .andThen(userService.update(user));
                })
                .doOnSuccess(user1 -> auditService.report(AuditBuilder.builder(UserAuditBuilder.class).principal(principal).type(EventType.USER_UNLOCKED).user(user1)))
                .doOnError(throwable -> auditService.report(AuditBuilder.builder(UserAuditBuilder.class).principal(principal).type(EventType.USER_UNLOCKED).throwable(throwable)))
                .toCompletable();
    }

    @Override
    public Single<User> assignRoles(ReferenceType referenceType, String referenceId, String userId, List<String> roles, io.gravitee.am.identityprovider.api.User principal) {
        return assignRoles0(referenceType, referenceId, userId, roles, principal, false);
    }

    @Override
    public Single<User> revokeRoles(ReferenceType referenceType, String referenceId, String userId, List<String> roles, io.gravitee.am.identityprovider.api.User principal) {
        return assignRoles0(referenceType, referenceId, userId, roles, principal, true);
    }

    @Override
    public Single<User> enrollFactors(String userId, List<EnrolledFactor> factors, io.gravitee.am.identityprovider.api.User principal) {
        return userService.findById(userId)
                .switchIfEmpty(Maybe.error(new UserNotFoundException(userId)))
                .flatMapSingle(oldUser -> {
                    User userToUpdate = new User(oldUser);
                    userToUpdate.setFactors(factors);
                    return userService.update(userToUpdate)
                            .doOnSuccess(user1 -> auditService.report(AuditBuilder.builder(UserAuditBuilder.class).principal(principal).type(EventType.USER_UPDATED).user(user1).oldValue(oldUser)))
                            .doOnError(throwable -> auditService.report(AuditBuilder.builder(UserAuditBuilder.class).principal(principal).type(EventType.USER_UPDATED).throwable(throwable)));
                });
    }

    public void setExpireAfter(Integer expireAfter) {
        this.expireAfter = expireAfter;
    }

    private Single<User> assignRoles0(ReferenceType referenceType, String referenceId, String userId, List<String> roles, io.gravitee.am.identityprovider.api.User principal, boolean revoke) {
        return findById(referenceType, referenceId, userId)
                .flatMap(oldUser -> {
                    User userToUpdate = new User(oldUser);
                    // remove existing roles from the user
                    if (revoke) {
                        if (userToUpdate.getRoles() != null) {
                            userToUpdate.getRoles().removeAll(roles);
                        }
                    } else {
                        userToUpdate.setRoles(roles);
                    }
                    // check roles
                    return checkRoles(roles)
                            // and update the user
                            .andThen(Single.defer(() -> userService.update(userToUpdate)))
                            .doOnSuccess(user1 -> auditService.report(AuditBuilder.builder(UserAuditBuilder.class).principal(principal).type(EventType.USER_ROLES_ASSIGNED).oldValue(oldUser).user(user1)))
                            .doOnError(throwable -> auditService.report(AuditBuilder.builder(UserAuditBuilder.class).principal(principal).type(EventType.USER_ROLES_ASSIGNED).throwable(throwable)));
                });
    }

    private Maybe<Application> checkClient(String domain, String client) {
        if (client == null) {
            return Maybe.empty();
        }
        return applicationService.findById(client)
                .switchIfEmpty(Maybe.defer(() -> applicationService.findByDomainAndClientId(domain, client)))
                .switchIfEmpty(Maybe.error(new ClientNotFoundException(client)))
                .map(app1 -> {
                    if (!domain.equals(app1.getDomain())) {
                        throw new ClientNotFoundException(client);
                    }
                    return app1;
                });
    }

    private Completable checkRoles(List<String> roles) {
        return roleService.findByIdIn(roles)
                .map(roles1 -> {
                    if (roles1.size() != roles.size()) {
                        // find difference between the two list
                        roles.removeAll(roles1.stream().map(Role::getId).collect(Collectors.toList()));
                        throw new RoleNotFoundException(String.join(",", roles));
                    }
                    return roles1;
                }).toCompletable();
    }

    private void completeUserRegistration(User user, Client client) {
        final String templateName = getTemplateName(user);
        io.gravitee.am.model.Email email = emailManager.getEmail(templateName, registrationSubject, expireAfter);
        Email email1 = buildEmail(user, client, email, "/confirmRegistration", "registrationUrl");
        emailService.send(email1, user);
    }

    private Email buildEmail(User user, Client client, io.gravitee.am.model.Email email, String redirectUri, String redirectUriName) {
        Map<String, Object> params = prepareEmail(user, client, email.getExpiresAfter(), redirectUri, redirectUriName);
        Email email1 = new EmailBuilder()
                .to(user.getEmail())
                .from(email.getFrom())
                .fromName(email.getFromName())
                .subject(email.getSubject())
                .template(email.getTemplate())
                .params(params)
                .build();
        return email1;
    }

    private Map<String, Object> prepareEmail(User user, Client client, int expiresAfter, String redirectUri, String redirectUriName) {
        final String token = getUserRegistrationToken(user);
<<<<<<< HEAD
        final String redirectUrl = getUserRegistrationUri(user.getReferenceId(), redirectUri) + "?token=" + token;

=======
        // building the redirectUrl
        StringBuilder sb = new StringBuilder();
        sb
                .append(getUserRegistrationUri(user.getDomain(), redirectUri))
                .append("?token=")
                .append(token);
        if (client != null) {
            sb
                    .append("&client_id=")
                    .append(client.getClientId());
        }
        String redirectUrl = sb.toString();
>>>>>>> 12f28c1a
        Map<String, Object> params = new HashMap<>();
        params.put("user", user);
        params.put(redirectUriName, redirectUrl);
        params.put("token", token);
        params.put("expireAfterSeconds", expiresAfter);

        return params;
    }

    private String getUserRegistrationUri(String domain, String redirectUri) {
        String entryPoint = gatewayUrl;
        if (entryPoint != null && entryPoint.endsWith("/")) {
            entryPoint = entryPoint.substring(0, entryPoint.length() - 1);
        }

        return entryPoint + "/" + domain + redirectUri;
    }

    private String getUserRegistrationToken(User user) {
        // generate a JWT to store user's information and for security purpose
        final Map<String, Object> claims = new HashMap<>();
        claims.put(Claims.iat, new Date().getTime() / 1000);
        claims.put(Claims.exp, new Date(System.currentTimeMillis() + (expireAfter * 1000)).getTime() / 1000);
        claims.put(Claims.sub, user.getId());
        if (user.getClient() != null) {
            claims.put(Claims.aud, user.getClient());
        }
        claims.put(StandardClaims.EMAIL, user.getEmail());
        claims.put(StandardClaims.GIVEN_NAME, user.getFirstName());
        claims.put(StandardClaims.FAMILY_NAME, user.getLastName());

        return jwtBuilder.setClaims(claims).compact();
    }

    private String getTemplateName(User user) {
        return Template.REGISTRATION_CONFIRMATION.template()
                + EmailManager.TEMPLATE_NAME_SEPARATOR
                + user.getReferenceType() + user.getReferenceId()
                + ((user.getClient() != null) ? EmailManager.TEMPLATE_NAME_SEPARATOR + user.getClient() : "");
    }

    private AccountSettings getAccountSettings(Domain domain, Application application) {
        if (application == null) {
            return domain.getAccountSettings();
        }
        // if client has no account config return domain config
        if (application.getSettings() == null) {
            return domain.getAccountSettings();
        }
        if (application.getSettings().getAccount() == null) {
            return domain.getAccountSettings();
        }
        // if client configuration is not inherited return the client config
        if (!application.getSettings().getAccount().isInherited()) {
            return application.getSettings().getAccount();
        }

        // return domain config
        return domain.getAccountSettings();
    }

    private io.gravitee.am.identityprovider.api.User convert(NewUser newUser) {
        DefaultUser user = new DefaultUser(newUser.getUsername());
        user.setCredentials(newUser.getPassword());

        Map<String, Object> additionalInformation = new HashMap<>();
        if (newUser.getFirstName() != null) {
            user.setFirstName(newUser.getFirstName());
            additionalInformation.put(StandardClaims.GIVEN_NAME, newUser.getFirstName());
        }
        if (newUser.getLastName() != null) {
            user.setLastName(newUser.getLastName());
            additionalInformation.put(StandardClaims.FAMILY_NAME, newUser.getLastName());
        }
        if (newUser.getEmail() != null) {
            user.setEmail(newUser.getEmail());
            additionalInformation.put(StandardClaims.EMAIL, newUser.getEmail());
        }
        if (newUser.getAdditionalInformation() != null) {
            newUser.getAdditionalInformation().forEach((k, v) -> additionalInformation.putIfAbsent(k, v));
        }
        user.setAdditionalInformation(additionalInformation);
        return user;
    }

    private User transform(NewUser newUser) {
        User user = new User();
        user.setId(RandomString.generate());
        user.setExternalId(newUser.getExternalId());
        user.setReferenceId(newUser.getDomain());
        user.setReferenceType(ReferenceType.DOMAIN);
        user.setClient(newUser.getClient());
        user.setEnabled(newUser.isEnabled());
        user.setUsername(newUser.getUsername());
        user.setFirstName(newUser.getFirstName());
        user.setLastName(newUser.getLastName());
        user.setEmail(newUser.getEmail());
        user.setSource(newUser.getSource());
        user.setInternal(newUser.isInternal());
        user.setPreRegistration(newUser.isPreRegistration());
        user.setRegistrationCompleted(newUser.isRegistrationCompleted());
        user.setAdditionalInformation(newUser.getAdditionalInformation());
        user.setCreatedAt(new Date());
        user.setUpdatedAt(user.getCreatedAt());
        return user;
    }

    private io.gravitee.am.identityprovider.api.User convert(String username, UpdateUser updateUser) {
        // update additional information
        DefaultUser user = new DefaultUser(username);
        Map<String, Object> additionalInformation = new HashMap<>();
        if (updateUser.getFirstName() != null) {
            user.setFirstName(updateUser.getFirstName());
            additionalInformation.put(StandardClaims.GIVEN_NAME, updateUser.getFirstName());
        }
        if (updateUser.getLastName() != null) {
            user.setLastName(updateUser.getLastName());
            additionalInformation.put(StandardClaims.FAMILY_NAME, updateUser.getLastName());
        }
        if (updateUser.getEmail() != null) {
            user.setEmail(updateUser.getEmail());
            additionalInformation.put(StandardClaims.EMAIL, updateUser.getEmail());
        }
        if (updateUser.getAdditionalInformation() != null) {
            updateUser.getAdditionalInformation().forEach((k, v) -> additionalInformation.putIfAbsent(k, v));
        }
        user.setAdditionalInformation(additionalInformation);
        return user;
    }

    private io.gravitee.am.identityprovider.api.User convert(User user) {
        DefaultUser idpUser = new DefaultUser(user.getUsername());
        idpUser.setCredentials(user.getPassword());

        Map<String, Object> additionalInformation = new HashMap<>();
        if (user.getFirstName() != null) {
            idpUser.setFirstName(user.getFirstName());
            additionalInformation.put(StandardClaims.GIVEN_NAME, user.getFirstName());
        }
        if (user.getLastName() != null) {
            idpUser.setLastName(user.getLastName());
            additionalInformation.put(StandardClaims.FAMILY_NAME, user.getLastName());
        }
        if (user.getEmail() != null) {
            idpUser.setEmail(user.getEmail());
            additionalInformation.put(StandardClaims.EMAIL, user.getEmail());
        }
        if (user.getAdditionalInformation() != null) {
            user.getAdditionalInformation().forEach((k, v) -> additionalInformation.putIfAbsent(k, v));
        }
        idpUser.setAdditionalInformation(additionalInformation);
        return idpUser;
    }
}<|MERGE_RESOLUTION|>--- conflicted
+++ resolved
@@ -219,7 +219,7 @@
                                                                         // end pre-registration user if required
                                                                         AccountSettings accountSettings = getAccountSettings(domain1, client);
                                                                         if (newUser.isPreRegistration() && (accountSettings == null || !accountSettings.isDynamicUserRegistration())) {
-                                                                            return sendRegistrationConfirmation(user.getId(), principal).toSingleDefault(user);
+                                                                            return sendRegistrationConfirmation(user.getReferenceType(), user.getReferenceId(), user.getId(), principal).toSingleDefault(user);
                                                                         } else {
                                                                             return Single.just(user);
                                                                         }
@@ -378,7 +378,6 @@
     }
 
     @Override
-<<<<<<< HEAD
     public Completable resetPassword(String domain, String userId, String password, io.gravitee.am.identityprovider.api.User principal) {
         return resetPassword(ReferenceType.DOMAIN, domain, userId, password, principal);
     }
@@ -386,38 +385,22 @@
     @Override
     public Completable sendRegistrationConfirmation(ReferenceType referenceType, String referenceId, String userId, io.gravitee.am.identityprovider.api.User principal) {
         return findById(referenceType, referenceId, userId)
-                .map(user -> {
-=======
-    public Completable sendRegistrationConfirmation(String userId, io.gravitee.am.identityprovider.api.User principal) {
-        return findById(userId)
-                .switchIfEmpty(Maybe.error(new UserNotFoundException(userId)))
                 .flatMapCompletable(user -> {
->>>>>>> 12f28c1a
                     if (!user.isPreRegistration()) {
                         return Completable.error(new UserInvalidException("Pre-registration is disabled for the user " + userId));
                     }
                     if (user.isPreRegistration() && user.isRegistrationCompleted()) {
                         return Completable.error(new UserInvalidException("Registration is completed for the user " + userId));
                     }
-<<<<<<< HEAD
-                    return user;
-                })
-                .doOnSuccess(user -> new Thread(() -> completeUserRegistration(user)).start())
-                .doOnSuccess(user1 -> auditService.report(AuditBuilder.builder(UserAuditBuilder.class).principal(principal).type(EventType.REGISTRATION_CONFIRMATION_REQUESTED).user(user1)))
-                .doOnError(throwable -> auditService.report(AuditBuilder.builder(UserAuditBuilder.class).principal(principal).type(EventType.REGISTRATION_CONFIRMATION_REQUESTED).throwable(throwable)))
-                .toCompletable();
-=======
                     // fetch the client
-                    return checkClient(user.getDomain(), user.getClient())
+                    return checkClient(user.getReferenceId(), user.getClient())
                             .map(Optional::of)
                             .defaultIfEmpty(Optional.empty())
                             .doOnSuccess(optClient -> new Thread(() -> completeUserRegistration(user, optClient.orElse(null))).start())
                             .doOnSuccess(__ -> auditService.report(AuditBuilder.builder(UserAuditBuilder.class).principal(principal).type(EventType.REGISTRATION_CONFIRMATION_REQUESTED).user(user)))
                             .doOnError(throwable -> auditService.report(AuditBuilder.builder(UserAuditBuilder.class).principal(principal).type(EventType.REGISTRATION_CONFIRMATION_REQUESTED).throwable(throwable)))
-                            .toSingle()
-                            .toCompletable();
+                            .ignoreElement();
                 });
->>>>>>> 12f28c1a
     }
 
     @Override
@@ -516,14 +499,14 @@
                 }).toCompletable();
     }
 
-    private void completeUserRegistration(User user, Client client) {
+    private void completeUserRegistration(User user, Application client) {
         final String templateName = getTemplateName(user);
         io.gravitee.am.model.Email email = emailManager.getEmail(templateName, registrationSubject, expireAfter);
         Email email1 = buildEmail(user, client, email, "/confirmRegistration", "registrationUrl");
         emailService.send(email1, user);
     }
 
-    private Email buildEmail(User user, Client client, io.gravitee.am.model.Email email, String redirectUri, String redirectUriName) {
+    private Email buildEmail(User user, Application client, io.gravitee.am.model.Email email, String redirectUri, String redirectUriName) {
         Map<String, Object> params = prepareEmail(user, client, email.getExpiresAfter(), redirectUri, redirectUriName);
         Email email1 = new EmailBuilder()
                 .to(user.getEmail())
@@ -536,25 +519,20 @@
         return email1;
     }
 
-    private Map<String, Object> prepareEmail(User user, Client client, int expiresAfter, String redirectUri, String redirectUriName) {
+    private Map<String, Object> prepareEmail(User user, Application client, int expiresAfter, String redirectUri, String redirectUriName) {
         final String token = getUserRegistrationToken(user);
-<<<<<<< HEAD
-        final String redirectUrl = getUserRegistrationUri(user.getReferenceId(), redirectUri) + "?token=" + token;
-
-=======
         // building the redirectUrl
         StringBuilder sb = new StringBuilder();
         sb
-                .append(getUserRegistrationUri(user.getDomain(), redirectUri))
+                .append(getUserRegistrationUri(user.getReferenceId(), redirectUri))
                 .append("?token=")
                 .append(token);
         if (client != null) {
             sb
                     .append("&client_id=")
-                    .append(client.getClientId());
+                    .append(client.getSettings().getOauth().getClientId());
         }
         String redirectUrl = sb.toString();
->>>>>>> 12f28c1a
         Map<String, Object> params = new HashMap<>();
         params.put("user", user);
         params.put(redirectUriName, redirectUrl);
