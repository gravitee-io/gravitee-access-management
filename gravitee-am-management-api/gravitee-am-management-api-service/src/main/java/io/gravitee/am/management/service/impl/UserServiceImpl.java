--- conflicted
+++ resolved
@@ -119,11 +119,10 @@
     private MembershipService membershipService;
 
     @Autowired
-<<<<<<< HEAD
     private PasswordValidator passwordValidator;
-=======
+
+    @Autowired
     private UserValidator userValidator;
->>>>>>> 22d61a4a
 
     @Override
     public Single<Page<User>> search(ReferenceType referenceType, String referenceId, String query, int page, int size) {
@@ -227,7 +226,7 @@
                                                 // store user in its identity provider:
                                                 // - perform first validation of user to avoid error status 500 when the IDP is based on relational databases
                                                 // - in case of error, trace the event otherwise continue the creation process
-                                                return UserValidator.validate(transform(newUser))
+                                                return userValidator.validate(transform(newUser))
                                                         .doOnError(throwable -> auditService.report(AuditBuilder.builder(UserAuditBuilder.class).principal(principal).type(EventType.USER_CREATED).throwable(throwable)))
                                                         .andThen(userProvider.create(convert(newUser)))
                                                         .map(idpUser -> {
@@ -264,7 +263,6 @@
                                                             } else {
                                                                 return Single.error(ex);
                                                             }
-<<<<<<< HEAD
                                                         })
                                                         .flatMap(newUser1 -> {
                                                             User user = transform(newUser1);
@@ -287,72 +285,6 @@
                                                             }
                                                         })
                                                         .map(this::setInternalStatus);
-=======
-
-                                                            // store user in its identity provider:
-                                                            // - perform first validation of user to avoid error status 500 when the IDP is based on relational databases
-                                                            // - in case of error, trace the event otherwise continue the creation process
-                                                            return userValidator.validate(transform(newUser))
-                                                                    .doOnError(throwable -> auditService.report(AuditBuilder.builder(UserAuditBuilder.class).principal(principal).type(EventType.USER_CREATED).throwable(throwable)))
-                                                                    .andThen(userProvider.create(convert(newUser)))
-                                                                    .map(idpUser -> {
-                                                                        // AM 'users' collection is not made for authentication (but only management stuff)
-                                                                        // clear password
-                                                                        newUser.setPassword(null);
-                                                                        // set external id
-                                                                        newUser.setExternalId(idpUser.getId());
-                                                                        return newUser;
-                                                                    })
-                                                                    // if a user is already in the identity provider but not in the AM users collection,
-                                                                    // it means that the user is coming from a pre-filled AM compatible identity provider (user creation enabled)
-                                                                    // try to create the user with the idp user information
-                                                                    .onErrorResumeNext(ex -> {
-                                                                        if (ex instanceof UserAlreadyExistsException) {
-                                                                            return userProvider.findByUsername(newUser.getUsername())
-                                                                                    // double check user existence for case sensitive
-                                                                                    .flatMapSingle(idpUser -> userService.findByDomainAndUsernameAndSource(domain1.getId(), idpUser.getUsername(), newUser.getSource())
-                                                                                            .isEmpty()
-                                                                                            .map(empty -> {
-                                                                                                if (!empty) {
-                                                                                                    throw new UserAlreadyExistsException(newUser.getUsername());
-                                                                                                } else {
-                                                                                                    // AM 'users' collection is not made for authentication (but only management stuff)
-                                                                                                    // clear password
-                                                                                                    newUser.setPassword(null);
-                                                                                                    // set external id
-                                                                                                    newUser.setExternalId(idpUser.getId());
-                                                                                                    // set username
-                                                                                                    newUser.setUsername(idpUser.getUsername());
-                                                                                                    return newUser;
-                                                                                                }
-                                                                                            }));
-                                                                        } else {
-                                                                            return Single.error(ex);
-                                                                        }
-                                                                    })
-                                                                    .flatMap(newUser1 -> {
-                                                                        User user = transform(newUser1);
-                                                                        AccountSettings accountSettings = AccountSettings.getInstance(domain1, client);
-                                                                        if (newUser.isPreRegistration() && accountSettings != null && accountSettings.isDynamicUserRegistration()) {
-                                                                            user.setRegistrationUserUri(domainService.buildUrl(domain1, "/confirmRegistration"));
-                                                                            user.setRegistrationAccessToken(getUserRegistrationToken(user));
-                                                                        }
-                                                                        return userService.create(user)
-                                                                                .doOnSuccess(user1 -> auditService.report(AuditBuilder.builder(UserAuditBuilder.class).principal(principal).type(EventType.USER_CREATED).user(user1)))
-                                                                                .doOnError(throwable -> auditService.report(AuditBuilder.builder(UserAuditBuilder.class).principal(principal).type(EventType.USER_CREATED).throwable(throwable)));
-                                                                    })
-                                                                    .flatMap(user -> {
-                                                                        // end pre-registration user if required
-                                                                        AccountSettings accountSettings = AccountSettings.getInstance(domain1, client);
-                                                                        if (newUser.isPreRegistration() && (accountSettings == null || !accountSettings.isDynamicUserRegistration())) {
-                                                                            return sendRegistrationConfirmation(user.getReferenceId(), user.getId(), principal).toSingleDefault(user);
-                                                                        } else {
-                                                                            return Single.just(user);
-                                                                        }
-                                                                    })
-                                                                    .map(this::setInternalStatus);
-                                                        });
->>>>>>> 22d61a4a
                                             });
                                 });
                     }
