--- conflicted
+++ resolved
@@ -149,9 +149,6 @@
         newIdentityProvider.setName(DEFAULT_IDP_NAME);
         if (useMongoRepositories()) {
             newIdentityProvider.setType(DEFAULT_MONGO_IDP_TYPE);
-<<<<<<< HEAD
-            newIdentityProvider.setConfiguration("{\"uri\":\"" + mongoUri + "\",\"host\":\"" + mongoHost + "\",\"port\":" + mongoPort + ",\"enableCredentials\":false,\"database\":\"" + mongoDBName + "\",\"usersCollection\":\"idp_users_" + lowerCaseId + "\",\"findUserByUsernameQuery\":\"{username: ?}\",\"findUserByEmailQuery\":\"{email: ?}\",\"usernameField\":\"username\",\"passwordField\":\"password\",\"passwordEncoder\":\"BCrypt\"}");
-=======
 
             Optional<String> mongoServers = getMongoServers();
             String mongoHost = null;
@@ -170,8 +167,7 @@
             }
             mongoUri += addOptionsToURI(mongoServers.orElse(mongoHost+":"+mongoPort));
 
-            newIdentityProvider.setConfiguration("{\"uri\":\"" + mongoUri + ((mongoHost != null) ? "\",\"host\":\"" + mongoHost : "") + "\",\"port\":" + mongoPort + ",\"enableCredentials\":false,\"database\":\"" + mongoDBName + "\",\"usersCollection\":\"idp_users_" + lowerCaseId + "\",\"findUserByUsernameQuery\":\"{username: ?}\",\"usernameField\":\"username\",\"passwordField\":\"password\",\"passwordEncoder\":\"BCrypt\"}");
->>>>>>> caeb2550
+            newIdentityProvider.setConfiguration("{\"uri\":\"" + mongoUri + ((mongoHost != null) ? "\",\"host\":\"" + mongoHost : "") + "\",\"port\":" + mongoPort + ",\"enableCredentials\":false,\"database\":\"" + mongoDBName + "\",\"usersCollection\":\"idp_users_" + lowerCaseId + "\",\"findUserByUsernameQuery\":\"{username: ?}\",\"findUserByEmailQuery\":\"{email: ?}\",\"usernameField\":\"username\",\"passwordField\":\"password\",\"passwordEncoder\":\"BCrypt\"}");
         } else if (useJdbcRepositories()) {
             newIdentityProvider.setType(DEFAULT_JDBC_IDP_TYPE);
             String tableSuffix = lowerCaseId.replaceAll("-", "_");
