/**
 * Copyright (C) 2015 The Gravitee team (http://gravitee.io)
 *
 * Licensed under the Apache License, Version 2.0 (the "License");
 * you may not use this file except in compliance with the License.
 * You may obtain a copy of the License at
 *
 *         http://www.apache.org/licenses/LICENSE-2.0
 *
 * Unless required by applicable law or agreed to in writing, software
 * distributed under the License is distributed on an "AS IS" BASIS,
 * WITHOUT WARRANTIES OR CONDITIONS OF ANY KIND, either express or implied.
 * See the License for the specific language governing permissions and
 * limitations under the License.
 */
package io.gravitee.am.management.service.impl;

import com.google.common.io.BaseEncoding;
import io.gravitee.am.common.event.IdentityProviderEvent;
import io.gravitee.am.identityprovider.api.UserProvider;
import io.gravitee.am.management.service.IdentityProviderManager;
import io.gravitee.am.model.IdentityProvider;
import io.gravitee.am.model.ReferenceType;
import io.gravitee.am.model.common.event.Payload;
import io.gravitee.am.plugins.idp.core.IdentityProviderPluginManager;
import io.gravitee.am.service.IdentityProviderService;
import io.gravitee.am.service.model.NewIdentityProvider;
import io.gravitee.common.event.Event;
import io.gravitee.common.event.EventListener;
import io.gravitee.common.event.EventManager;
import io.gravitee.common.service.AbstractService;
import io.reactivex.Maybe;
import io.reactivex.Single;
import org.slf4j.Logger;
import org.slf4j.LoggerFactory;
import org.springframework.beans.factory.annotation.Autowired;
import org.springframework.beans.factory.annotation.Value;
import org.springframework.core.env.Environment;
import org.springframework.stereotype.Component;
import org.springframework.util.StringUtils;

import java.security.MessageDigest;
import java.security.NoSuchAlgorithmException;
import java.util.ArrayList;
import java.util.List;
import java.util.Optional;
import java.util.concurrent.ConcurrentHashMap;
import java.util.concurrent.ConcurrentMap;
import java.util.stream.Collectors;

import static io.gravitee.am.service.utils.BackendConfigurationUtils.getMongoDatabaseName;

/**
 * @author Titouan COMPIEGNE (titouan.compiegne at graviteesource.com)
 * @author GraviteeSource Team
 */
@Component
public class IdentityProviderManagerImpl extends AbstractService<IdentityProviderManager> implements IdentityProviderManager, EventListener<IdentityProviderEvent, Payload> {
    private static final Logger logger = LoggerFactory.getLogger(IdentityProviderManagerImpl.class);
    private static final String DEFAULT_IDP_PREFIX = "default-idp-";
    private static final String DEFAULT_IDP_NAME = "Default Identity Provider";
    private static final String DEFAULT_MONGO_IDP_TYPE = "mongo-am-idp";
    private static final String DEFAULT_JDBC_IDP_TYPE = "jdbc-am-idp";
    // For postgres table name length is 63 (MySQL : 64 / SQL Server : 128) but the domain is prefixed by 'idp_users_' of length 10
    // set to 50 in order to also check the length of the ID field (max 64 with prefix of 12)
    public static final int TABLE_NAME_MAX_LENGTH = 50;
    private ConcurrentMap<String, UserProvider> userProviders = new ConcurrentHashMap<>();

    @Value("${management.type:mongodb}")
    private String managementBackend;

    @Value("${management.jdbc.host:localhost}")
    private String jdbcHost;

    @Value("${management.jdbc.port:#{null}}")
    private String jdbcPort;

    @Value("${management.jdbc.driver:postgresql}")
    private String jdbcDriver;

    @Value("${management.jdbc.database:gravitee_am}")
    private String jdbcDatabase;

    @Value("${management.jdbc.username:postgres}")
    private String jdbcUser;

    @Value("${management.jdbc.password:#{null}}")
    private String jdbcPassword;

    @Value("${management.jdbc.identityProvider.provisioning:true}")
    private boolean idpProvisioning;

    @Autowired
    private IdentityProviderPluginManager identityProviderPluginManager;

    @Autowired
    private IdentityProviderService identityProviderService;

    @Autowired
    private EventManager eventManager;

    @Autowired
    private Environment environment;

    @Override
    protected void doStart() throws Exception {
        super.doStart();

        logger.info("Register event listener for identity provider events for the management API");
        eventManager.subscribeForEvents(this, IdentityProviderEvent.class);

        logger.info("Initializing user providers");
        List<IdentityProvider> identities = identityProviderService.findAll().blockingGet();
        identities.forEach(identityProvider -> {
            logger.info("\tInitializing user provider: {} [{}]", identityProvider.getName(), identityProvider.getType());
            loadUserProvider(identityProvider);
        });
    }

    @Override
    public void onEvent(Event<IdentityProviderEvent, Payload> event) {
        switch (event.type()) {
            case DEPLOY:
            case UPDATE:
                deployUserProvider(event.content().getId());
                break;
            case UNDEPLOY:
                removeUserProvider(event.content().getId());
                break;
        }
    }

    @Override
    public Maybe<UserProvider> getUserProvider(String userProvider) {
        if (userProvider == null) {
            return Maybe.empty();
        }
        UserProvider userProvider1 = userProviders.get(userProvider);
        return (userProvider1 != null) ? Maybe.just(userProvider1) : Maybe.empty();
    }

    @Override
    public Single<IdentityProvider> create(ReferenceType referenceType, String referenceId) {
        NewIdentityProvider newIdentityProvider = new NewIdentityProvider();

        String lowerCaseId = referenceId.toLowerCase();
        newIdentityProvider.setId(DEFAULT_IDP_PREFIX + lowerCaseId);
        newIdentityProvider.setName(DEFAULT_IDP_NAME);
        if (useMongoRepositories()) {
            newIdentityProvider.setType(DEFAULT_MONGO_IDP_TYPE);

            Optional<String> mongoServers = getMongoServers();
            String mongoHost = null;
            String mongoPort = null;
            if (!mongoServers.isPresent()) {
                mongoHost = environment.getProperty("management.mongodb.host", "localhost");
                mongoPort = environment.getProperty("management.mongodb.port", "27017");
            }

            final String username = environment.getProperty("management.mongodb.username");
            final String password = environment.getProperty("management.mongodb.password");
            final String mongoDBName = getMongoDatabaseName(environment);

            String defaultMongoUri = "mongodb://";
            if (!StringUtils.isEmpty(username) && !StringUtils.isEmpty(password)) {
                defaultMongoUri += username +":"+ password +"@";
            }
            defaultMongoUri += addOptionsToURI(mongoServers.orElse(mongoHost+":"+mongoPort));

<<<<<<< HEAD
            newIdentityProvider.setConfiguration("{\"uri\":\"" + mongoUri + ((mongoHost != null) ? "\",\"host\":\"" + mongoHost : "") + "\",\"port\":" + mongoPort + ",\"enableCredentials\":false,\"database\":\"" + mongoDBName + "\",\"usersCollection\":\"idp_users_" + lowerCaseId + "\",\"findUserByUsernameQuery\":\"{username: ?}\",\"findUserByEmailQuery\":\"{email: ?}\",\"usernameField\":\"username\",\"passwordField\":\"password\",\"passwordEncoder\":\"BCrypt\"}");
=======
            String mongoUri = environment.getProperty("management.mongodb.uri", defaultMongoUri);
            newIdentityProvider.setConfiguration("{\"uri\":\"" + mongoUri + ((mongoHost != null) ? "\",\"host\":\"" + mongoHost : "") + "\",\"port\":" + mongoPort + ",\"enableCredentials\":false,\"database\":\"" + mongoDBName + "\",\"usersCollection\":\"idp_users_" + lowerCaseId + "\",\"findUserByUsernameQuery\":\"{username: ?}\",\"usernameField\":\"username\",\"passwordField\":\"password\",\"passwordEncoder\":\"BCrypt\"}");
>>>>>>> 33c37ad7
        } else if (useJdbcRepositories()) {
            newIdentityProvider.setType(DEFAULT_JDBC_IDP_TYPE);
            String tableSuffix = lowerCaseId.replaceAll("-", "_");
            if ((tableSuffix).length() > TABLE_NAME_MAX_LENGTH) {
                try {
                    logger.info("Table name 'idp_users_{}' will be too long, compute shortest unique name", tableSuffix);
                    byte[] hash = MessageDigest.getInstance("sha-256").digest(tableSuffix.getBytes());
                    tableSuffix = BaseEncoding.base16().encode(hash).substring(0, 40).toLowerCase();
                    newIdentityProvider.setId(DEFAULT_IDP_PREFIX + tableSuffix);
                } catch (NoSuchAlgorithmException e) {
                    throw new IllegalStateException("Unable to compute digest of '" + lowerCaseId + "' due to unknown sha-256 algorithm", e);
                }
            }

            String providerConfig = "{\"host\":\""+jdbcHost+"\"," +
                    "\"port\":"+jdbcPort+"," +
                    "\"protocol\":\""+jdbcDriver+"\"," +
                    "\"database\":\""+jdbcDatabase+"\"," +
                    // dash are forbidden in table name, replace them in domainName by underscore
                    "\"usersTable\":\"idp_users_"+ tableSuffix +"\"," +
                    "\"user\":\""+ jdbcUser +"\"," +
                    "\"password\":"+ (jdbcPassword == null ? null : "\"" + jdbcPassword + "\"") + "," +
                    "\"autoProvisioning\":"+ idpProvisioning +"," +
                    "\"selectUserByUsernameQuery\":\"SELECT * FROM idp_users_"+ tableSuffix +" WHERE username = %s\"," +
                    "\"selectUserByEmailQuery\":\"SELECT * FROM idp_users_"+ tableSuffix +" WHERE email = %s\"," +
                    "\"identifierAttribute\":\"id\"," +
                    "\"usernameAttribute\":\"username\"," +
                    "\"passwordAttribute\":\"password\"," +
                    "\"passwordEncoder\":\"BCrypt\"}";
            newIdentityProvider.setConfiguration(providerConfig);
        } else {
            return Single.error(new IllegalStateException("Unable to create Default IdentityProvider with " + managementBackend + " backend"));
        }
        return identityProviderService.create(referenceType, referenceId, newIdentityProvider, null);
    }

    private Optional<String> getMongoServers() {
        logger.debug("Looking for MongoDB server configuration...");

        boolean found = true;
        int idx = 0;
        List<String> endpoints = new ArrayList<>();

        while (found) {
            String serverHost = environment.getProperty("management.mongodb.servers[" + (idx++) + "].host");
            int serverPort = environment.getProperty("management.mongodb.servers[" + (idx++) + "].port", int.class, 27017);
            found = (serverHost != null);
            if (found) {
                endpoints.add(serverHost+":"+serverPort);
            }
        }

        return endpoints.isEmpty() ? Optional.empty() : Optional.of(endpoints.stream().collect(Collectors.joining(",")));
    }

    public  String addOptionsToURI(String mongoUri) {
        Integer connectTimeout = environment.getProperty("management.mongodb.connectTimeout", Integer.class, 1000);
        Integer socketTimeout = environment.getProperty("management.mongodb.socketTimeout", Integer.class, 1000);
        Integer maxConnectionIdleTime = environment.getProperty("management.mongodb.maxConnectionIdleTime", Integer.class);
        Integer heartbeatFrequency = environment.getProperty("management.mongodb.heartbeatFrequency", Integer.class);
        Boolean sslEnabled = environment.getProperty("management.mongodb.sslEnabled", Boolean.class);
        String authSource = environment.getProperty("management.mongodb.authSource", String.class);

        mongoUri += mongoUri.endsWith("/") ? "" : "/";
        mongoUri += "?connectTimeoutMS="+connectTimeout+"&socketTimeoutMS="+socketTimeout;
        if (authSource != null) {
            mongoUri += "&authSource="+authSource;
        }
        if (maxConnectionIdleTime != null) {
            mongoUri += "&maxIdleTimeMS="+maxConnectionIdleTime;
        }
        if (heartbeatFrequency != null) {
            mongoUri += "&heartbeatFrequencyMS="+heartbeatFrequency;
        }
        if (sslEnabled != null) {
            mongoUri += "&ssl="+sslEnabled;
        }

        return mongoUri;
    }

    protected boolean useMongoRepositories() {
        return "mongodb".equalsIgnoreCase(managementBackend);
    }

    protected boolean useJdbcRepositories() {
        return "jdbc".equalsIgnoreCase(managementBackend);
    }

    @Override
    public Single<IdentityProvider> create(String domain) {
        return create(ReferenceType.DOMAIN, domain);
    }

    @Override
    public boolean userProviderExists(String identityProviderId) {
        return userProviders.containsKey(identityProviderId);
    }

    private void deployUserProvider(String identityProviderId) {
        logger.info("Management API has received a deploy identity provider event for {}", identityProviderId);
        identityProviderService.findById(identityProviderId)
                .subscribe(
                        identityProvider -> loadUserProvider(identityProvider),
                        error -> logger.error("Unable to deploy user provider  {}", identityProviderId, error),
                        () -> logger.error("No identity provider found with id {}", identityProviderId));
    }

    private void removeUserProvider(String identityProviderId) {
        logger.info("Management API has received a undeploy identity provider event for {}", identityProviderId);
        UserProvider userProvider = userProviders.remove(identityProviderId);
        if (userProvider != null) {
            // stop the user provider
            try {
                userProvider.stop();
            } catch (Exception e) {
                logger.error("An error has occurred while stopping the user provider : {}", identityProviderId, e);
            }
        }
    }

    private void loadUserProvider(IdentityProvider identityProvider) {
        try {
            UserProvider userProvider = identityProviderPluginManager.create(identityProvider.getType(), identityProvider.getConfiguration());
            if (userProvider != null) {
                logger.info("Initializing user provider : {}", identityProvider.getId());
                userProvider.start();
                userProviders.put(identityProvider.getId(), userProvider);
            } else {
                userProviders.remove(identityProvider.getId());
            }
        } catch (Exception ex) {
            logger.error("An error has occurred while loading user provider: {} [{}]", identityProvider.getName(), identityProvider.getType(), ex);
            userProviders.remove(identityProvider.getId());
        }
    }
}<|MERGE_RESOLUTION|>--- conflicted
+++ resolved
@@ -167,12 +167,8 @@
             }
             defaultMongoUri += addOptionsToURI(mongoServers.orElse(mongoHost+":"+mongoPort));
 
-<<<<<<< HEAD
+            String mongoUri = environment.getProperty("management.mongodb.uri", defaultMongoUri);
             newIdentityProvider.setConfiguration("{\"uri\":\"" + mongoUri + ((mongoHost != null) ? "\",\"host\":\"" + mongoHost : "") + "\",\"port\":" + mongoPort + ",\"enableCredentials\":false,\"database\":\"" + mongoDBName + "\",\"usersCollection\":\"idp_users_" + lowerCaseId + "\",\"findUserByUsernameQuery\":\"{username: ?}\",\"findUserByEmailQuery\":\"{email: ?}\",\"usernameField\":\"username\",\"passwordField\":\"password\",\"passwordEncoder\":\"BCrypt\"}");
-=======
-            String mongoUri = environment.getProperty("management.mongodb.uri", defaultMongoUri);
-            newIdentityProvider.setConfiguration("{\"uri\":\"" + mongoUri + ((mongoHost != null) ? "\",\"host\":\"" + mongoHost : "") + "\",\"port\":" + mongoPort + ",\"enableCredentials\":false,\"database\":\"" + mongoDBName + "\",\"usersCollection\":\"idp_users_" + lowerCaseId + "\",\"findUserByUsernameQuery\":\"{username: ?}\",\"usernameField\":\"username\",\"passwordField\":\"password\",\"passwordEncoder\":\"BCrypt\"}");
->>>>>>> 33c37ad7
         } else if (useJdbcRepositories()) {
             newIdentityProvider.setType(DEFAULT_JDBC_IDP_TYPE);
             String tableSuffix = lowerCaseId.replaceAll("-", "_");
