/**
 * Copyright (C) 2015 The Gravitee team (http://gravitee.io)
 *
 * Licensed under the Apache License, Version 2.0 (the "License");
 * you may not use this file except in compliance with the License.
 * You may obtain a copy of the License at
 *
 *         http://www.apache.org/licenses/LICENSE-2.0
 *
 * Unless required by applicable law or agreed to in writing, software
 * distributed under the License is distributed on an "AS IS" BASIS,
 * WITHOUT WARRANTIES OR CONDITIONS OF ANY KIND, either express or implied.
 * See the License for the specific language governing permissions and
 * limitations under the License.
 */
package io.gravitee.am.management.service.impl;

import io.gravitee.am.common.event.ReporterEvent;
import io.gravitee.am.common.utils.GraviteeContext;
import io.gravitee.am.management.service.AuditReporterManager;
import io.gravitee.am.model.Domain;
import io.gravitee.am.model.ReferenceType;
import io.gravitee.am.model.common.event.Payload;
import io.gravitee.am.plugins.reporter.core.ReporterPluginManager;
import io.gravitee.am.reporter.api.provider.NoOpReporter;
import io.gravitee.am.reporter.api.provider.Reporter;
import io.gravitee.am.service.DomainService;
import io.gravitee.am.service.EnvironmentService;
import io.gravitee.am.service.ReporterService;
import io.gravitee.am.service.exception.EnvironmentNotFoundException;
import io.gravitee.am.service.exception.ReporterNotFoundForDomainException;
import io.gravitee.am.service.impl.ReporterServiceImpl;
import io.gravitee.am.service.reporter.impl.AuditReporterVerticle;
import io.gravitee.am.service.reporter.vertx.EventBusReporterWrapper;
import io.gravitee.common.event.Event;
import io.gravitee.common.event.EventListener;
import io.gravitee.common.event.EventManager;
import io.gravitee.common.service.AbstractService;
import io.reactivex.Single;
import io.vertx.reactivex.core.RxHelper;
import io.vertx.reactivex.core.Vertx;
import org.slf4j.Logger;
import org.slf4j.LoggerFactory;
import org.springframework.beans.factory.annotation.Autowired;
import org.springframework.context.ApplicationContext;
import org.springframework.core.env.Environment;
import org.springframework.stereotype.Component;

import java.util.*;
import java.util.concurrent.ConcurrentHashMap;
import java.util.concurrent.ConcurrentMap;

/**
 * @author Titouan COMPIEGNE (titouan.compiegne at graviteesource.com)
 * @author GraviteeSource Team
 */
@Component
public class AuditReporterManagerImpl extends AbstractService<AuditReporterManager> implements AuditReporterManager, EventListener<ReporterEvent, Payload> {

    private static final Logger logger = LoggerFactory.getLogger(AuditReporterManagerImpl.class);
    private String deploymentId;

    @Autowired
    private Environment environment;

    @Autowired
    private ReporterPluginManager reporterPluginManager;

    @Autowired
    private ReporterService reporterService;

    @Autowired
    private DomainService domainService;

    @Autowired
    private EnvironmentService environmentService;

    @Autowired
    private Vertx vertx;

    @Autowired
    private ApplicationContext applicationContext;

    @Autowired
    private EventManager eventManager;

    private ConcurrentMap<io.gravitee.am.model.Reporter, Reporter> auditReporters = new ConcurrentHashMap<>();

    private Reporter internalReporter;

    private Reporter noOpReporter;

    @Override
    protected void doStart() throws Exception {
        super.doStart();

        logger.info("Register event listener for reporter events for the management API");
        eventManager.subscribeForEvents(this, ReporterEvent.class);

        // init noOpReporter
        noOpReporter = new NoOpReporter();

        if (useMongoReporter()) {
            logger.info("Initializing internal audit mongodb reporter");
            String mongoHost = environment.getProperty("management.mongodb.host", "localhost");
            String mongoPort = environment.getProperty("management.mongodb.port", "27017");
            String mongoDBName = environment.getProperty("management.mongodb.dbname", "gravitee-am");
            String mongoUri = environment.getProperty("management.mongodb.uri", "mongodb://" + mongoHost + ":" + mongoPort + "/" + mongoDBName);
            String configuration = "{\"uri\":\"" + mongoUri + "\",\"host\":\"" + mongoHost + "\",\"port\":" + mongoPort + ",\"enableCredentials\":false,\"database\":\"" + mongoDBName + "\",\"reportableCollection\":\"reporter_audits" + "\",\"bulkActions\":1000,\"flushInterval\":5}";
            internalReporter = reporterPluginManager.create("mongodb", configuration, null);
            logger.info("Internal audit mongodb reporter initialized");
        } else if (useJdbcReporter()) {
            logger.info("Initializing internal audit jdbc reporter");
            String jdbcHost = environment.getProperty("management.jdbc.host");
            String jdbcPort = environment.getProperty("management.jdbc.port");
            String jdbcDatabase = environment.getProperty("management.jdbc.database");
            String jdbcDriver = environment.getProperty("management.jdbc.driver");
            String jdbcUser = environment.getProperty("management.jdbc.username");
            String jdbcPwd = environment.getProperty("management.jdbc.password");

            String configuration = "{\"host\":\"" + jdbcHost + "\"," +
                    "\"port\":" + jdbcPort + "," +
                    "\"database\":\"" + jdbcDatabase + "\"," +
                    "\"driver\":\"" + jdbcDriver + "\"," +
                    "\"username\":\"" + jdbcUser+ "\"," +
                    "\"password\":\"" + jdbcPwd + "\"," +
                    "\"tableSuffix\":\"\"," + // empty domain
                    "\"initialSize\":5," +
                    "\"maxSize\":10," +
                    "\"maxIdleTime\":180000," +
                    "\"bulkActions\":1000," +
                    "\"flushInterval\":5}";

            internalReporter = reporterPluginManager.create(ReporterServiceImpl.REPORTER_AM_JDBC, configuration, null);
            logger.info("Internal audit jdbc reporter initialized");
        }

        logger.info("Initializing audit reporters");
        List<io.gravitee.am.model.Reporter> reporters = reporterService.findAll().blockingGet();
        Map<String, Domain> localDomainCache = new HashMap<>();
        Map<String, io.gravitee.am.model.Environment> localEnvCache = new HashMap<>();
        reporters.forEach(reporter -> {
            logger.info("Initializing audit reporter : {} for domain {}", reporter.getName(), reporter.getDomain());
            try {
                Domain domain = localDomainCache.get(reporter.getDomain());
                if (domain == null) {
                    domain = domainService.findById(reporter.getDomain()).blockingGet();
                    localDomainCache.put(reporter.getDomain(), domain);
                }

                io.gravitee.am.model.Environment domainEnv = localEnvCache.get(domain.getReferenceId());
                if (ReferenceType.ENVIRONMENT.equals(domain.getReferenceType())) {
                    if (domainEnv == null) {
                        domainEnv = environmentService.findById(domain.getReferenceId()).blockingGet();
                        localEnvCache.put(domain.getReferenceId(), domainEnv);
                    }
                } else {
                    // currently domain is only linked to domainEnv
                    throw new EnvironmentNotFoundException("Domain " + reporter.getDomain() +" should be lined to an Environment");
                }

                Reporter auditReporter = reporterPluginManager.create(
                        reporter.getType(),
                        reporter.getConfiguration(),
                        new GraviteeContext(domainEnv.getOrganizationId(), domainEnv.getId(), domain.getId()));
                if (auditReporter != null) {
                    logger.info("Initializing audit reporter : {} for domain {}", reporter.getName(), reporter.getDomain());
                    auditReporters.put(reporter, new EventBusReporterWrapper(vertx, reporter.getDomain(), auditReporter));
                }
            } catch (Exception ex) {
                logger.error("An error has occurred while loading audit reporter: {} [{}]", reporter.getName(), reporter.getType(), ex);
                removeReporter(reporter.getId());
            }
        });

        // deploy verticle
        List<Reporter> allReporters = new ArrayList<>(auditReporters.values());
        if (internalReporter != null) {
            allReporters.add(new EventBusReporterWrapper(vertx, internalReporter));
        }
        deployReporterVerticle(allReporters);
    }

    protected boolean useMongoReporter() {
        String managementBackend = this.environment.getProperty("management.type", "mongodb");
        return "mongodb".equalsIgnoreCase(managementBackend);
    }

    protected boolean useJdbcReporter() {
        String managementBackend = this.environment.getProperty("management.type", "mongodb");
        return "jdbc".equalsIgnoreCase(managementBackend);
    }

    @Override
    protected void doStop() throws Exception {
        super.doStop();

        if (deploymentId != null) {
            vertx.undeploy(deploymentId, event -> {
                for (io.gravitee.reporter.api.Reporter reporter : auditReporters.values()) {
                    try {
                        logger.info("Stopping reporter: {}", reporter);
                        reporter.stop();
                    } catch (Exception ex) {
                        logger.error("Unexpected error while stopping reporter", ex);
                    }
                }
            });
        }
    }

    @Override
    public void onEvent(Event<ReporterEvent, Payload> event) {
        switch (event.type()) {
            case DEPLOY:
                deployReporter(event.content().getId());
                break;
            case UPDATE:
                reloadReporter(event.content().getId());
                break;
            case UNDEPLOY:
                removeReporter(event.content().getId());
                break;
        }
    }

    @Override
    protected String name() {
        return "AM Management API Reporter service";
    }

    @Override
    public Reporter getReporter(ReferenceType referenceType, String referenceId) {

        if (referenceType == ReferenceType.DOMAIN) {
            return doGetReporter(referenceId);
        } else {
            // Internal reporter must be use for all other resources.
            return internalReporter;
        }
    }

    @Override
    public Reporter getReporter(String domain) {
        return doGetReporter(domain);
    }

<<<<<<< HEAD
    private Reporter doGetReporter(String domain, long startTime) {
        Optional<Reporter> optionalReporter = doGetReporter0(domain);
=======
    private Reporter doGetReporter(String domain) {
        Optional<Reporter> optionalReporter = auditReporters
                .entrySet()
                .stream()
                .filter(entry -> domain.equals(entry.getKey().getDomain()))
                .map(entry -> entry.getValue())
                .findFirst();

>>>>>>> a2a72168
        if (optionalReporter.isPresent()) {
            return optionalReporter.get();
        }

        // reporter can be missing as it can take sometime for the reporter events
        // to propagate across the cluster so if there are at least one reporter for the domain, return the NoOpReporter to avoid
        // too long waiting time that may lead to unexpected even on the UI.
        try {
            List<io.gravitee.am.model.Reporter> reporters = reporterService.findByDomain(domain).blockingGet();
            if (reporters.isEmpty()) {
                throw new ReporterNotFoundForDomainException(domain);
            }
            logger.warn("Reporter for domain {} isn't bootstrapped yet", domain);
            return noOpReporter;
        } catch (Exception ex) {
            logger.error("An error has occurred while fetching reporter for domain {}", domain, ex);
            throw new IllegalStateException(ex);
        }
    }

<<<<<<< HEAD
    private Optional<Reporter> doGetReporter0(String domain) {
        return auditReporters
                .entrySet()
                .stream()
                .filter(entry -> domain.equals(entry.getKey().getDomain()))
                .map(entry -> entry.getValue())
                .filter(reporter -> reporter.canSearch() )
                .findFirst();
    }

=======
>>>>>>> a2a72168
    private void deployReporter(String reporterId) {
        logger.info("Management API has received a deploy reporter event for {}", reporterId);
        reporterService.findById(reporterId)
                .subscribe(
                        reporter -> loadReporter(reporter),
                        error -> logger.error("Unable to deploy reporter {}", reporterId, error),
                        () -> logger.error("No reporter found with id {}", reporterId));
    }

    private void reloadReporter(String reporterId) {
        logger.info("Management API has received an update reporter event for {}", reporterId);
        reporterService.findById(reporterId)
                .subscribe(
                        reporter -> {
                            logger.debug("Reload reporter: {} after configuration update", reporter.getName());
                            Optional<Reporter> optionalAuditReporter = auditReporters
                                    .entrySet()
                                    .stream()
                                    .filter(entry -> reporter.getId().equals(entry.getKey().getId()))
                                    .map(entry -> entry.getValue())
                                    .findFirst();

                            if (optionalAuditReporter.isPresent()) {
                                try {
                                    Reporter auditReporter = optionalAuditReporter.get();
                                    // reload the provider if it's enabled
                                    if (reporter.isEnabled()) {
                                        auditReporter.stop();
                                        auditReporters.entrySet().removeIf(entry -> entry.getKey().getId().equals(reporter.getId()));
                                        loadReporter(reporter);
                                    } else {
                                        logger.info("Reporter: {} has been disabled", reporter.getName());
                                        // unregister event bus consumer
                                        // we do not stop the underlying reporter because it can be used to fetch reportable
                                        ((EventBusReporterWrapper) auditReporter).unregister();
                                    }
                                } catch (Exception e) {
                                    logger.error("An error occurs while reloading reporter: {}", reporter.getName(), e);
                                }
                            } else {
                                logger.info("There is no reporter to reload");
                            }
                        },
                        error -> logger.error("Unable to reload reporter {}", reporterId, error),
                        () -> logger.error("No reporter found with id {}", reporterId));
    }

    private void loadReporter(io.gravitee.am.model.Reporter reporter) {
        Domain domain = domainService.findById(reporter.getDomain()).blockingGet();
        io.gravitee.am.model.Environment domainEnv;
        if (ReferenceType.ENVIRONMENT.equals(domain.getReferenceType())) {
            domainEnv = environmentService.findById(domain.getReferenceId()).blockingGet();
        } else {
            // currently domain is only linked to domainEnv
            throw new EnvironmentNotFoundException("Domain " + reporter.getDomain() +" should be lined to an Environment");
        }

        Reporter auditReporter = reporterPluginManager.create(reporter.getType(), reporter.getConfiguration(), new GraviteeContext(domainEnv.getOrganizationId(), domainEnv.getId(), domain.getId()));
        if (auditReporter != null) {
            Reporter eventBusReporter = new EventBusReporterWrapper(vertx, reporter.getDomain(), auditReporter);
            auditReporters.put(reporter, eventBusReporter);
            try {
                eventBusReporter.start();
            } catch (Exception e) {
                logger.error("Unexpected error while loading reporter", e);
            }
        }
    }

    private void removeReporter(String reporterId) {
        try {
            Optional<Reporter> optionalReporter = auditReporters
                    .entrySet()
                    .stream()
                    .filter(entry -> reporterId.equals(entry.getKey().getId()))
                    .map(entry -> entry.getValue())
                    .findFirst();

            if (optionalReporter.isPresent()) {
                optionalReporter.get().stop();
                auditReporters.entrySet().removeIf(entry -> reporterId.equals(entry.getKey().getId()));
            }
        } catch (Exception e) {
            logger.error("Unexpected error while removing reporter", e);
        }

    }

    private void deployReporterVerticle(Collection<Reporter> reporters) {
        Single<String> deployment = RxHelper.deployVerticle(vertx, applicationContext.getBean(AuditReporterVerticle.class));

        deployment.subscribe(id -> {
            // Deployed
            deploymentId = id;
            if (!reporters.isEmpty()) {
                for (io.gravitee.reporter.api.Reporter reporter : reporters) {
                    try {
                        logger.info("Starting reporter: {}", reporter);
                        reporter.start();
                    } catch (Exception ex) {
                        logger.error("Unexpected error while starting reporter", ex);
                    }
                }
            } else {
                logger.info("\tThere is no reporter to start");
            }
        }, err -> {
            // Could not deploy
            logger.error("Reporter service can not be started", err);
        });
    }
}<|MERGE_RESOLUTION|>--- conflicted
+++ resolved
@@ -245,10 +245,6 @@
         return doGetReporter(domain);
     }
 
-<<<<<<< HEAD
-    private Reporter doGetReporter(String domain, long startTime) {
-        Optional<Reporter> optionalReporter = doGetReporter0(domain);
-=======
     private Reporter doGetReporter(String domain) {
         Optional<Reporter> optionalReporter = auditReporters
                 .entrySet()
@@ -257,7 +253,6 @@
                 .map(entry -> entry.getValue())
                 .findFirst();
 
->>>>>>> a2a72168
         if (optionalReporter.isPresent()) {
             return optionalReporter.get();
         }
@@ -278,19 +273,6 @@
         }
     }
 
-<<<<<<< HEAD
-    private Optional<Reporter> doGetReporter0(String domain) {
-        return auditReporters
-                .entrySet()
-                .stream()
-                .filter(entry -> domain.equals(entry.getKey().getDomain()))
-                .map(entry -> entry.getValue())
-                .filter(reporter -> reporter.canSearch() )
-                .findFirst();
-    }
-
-=======
->>>>>>> a2a72168
     private void deployReporter(String reporterId) {
         logger.info("Management API has received a deploy reporter event for {}", reporterId);
         reporterService.findById(reporterId)
