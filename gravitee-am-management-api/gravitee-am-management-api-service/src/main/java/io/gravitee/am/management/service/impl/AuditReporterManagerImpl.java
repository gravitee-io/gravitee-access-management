/**
 * Copyright (C) 2015 The Gravitee team (http://gravitee.io)
 *
 * Licensed under the Apache License, Version 2.0 (the "License");
 * you may not use this file except in compliance with the License.
 * You may obtain a copy of the License at
 *
 *         http://www.apache.org/licenses/LICENSE-2.0
 *
 * Unless required by applicable law or agreed to in writing, software
 * distributed under the License is distributed on an "AS IS" BASIS,
 * WITHOUT WARRANTIES OR CONDITIONS OF ANY KIND, either express or implied.
 * See the License for the specific language governing permissions and
 * limitations under the License.
 */
package io.gravitee.am.management.service.impl;

import io.gravitee.am.common.event.ReporterEvent;
import io.gravitee.am.common.utils.GraviteeContext;
import io.gravitee.am.management.service.AuditReporterManager;
import io.gravitee.am.model.ReferenceType;
import io.gravitee.am.model.common.event.Payload;
import io.gravitee.am.plugins.reporter.core.ReporterPluginManager;
import io.gravitee.am.reporter.api.provider.NoOpReporter;
import io.gravitee.am.reporter.api.provider.Reporter;
import io.gravitee.am.service.DomainService;
import io.gravitee.am.service.EnvironmentService;
import io.gravitee.am.service.ReporterService;
import io.gravitee.am.service.exception.EnvironmentNotFoundException;
import io.gravitee.am.service.exception.ReporterNotFoundForDomainException;
import io.gravitee.am.service.model.NewReporter;
import io.gravitee.am.service.reporter.impl.AuditReporterVerticle;
import io.gravitee.am.service.reporter.vertx.EventBusReporterWrapper;
import io.gravitee.common.event.Event;
import io.gravitee.common.event.EventListener;
import io.gravitee.common.event.EventManager;
import io.gravitee.common.service.AbstractService;
import io.reactivex.Single;
import io.reactivex.functions.BiConsumer;
import io.reactivex.schedulers.Schedulers;
import io.vertx.reactivex.core.RxHelper;
import io.vertx.reactivex.core.Vertx;
import org.slf4j.Logger;
import org.slf4j.LoggerFactory;
import org.springframework.beans.factory.annotation.Autowired;
import org.springframework.context.ApplicationContext;
import org.springframework.stereotype.Component;

import java.util.Collection;
import java.util.List;
import java.util.Optional;
import java.util.concurrent.ConcurrentHashMap;
import java.util.concurrent.ConcurrentMap;

import static java.util.Arrays.asList;

/**
 * @author Titouan COMPIEGNE (titouan.compiegne at graviteesource.com)
 * @author GraviteeSource Team
 */
@Component
public class AuditReporterManagerImpl extends AbstractService<AuditReporterManager> implements AuditReporterManager, EventListener<ReporterEvent, Payload> {

    private static final Logger logger = LoggerFactory.getLogger(AuditReporterManagerImpl.class);
    private String deploymentId;

    @Autowired
    private ReporterPluginManager reporterPluginManager;

    @Autowired
    private ReporterService reporterService;

    @Autowired
    private DomainService domainService;

    @Autowired
    private EnvironmentService environmentService;

    @Autowired
    private Vertx vertx;

    @Autowired
    private ApplicationContext applicationContext;

    @Autowired
    private EventManager eventManager;

    private ConcurrentMap<io.gravitee.am.model.Reporter, Reporter> auditReporters = new ConcurrentHashMap<>();

    private Reporter internalReporter;

    private Reporter noOpReporter;

    @Override
    protected void doStart() throws Exception {
        super.doStart();

        logger.info("Register event listener for reporter events for the management API");
        eventManager.subscribeForEvents(this, ReporterEvent.class);

        // init noOpReporter
        noOpReporter = new NoOpReporter();

<<<<<<< HEAD
        if (useMongoReporter()) {
            logger.info("Initializing internal audit mongodb reporter");
            String mongoHost = environment.getProperty("management.mongodb.host", "localhost");
            String mongoPort = environment.getProperty("management.mongodb.port", "27017");
            String mongoDBName = environment.getProperty("management.mongodb.dbname", "gravitee-am");
            String mongoUri = environment.getProperty("management.mongodb.uri", "mongodb://" + mongoHost + ":" + mongoPort + "/" + mongoDBName);
            String configuration = "{\"uri\":\"" + mongoUri + "\",\"host\":\"" + mongoHost + "\",\"port\":" + mongoPort + ",\"enableCredentials\":false,\"database\":\"" + mongoDBName + "\",\"reportableCollection\":\"reporter_audits" + "\",\"bulkActions\":1000,\"flushInterval\":5}";
            internalReporter = reporterPluginManager.create("mongodb", configuration, null);
            logger.info("Internal audit mongodb reporter initialized");
        } else if (useJdbcReporter()) {
            logger.info("Initializing internal audit jdbc reporter");
            String jdbcHost = environment.getProperty("management.jdbc.host");
            String jdbcPort = environment.getProperty("management.jdbc.port");
            String jdbcDatabase = environment.getProperty("management.jdbc.database");
            String jdbcDriver = environment.getProperty("management.jdbc.driver");
            String jdbcUser = environment.getProperty("management.jdbc.username");
            String jdbcPwd = environment.getProperty("management.jdbc.password");

            String configuration = "{\"host\":\"" + jdbcHost + "\"," +
                    "\"port\":" + jdbcPort + "," +
                    "\"database\":\"" + jdbcDatabase + "\"," +
                    "\"driver\":\"" + jdbcDriver + "\"," +
                    "\"username\":\"" + jdbcUser+ "\"," +
                    "\"password\":\"" + jdbcPwd + "\"," +
                    "\"tableSuffix\":\"\"," + // empty domain
                    "\"initialSize\":0," +
                    "\"maxSize\":10," +
                    "\"maxIdleTime\":30000," +
                    "\"maxLifeTime\":30000," +
                    "\"bulkActions\":1000," +
                    "\"flushInterval\":5}";

            internalReporter = reporterPluginManager.create(ReporterServiceImpl.REPORTER_AM_JDBC, configuration, null);
            logger.info("Internal audit jdbc reporter initialized");
        }
=======
        // init internal reporter (organization reporter)
        NewReporter organizationReporter = reporterService.createInternal();
        logger.info("Initializing internal " + organizationReporter.getType() + " audit reporter");
        internalReporter = reporterPluginManager.create(organizationReporter.getType(), organizationReporter.getConfiguration());
        logger.info("Internal audit " + organizationReporter.getType() + " reporter initialized");
>>>>>>> 22b8b085

        logger.info("Initializing audit reporters");
        List<io.gravitee.am.model.Reporter> reporters = reporterService.findAll().blockingGet();

        reporters.forEach(reporter -> {
            logger.info("Initializing audit reporter : {} for domain {}", reporter.getName(), reporter.getDomain());
            try {
                AuditReporterLauncher launcher = new AuditReporterLauncher(reporter);
                domainService
                        .findById(reporter.getDomain())
                        .flatMapSingle(domain -> {
                            if (ReferenceType.ENVIRONMENT.equals(domain.getReferenceType())) {
                                return environmentService.findById(domain.getReferenceId()).map(env -> new GraviteeContext(env.getOrganizationId(), env.getId(), domain.getId()));
                            } else {
                                // currently domain is only linked to domainEnv
                                return Single.error(new EnvironmentNotFoundException("Domain " + reporter.getDomain() +" should be lined to an Environment"));
                            }
                        })
                        .subscribeOn(Schedulers.io())
                        .subscribe(launcher);
            } catch (Exception ex) {
                logger.error("An error has occurred while loading audit reporter: {} [{}]", reporter.getName(), reporter.getType(), ex);
                removeReporter(reporter.getId());
            }
        });

        // deploy internal reporter verticle
        deployReporterVerticle(asList(new EventBusReporterWrapper(vertx, internalReporter)));
    }

    @Override
    protected void doStop() throws Exception {
        super.doStop();

        if (deploymentId != null) {
            vertx.undeploy(deploymentId, event -> {
                for (io.gravitee.reporter.api.Reporter reporter : auditReporters.values()) {
                    try {
                        logger.info("Stopping reporter: {}", reporter);
                        reporter.stop();
                    } catch (Exception ex) {
                        logger.error("Unexpected error while stopping reporter", ex);
                    }
                }
            });
        }
    }

    @Override
    public void onEvent(Event<ReporterEvent, Payload> event) {
        switch (event.type()) {
            case DEPLOY:
                deployReporter(event.content().getId());
                break;
            case UPDATE:
                reloadReporter(event.content().getId());
                break;
            case UNDEPLOY:
                removeReporter(event.content().getId());
                break;
        }
    }

    @Override
    protected String name() {
        return "AM Management API Reporter service";
    }

    @Override
    public Reporter getReporter(ReferenceType referenceType, String referenceId) {

        if (referenceType == ReferenceType.DOMAIN) {
            return doGetReporter(referenceId);
        } else {
            // Internal reporter must be use for all other resources.
            return internalReporter;
        }
    }

    @Override
    public Reporter getReporter(String domain) {
        return doGetReporter(domain);
    }

    private Reporter doGetReporter(String domain) {
        Optional<Reporter> optionalReporter = auditReporters
                .entrySet()
                .stream()
                .filter(entry -> domain.equals(entry.getKey().getDomain()))
                .map(entry -> entry.getValue())
                .filter(reporter -> reporter.canSearch())
                .findFirst();

        if (optionalReporter.isPresent()) {
            return optionalReporter.get();
        }

        // reporter can be missing as it can take sometime for the reporter events
        // to propagate across the cluster so if there are at least one reporter for the domain, return the NoOpReporter to avoid
        // too long waiting time that may lead to unexpected even on the UI.
        try {
            List<io.gravitee.am.model.Reporter> reporters = reporterService.findByDomain(domain).blockingGet();
            if (reporters.isEmpty()) {
                throw new ReporterNotFoundForDomainException(domain);
            }
            logger.warn("Reporter for domain {} isn't bootstrapped yet", domain);
            return noOpReporter;
        } catch (Exception ex) {
            logger.error("An error has occurred while fetching reporter for domain {}", domain, ex);
            throw new IllegalStateException(ex);
        }
    }

    private void deployReporter(String reporterId) {
        logger.info("Management API has received a deploy reporter event for {}", reporterId);
        reporterService.findById(reporterId)
                .subscribe(
                        reporter -> loadReporter(reporter),
                        error -> logger.error("Unable to deploy reporter {}", reporterId, error),
                        () -> logger.error("No reporter found with id {}", reporterId));
    }

    private void reloadReporter(String reporterId) {
        logger.info("Management API has received an update reporter event for {}", reporterId);
        reporterService.findById(reporterId)
                .subscribe(
                        reporter -> {
                            logger.debug("Reload reporter: {} after configuration update", reporter.getName());
                            Optional<Reporter> optionalAuditReporter = auditReporters
                                    .entrySet()
                                    .stream()
                                    .filter(entry -> reporter.getId().equals(entry.getKey().getId()))
                                    .map(entry -> entry.getValue())
                                    .findFirst();

                            if (optionalAuditReporter.isPresent()) {
                                try {
                                    Reporter auditReporter = optionalAuditReporter.get();
                                    // reload the provider if it's enabled
                                    if (reporter.isEnabled()) {
                                        auditReporter.stop();
                                        auditReporters.entrySet().removeIf(entry -> entry.getKey().getId().equals(reporter.getId()));
                                        loadReporter(reporter);
                                    } else {
                                        logger.info("Reporter: {} has been disabled", reporter.getName());
                                        // unregister event bus consumer
                                        // we do not stop the underlying reporter because it can be used to fetch reportable
                                        ((EventBusReporterWrapper) auditReporter).unregister();
                                    }
                                } catch (Exception e) {
                                    logger.error("An error occurs while reloading reporter: {}", reporter.getName(), e);
                                }
                            } else {
                                logger.info("There is no reporter to reload");
                            }
                        },
                        error -> logger.error("Unable to reload reporter {}", reporterId, error),
                        () -> logger.error("No reporter found with id {}", reporterId));
    }

    private void loadReporter(io.gravitee.am.model.Reporter reporter) {
        AuditReporterLauncher launcher = new AuditReporterLauncher(reporter);
        domainService
                .findById(reporter.getDomain())
                .flatMapSingle(domain -> {
                    if (ReferenceType.ENVIRONMENT.equals(domain.getReferenceType())) {
                        return environmentService.findById(domain.getReferenceId()).map(env -> new GraviteeContext(env.getOrganizationId(), env.getId(), domain.getId()));
                    } else {
                        // currently domain is only linked to domainEnv
                        return Single.error(new EnvironmentNotFoundException("Domain " + reporter.getDomain() +" should be lined to an Environment"));
                    }
                })
                .subscribeOn(Schedulers.io())
                .subscribe(launcher);
    }

    public class AuditReporterLauncher implements BiConsumer<GraviteeContext, Throwable> {
        private io.gravitee.am.model.Reporter reporter;

        private Throwable error;

        public AuditReporterLauncher(io.gravitee.am.model.Reporter reporter) {
            this.reporter = reporter;
        }

        @Override
        public void accept(GraviteeContext graviteeContext, Throwable throwable) throws Exception {
            if (graviteeContext != null) {
                Reporter auditReporter = reporterPluginManager.create(reporter.getType(), reporter.getConfiguration(), graviteeContext);
                if (auditReporter != null) {
                    logger.info("Initializing audit reporter : {} for domain {}", reporter.getName(), reporter.getDomain());
                    Reporter eventBusReporter = new EventBusReporterWrapper(vertx, reporter.getDomain(), auditReporter);
                    auditReporters.put(reporter, eventBusReporter);
                    try {
                        eventBusReporter.start();
                    } catch (Exception e) {
                        logger.error("Unexpected error while loading reporter", e);
                    }
                }
            }

            if (throwable != null) {
                logger.error("Unable to load reporter '{}'", reporter.getId(), throwable);
                this.error = throwable;
            }
        }

        public boolean failed() {
            return error != null;
        }

        public Throwable getError() {
            return error;
        }
    }

    private void removeReporter(String reporterId) {
        try {
            Optional<Reporter> optionalReporter = auditReporters
                    .entrySet()
                    .stream()
                    .filter(entry -> reporterId.equals(entry.getKey().getId()))
                    .map(entry -> entry.getValue())
                    .findFirst();

            if (optionalReporter.isPresent()) {
                optionalReporter.get().stop();
                auditReporters.entrySet().removeIf(entry -> reporterId.equals(entry.getKey().getId()));
            }
        } catch (Exception e) {
            logger.error("Unexpected error while removing reporter", e);
        }

    }

    private void deployReporterVerticle(Collection<Reporter> reporters) {
        Single<String> deployment = RxHelper.deployVerticle(vertx, applicationContext.getBean(AuditReporterVerticle.class));

        deployment.subscribe(id -> {
            // Deployed
            deploymentId = id;
            if (!reporters.isEmpty()) {
                for (io.gravitee.reporter.api.Reporter reporter : reporters) {
                    try {
                        logger.info("Starting reporter: {}", reporter);
                        reporter.start();
                    } catch (Exception ex) {
                        logger.error("Unexpected error while starting reporter", ex);
                    }
                }
            } else {
                logger.info("\tThere is no reporter to start");
            }
        }, err -> {
            // Could not deploy
            logger.error("Reporter service can not be started", err);
        });
    }
}<|MERGE_RESOLUTION|>--- conflicted
+++ resolved
@@ -101,49 +101,11 @@
         // init noOpReporter
         noOpReporter = new NoOpReporter();
 
-<<<<<<< HEAD
-        if (useMongoReporter()) {
-            logger.info("Initializing internal audit mongodb reporter");
-            String mongoHost = environment.getProperty("management.mongodb.host", "localhost");
-            String mongoPort = environment.getProperty("management.mongodb.port", "27017");
-            String mongoDBName = environment.getProperty("management.mongodb.dbname", "gravitee-am");
-            String mongoUri = environment.getProperty("management.mongodb.uri", "mongodb://" + mongoHost + ":" + mongoPort + "/" + mongoDBName);
-            String configuration = "{\"uri\":\"" + mongoUri + "\",\"host\":\"" + mongoHost + "\",\"port\":" + mongoPort + ",\"enableCredentials\":false,\"database\":\"" + mongoDBName + "\",\"reportableCollection\":\"reporter_audits" + "\",\"bulkActions\":1000,\"flushInterval\":5}";
-            internalReporter = reporterPluginManager.create("mongodb", configuration, null);
-            logger.info("Internal audit mongodb reporter initialized");
-        } else if (useJdbcReporter()) {
-            logger.info("Initializing internal audit jdbc reporter");
-            String jdbcHost = environment.getProperty("management.jdbc.host");
-            String jdbcPort = environment.getProperty("management.jdbc.port");
-            String jdbcDatabase = environment.getProperty("management.jdbc.database");
-            String jdbcDriver = environment.getProperty("management.jdbc.driver");
-            String jdbcUser = environment.getProperty("management.jdbc.username");
-            String jdbcPwd = environment.getProperty("management.jdbc.password");
-
-            String configuration = "{\"host\":\"" + jdbcHost + "\"," +
-                    "\"port\":" + jdbcPort + "," +
-                    "\"database\":\"" + jdbcDatabase + "\"," +
-                    "\"driver\":\"" + jdbcDriver + "\"," +
-                    "\"username\":\"" + jdbcUser+ "\"," +
-                    "\"password\":\"" + jdbcPwd + "\"," +
-                    "\"tableSuffix\":\"\"," + // empty domain
-                    "\"initialSize\":0," +
-                    "\"maxSize\":10," +
-                    "\"maxIdleTime\":30000," +
-                    "\"maxLifeTime\":30000," +
-                    "\"bulkActions\":1000," +
-                    "\"flushInterval\":5}";
-
-            internalReporter = reporterPluginManager.create(ReporterServiceImpl.REPORTER_AM_JDBC, configuration, null);
-            logger.info("Internal audit jdbc reporter initialized");
-        }
-=======
         // init internal reporter (organization reporter)
         NewReporter organizationReporter = reporterService.createInternal();
         logger.info("Initializing internal " + organizationReporter.getType() + " audit reporter");
-        internalReporter = reporterPluginManager.create(organizationReporter.getType(), organizationReporter.getConfiguration());
+        internalReporter = reporterPluginManager.create(organizationReporter.getType(), organizationReporter.getConfiguration(), null);
         logger.info("Internal audit " + organizationReporter.getType() + " reporter initialized");
->>>>>>> 22b8b085
 
         logger.info("Initializing audit reporters");
         List<io.gravitee.am.model.Reporter> reporters = reporterService.findAll().blockingGet();
