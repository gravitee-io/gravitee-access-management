--- conflicted
+++ resolved
@@ -224,9 +224,6 @@
         logger.info("Management API has received a deploy reporter event for {}", reporterId);
         reporterService.findById(reporterId)
                 .subscribe(
-<<<<<<< HEAD
-                        this::loadReporter,
-=======
                         reporter -> {
                             if (needDeployment(reporter)) {
                                 loadReporter(reporter);
@@ -234,7 +231,6 @@
                                 logger.info("Reporter already deployed event for {} ignored", reporterId);
                             }
                         },
->>>>>>> 8be7bfea
                         error -> logger.error("Unable to deploy reporter {}", reporterId, error),
                         () -> logger.error("No reporter found with id {}", reporterId));
     }
