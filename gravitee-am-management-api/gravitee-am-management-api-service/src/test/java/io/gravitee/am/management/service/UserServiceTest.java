/**
 * Copyright (C) 2015 The Gravitee team (http://gravitee.io)
 *
 * Licensed under the Apache License, Version 2.0 (the "License");
 * you may not use this file except in compliance with the License.
 * You may obtain a copy of the License at
 *
 *         http://www.apache.org/licenses/LICENSE-2.0
 *
 * Unless required by applicable law or agreed to in writing, software
 * distributed under the License is distributed on an "AS IS" BASIS,
 * WITHOUT WARRANTIES OR CONDITIONS OF ANY KIND, either express or implied.
 * See the License for the specific language governing permissions and
 * limitations under the License.
 */
package io.gravitee.am.management.service;

import io.gravitee.am.identityprovider.api.UserProvider;
import io.gravitee.am.management.service.impl.UserServiceImpl;
import io.gravitee.am.model.Client;
import io.gravitee.am.model.Role;
import io.gravitee.am.model.User;
import io.gravitee.am.service.AuditService;
import io.gravitee.am.service.ClientService;
<<<<<<< HEAD
import io.gravitee.am.service.RoleService;
=======
import io.gravitee.am.service.LoginAttemptService;
>>>>>>> 5cae02c8
import io.gravitee.am.service.exception.ClientNotFoundException;
import io.gravitee.am.service.exception.RoleNotFoundException;
import io.gravitee.am.service.exception.UserProviderNotFoundException;
import io.gravitee.am.service.model.NewUser;
import io.gravitee.am.service.model.UpdateUser;
import io.reactivex.Completable;
import io.reactivex.Maybe;
import io.reactivex.Single;
import io.reactivex.observers.TestObserver;
import org.junit.Test;
import org.junit.runner.RunWith;
import org.mockito.InjectMocks;
import org.mockito.Mock;
import org.mockito.runners.MockitoJUnitRunner;

<<<<<<< HEAD
import java.util.*;

=======
>>>>>>> 5cae02c8
import static org.mockito.ArgumentMatchers.any;
import static org.mockito.Matchers.anyString;
import static org.mockito.Mockito.*;

/**
 * @author Titouan COMPIEGNE (titouan.compiegne at graviteesource.com)
 * @author GraviteeSource Team
 */
@RunWith(MockitoJUnitRunner.class)
public class UserServiceTest {

    @InjectMocks
    private UserService userService = new UserServiceImpl();

    @Mock
    private IdentityProviderManager identityProviderManager;

    @Mock
    private AuditService auditService;

    @Mock
    private ClientService clientService;

    @Mock
    private io.gravitee.am.service.UserService commonUserService;

    @Mock
<<<<<<< HEAD
    private RoleService roleService;
=======
    private LoginAttemptService loginAttemptService;
>>>>>>> 5cae02c8

    @Test
    public void shouldCreateUser_invalid_identity_provider() {
        final String domain = "domain";

        NewUser newUser = mock(NewUser.class);
        when(newUser.getSource()).thenReturn("unknown-idp");

        when(identityProviderManager.getUserProvider(anyString())).thenReturn(Maybe.empty());

        TestObserver<User> testObserver = userService.create(domain, newUser).test();
        testObserver.assertNotComplete();
        testObserver.assertError(UserProviderNotFoundException.class);
    }

    @Test
    public void shouldNotCreateUser_unknown_client() {
        final String domain = "domain";

        NewUser newUser = mock(NewUser.class);
        when(newUser.getSource()).thenReturn("idp");
        when(newUser.getClient()).thenReturn("client");

        UserProvider userProvider = mock(UserProvider.class);

        when(identityProviderManager.getUserProvider(anyString())).thenReturn(Maybe.just(userProvider));
        when(clientService.findById(newUser.getClient())).thenReturn(Maybe.empty());
        when(clientService.findByDomainAndClientId(domain, newUser.getClient())).thenReturn(Maybe.empty());

        TestObserver<User> testObserver = userService.create(domain, newUser).test();
        testObserver.assertNotComplete();
        testObserver.assertError(ClientNotFoundException.class);
    }

    @Test
    public void shouldNotCreateUser_invalid_client() {
        final String domain = "domain";

        NewUser newUser = mock(NewUser.class);
        when(newUser.getSource()).thenReturn("idp");
        when(newUser.getClient()).thenReturn("client");

        UserProvider userProvider = mock(UserProvider.class);

        Client client = mock(Client.class);
        when(client.getDomain()).thenReturn("other-domain");

        when(identityProviderManager.getUserProvider(anyString())).thenReturn(Maybe.just(userProvider));
        when(clientService.findById(newUser.getClient())).thenReturn(Maybe.just(client));

        TestObserver<User> testObserver = userService.create(domain, newUser).test();
        testObserver.assertNotComplete();
        testObserver.assertError(ClientNotFoundException.class);
    }

    @Test
    public void shouldNotUpdateUser_unknown_client() {
        final String domain = "domain";
        final String id = "id";

        User user = mock(User.class);
        when(user.getSource()).thenReturn("idp");

        UpdateUser updateUser = mock(UpdateUser.class);
        when(updateUser.getClient()).thenReturn("client");

        UserProvider userProvider = mock(UserProvider.class);

        when(commonUserService.findById(id)).thenReturn(Maybe.just(user));
        when(identityProviderManager.getUserProvider(anyString())).thenReturn(Maybe.just(userProvider));
        when(clientService.findById(updateUser.getClient())).thenReturn(Maybe.empty());
        when(clientService.findByDomainAndClientId(domain, updateUser.getClient())).thenReturn(Maybe.empty());

        TestObserver<User> testObserver = userService.update(domain, id, updateUser).test();
        testObserver.assertNotComplete();
        testObserver.assertError(ClientNotFoundException.class);
    }

    @Test
    public void shouldNotUpdateUser_invalid_client() {
        final String domain = "domain";
        final String id = "id";

        User user = mock(User.class);
        when(user.getSource()).thenReturn("idp");

        UpdateUser updateUser = mock(UpdateUser.class);
        when(updateUser.getClient()).thenReturn("client");

        UserProvider userProvider = mock(UserProvider.class);

        Client client = mock(Client.class);
        when(client.getDomain()).thenReturn("other-domain");

        when(commonUserService.findById(id)).thenReturn(Maybe.just(user));
        when(identityProviderManager.getUserProvider(anyString())).thenReturn(Maybe.just(userProvider));
        when(clientService.findById(updateUser.getClient())).thenReturn(Maybe.just(client));

        TestObserver<User> testObserver = userService.update(domain, id, updateUser).test();
        testObserver.assertNotComplete();
        testObserver.assertError(ClientNotFoundException.class);
    }

    @Test
<<<<<<< HEAD
    public void shouldAssignRoles() {
        List<String> rolesIds = Arrays.asList("role-1", "role-2");

        User user = mock(User.class);
        when(user.getId()).thenReturn("user-id");

        Set<Role> roles = new HashSet<>();
        Role role1 = new Role();
        role1.setId("role-1");
        Role role2 = new Role();
        role2.setId("role-2");
        roles.add(role1);
        roles.add(role2);

        when(userService.findById(user.getId())).thenReturn(Maybe.just(user));
        when(roleService.findByIdIn(rolesIds)).thenReturn(Single.just(roles));
        when(commonUserService.update(any())).thenReturn(Single.just(new User()));

       TestObserver testObserver = userService.assignRoles(user.getId(), rolesIds).test();
       testObserver.assertComplete();
       testObserver.assertNoErrors();
       verify(commonUserService, times(1)).update(any());
    }

    @Test
    public void shouldAssignRoles_roleNotFound() {
        List<String> rolesIds = Arrays.asList("role-1", "role-2");

        User user = mock(User.class);
        when(user.getId()).thenReturn("user-id");

        Set<Role> roles = new HashSet<>();
        Role role1 = new Role();
        role1.setId("role-1");
        Role role2 = new Role();
        role2.setId("role-2");
        roles.add(role1);
        roles.add(role2);

        when(userService.findById(user.getId())).thenReturn(Maybe.just(user));
        when(roleService.findByIdIn(rolesIds)).thenReturn(Single.just(Collections.emptySet()));

        TestObserver testObserver = userService.assignRoles(user.getId(), rolesIds).test();
        testObserver.assertNotComplete();
        testObserver.assertError(RoleNotFoundException.class);
        verify(commonUserService, never()).update(any());
    }

    @Test
    public void shouldRevokeRole() {
        List<String> rolesIds = Arrays.asList("role-1", "role-2");

        User user = mock(User.class);
        when(user.getId()).thenReturn("user-id");

        Set<Role> roles = new HashSet<>();
        Role role1 = new Role();
        role1.setId("role-1");
        Role role2 = new Role();
        role2.setId("role-2");
        roles.add(role1);
        roles.add(role2);

        when(userService.findById(user.getId())).thenReturn(Maybe.just(user));
        when(roleService.findByIdIn(rolesIds)).thenReturn(Single.just(roles));
        when(commonUserService.update(any())).thenReturn(Single.just(new User()));

        TestObserver testObserver = userService.revokeRoles(user.getId(), rolesIds).test();
        testObserver.assertComplete();
        testObserver.assertNoErrors();
        verify(commonUserService, times(1)).update(any());
    }

    @Test
    public void shouldRevokeRoles_roleNotFound() {
        List<String> rolesIds = Arrays.asList("role-1", "role-2");

        User user = mock(User.class);
        when(user.getId()).thenReturn("user-id");

        Set<Role> roles = new HashSet<>();
        Role role1 = new Role();
        role1.setId("role-1");
        Role role2 = new Role();
        role2.setId("role-2");
        roles.add(role1);
        roles.add(role2);

        when(userService.findById(user.getId())).thenReturn(Maybe.just(user));
        when(roleService.findByIdIn(rolesIds)).thenReturn(Single.just(Collections.emptySet()));

        TestObserver testObserver = userService.revokeRoles(user.getId(), rolesIds).test();
        testObserver.assertNotComplete();
        testObserver.assertError(RoleNotFoundException.class);
        verify(commonUserService, never()).update(any());
=======
    public void shouldResetPassword_externalIdEmpty() {
        final String domain = "domain";
        final String password = "password";

        User user = mock(User.class);
        when(user.getId()).thenReturn("user-id");
        when(user.getUsername()).thenReturn("username");
        when(user.getSource()).thenReturn("default-idp");

        io.gravitee.am.identityprovider.api.User idpUser = mock(io.gravitee.am.identityprovider.api.DefaultUser.class);
        when(idpUser.getId()).thenReturn("idp-id");

        UserProvider userProvider = mock(UserProvider.class);
        when(userProvider.findByUsername(user.getUsername())).thenReturn(Maybe.just(idpUser));
        when(userProvider.update(anyString(), any())).thenReturn(Single.just(idpUser));

        when(commonUserService.findById(user.getId())).thenReturn(Maybe.just(user));
        when(identityProviderManager.getUserProvider(user.getSource())).thenReturn(Maybe.just(userProvider));
        when(commonUserService.update(any())).thenReturn(Single.just(user));
        when(loginAttemptService.reset(any())).thenReturn(Completable.complete());

        TestObserver testObserver = userService.resetPassword(domain, user.getId(), password).test();
        testObserver.assertComplete();
        testObserver.assertNoErrors();
    }

    @Test
    public void shouldResetPassword_idpUserNotFound() {
        final String domain = "domain";
        final String password = "password";

        User user = mock(User.class);
        when(user.getId()).thenReturn("user-id");
        when(user.getUsername()).thenReturn("username");
        when(user.getSource()).thenReturn("default-idp");

        io.gravitee.am.identityprovider.api.User idpUser = mock(io.gravitee.am.identityprovider.api.DefaultUser.class);
        when(idpUser.getId()).thenReturn("idp-id");

        UserProvider userProvider = mock(UserProvider.class);
        when(userProvider.findByUsername(user.getUsername())).thenReturn(Maybe.empty());
        when(userProvider.create(any())).thenReturn(Single.just(idpUser));

        when(commonUserService.findById(user.getId())).thenReturn(Maybe.just(user));
        when(identityProviderManager.getUserProvider(user.getSource())).thenReturn(Maybe.just(userProvider));
        when(commonUserService.update(any())).thenReturn(Single.just(user));
        when(loginAttemptService.reset(any())).thenReturn(Completable.complete());

        TestObserver testObserver = userService.resetPassword(domain, user.getId(), password).test();
        testObserver.assertComplete();
        testObserver.assertNoErrors();
        verify(userProvider, times(1)).create(any());
>>>>>>> 5cae02c8
    }

}<|MERGE_RESOLUTION|>--- conflicted
+++ resolved
@@ -22,11 +22,8 @@
 import io.gravitee.am.model.User;
 import io.gravitee.am.service.AuditService;
 import io.gravitee.am.service.ClientService;
-<<<<<<< HEAD
+import io.gravitee.am.service.LoginAttemptService;
 import io.gravitee.am.service.RoleService;
-=======
-import io.gravitee.am.service.LoginAttemptService;
->>>>>>> 5cae02c8
 import io.gravitee.am.service.exception.ClientNotFoundException;
 import io.gravitee.am.service.exception.RoleNotFoundException;
 import io.gravitee.am.service.exception.UserProviderNotFoundException;
@@ -42,11 +39,8 @@
 import org.mockito.Mock;
 import org.mockito.runners.MockitoJUnitRunner;
 
-<<<<<<< HEAD
 import java.util.*;
 
-=======
->>>>>>> 5cae02c8
 import static org.mockito.ArgumentMatchers.any;
 import static org.mockito.Matchers.anyString;
 import static org.mockito.Mockito.*;
@@ -74,11 +68,10 @@
     private io.gravitee.am.service.UserService commonUserService;
 
     @Mock
-<<<<<<< HEAD
+    private LoginAttemptService loginAttemptService;
+
+    @Mock
     private RoleService roleService;
-=======
-    private LoginAttemptService loginAttemptService;
->>>>>>> 5cae02c8
 
     @Test
     public void shouldCreateUser_invalid_identity_provider() {
@@ -183,7 +176,61 @@
     }
 
     @Test
-<<<<<<< HEAD
+    public void shouldResetPassword_externalIdEmpty() {
+        final String domain = "domain";
+        final String password = "password";
+
+        User user = mock(User.class);
+        when(user.getId()).thenReturn("user-id");
+        when(user.getUsername()).thenReturn("username");
+        when(user.getSource()).thenReturn("default-idp");
+
+        io.gravitee.am.identityprovider.api.User idpUser = mock(io.gravitee.am.identityprovider.api.DefaultUser.class);
+        when(idpUser.getId()).thenReturn("idp-id");
+
+        UserProvider userProvider = mock(UserProvider.class);
+        when(userProvider.findByUsername(user.getUsername())).thenReturn(Maybe.just(idpUser));
+        when(userProvider.update(anyString(), any())).thenReturn(Single.just(idpUser));
+
+        when(commonUserService.findById(user.getId())).thenReturn(Maybe.just(user));
+        when(identityProviderManager.getUserProvider(user.getSource())).thenReturn(Maybe.just(userProvider));
+        when(commonUserService.update(any())).thenReturn(Single.just(user));
+        when(loginAttemptService.reset(any())).thenReturn(Completable.complete());
+
+        TestObserver testObserver = userService.resetPassword(domain, user.getId(), password).test();
+        testObserver.assertComplete();
+        testObserver.assertNoErrors();
+    }
+
+    @Test
+    public void shouldResetPassword_idpUserNotFound() {
+        final String domain = "domain";
+        final String password = "password";
+
+        User user = mock(User.class);
+        when(user.getId()).thenReturn("user-id");
+        when(user.getUsername()).thenReturn("username");
+        when(user.getSource()).thenReturn("default-idp");
+
+        io.gravitee.am.identityprovider.api.User idpUser = mock(io.gravitee.am.identityprovider.api.DefaultUser.class);
+        when(idpUser.getId()).thenReturn("idp-id");
+
+        UserProvider userProvider = mock(UserProvider.class);
+        when(userProvider.findByUsername(user.getUsername())).thenReturn(Maybe.empty());
+        when(userProvider.create(any())).thenReturn(Single.just(idpUser));
+
+        when(commonUserService.findById(user.getId())).thenReturn(Maybe.just(user));
+        when(identityProviderManager.getUserProvider(user.getSource())).thenReturn(Maybe.just(userProvider));
+        when(commonUserService.update(any())).thenReturn(Single.just(user));
+        when(loginAttemptService.reset(any())).thenReturn(Completable.complete());
+
+        TestObserver testObserver = userService.resetPassword(domain, user.getId(), password).test();
+        testObserver.assertComplete();
+        testObserver.assertNoErrors();
+        verify(userProvider, times(1)).create(any());
+    }
+
+    @Test
     public void shouldAssignRoles() {
         List<String> rolesIds = Arrays.asList("role-1", "role-2");
 
@@ -279,60 +326,6 @@
         testObserver.assertNotComplete();
         testObserver.assertError(RoleNotFoundException.class);
         verify(commonUserService, never()).update(any());
-=======
-    public void shouldResetPassword_externalIdEmpty() {
-        final String domain = "domain";
-        final String password = "password";
-
-        User user = mock(User.class);
-        when(user.getId()).thenReturn("user-id");
-        when(user.getUsername()).thenReturn("username");
-        when(user.getSource()).thenReturn("default-idp");
-
-        io.gravitee.am.identityprovider.api.User idpUser = mock(io.gravitee.am.identityprovider.api.DefaultUser.class);
-        when(idpUser.getId()).thenReturn("idp-id");
-
-        UserProvider userProvider = mock(UserProvider.class);
-        when(userProvider.findByUsername(user.getUsername())).thenReturn(Maybe.just(idpUser));
-        when(userProvider.update(anyString(), any())).thenReturn(Single.just(idpUser));
-
-        when(commonUserService.findById(user.getId())).thenReturn(Maybe.just(user));
-        when(identityProviderManager.getUserProvider(user.getSource())).thenReturn(Maybe.just(userProvider));
-        when(commonUserService.update(any())).thenReturn(Single.just(user));
-        when(loginAttemptService.reset(any())).thenReturn(Completable.complete());
-
-        TestObserver testObserver = userService.resetPassword(domain, user.getId(), password).test();
-        testObserver.assertComplete();
-        testObserver.assertNoErrors();
-    }
-
-    @Test
-    public void shouldResetPassword_idpUserNotFound() {
-        final String domain = "domain";
-        final String password = "password";
-
-        User user = mock(User.class);
-        when(user.getId()).thenReturn("user-id");
-        when(user.getUsername()).thenReturn("username");
-        when(user.getSource()).thenReturn("default-idp");
-
-        io.gravitee.am.identityprovider.api.User idpUser = mock(io.gravitee.am.identityprovider.api.DefaultUser.class);
-        when(idpUser.getId()).thenReturn("idp-id");
-
-        UserProvider userProvider = mock(UserProvider.class);
-        when(userProvider.findByUsername(user.getUsername())).thenReturn(Maybe.empty());
-        when(userProvider.create(any())).thenReturn(Single.just(idpUser));
-
-        when(commonUserService.findById(user.getId())).thenReturn(Maybe.just(user));
-        when(identityProviderManager.getUserProvider(user.getSource())).thenReturn(Maybe.just(userProvider));
-        when(commonUserService.update(any())).thenReturn(Single.just(user));
-        when(loginAttemptService.reset(any())).thenReturn(Completable.complete());
-
-        TestObserver testObserver = userService.resetPassword(domain, user.getId(), password).test();
-        testObserver.assertComplete();
-        testObserver.assertNoErrors();
-        verify(userProvider, times(1)).create(any());
->>>>>>> 5cae02c8
     }
 
 }