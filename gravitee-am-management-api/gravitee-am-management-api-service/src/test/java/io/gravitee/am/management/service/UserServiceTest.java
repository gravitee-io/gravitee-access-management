/**
 * Copyright (C) 2015 The Gravitee team (http://gravitee.io)
 *
 * Licensed under the Apache License, Version 2.0 (the "License");
 * you may not use this file except in compliance with the License.
 * You may obtain a copy of the License at
 *
 *         http://www.apache.org/licenses/LICENSE-2.0
 *
 * Unless required by applicable law or agreed to in writing, software
 * distributed under the License is distributed on an "AS IS" BASIS,
 * WITHOUT WARRANTIES OR CONDITIONS OF ANY KIND, either express or implied.
 * See the License for the specific language governing permissions and
 * limitations under the License.
 */
package io.gravitee.am.management.service;

import io.gravitee.am.service.exception.InvalidPasswordException;
import io.gravitee.am.common.oidc.StandardClaims;
import io.gravitee.am.identityprovider.api.DefaultUser;
import io.gravitee.am.identityprovider.api.UserProvider;
import io.gravitee.am.jwt.JWTBuilder;
import io.gravitee.am.management.service.impl.UserServiceImpl;
import io.gravitee.am.model.Application;
import io.gravitee.am.model.Domain;
import io.gravitee.am.model.Email;
import io.gravitee.am.model.Membership;
import io.gravitee.am.model.ReferenceType;
import io.gravitee.am.model.Role;
import io.gravitee.am.model.Template;
import io.gravitee.am.model.User;
import io.gravitee.am.model.account.AccountSettings;
import io.gravitee.am.model.application.ApplicationSettings;
import io.gravitee.am.service.ApplicationService;
import io.gravitee.am.service.AuditService;
import io.gravitee.am.service.ClientService;
import io.gravitee.am.service.DomainService;
import io.gravitee.am.service.LoginAttemptService;
import io.gravitee.am.service.MembershipService;
import io.gravitee.am.service.RoleService;
import io.gravitee.am.service.exception.ClientNotFoundException;
import io.gravitee.am.service.exception.RoleNotFoundException;
import io.gravitee.am.service.exception.UserAlreadyExistsException;
import io.gravitee.am.service.exception.UserProviderNotFoundException;
import io.gravitee.am.service.model.NewUser;
import io.gravitee.am.service.model.UpdateUser;
<<<<<<< HEAD
import io.gravitee.am.service.validators.PasswordValidator;
=======
import io.gravitee.am.service.validators.UserValidator;
>>>>>>> 22d61a4a
import io.reactivex.Completable;
import io.reactivex.Maybe;
import io.reactivex.Single;
import io.reactivex.observers.TestObserver;
import org.junit.Assert;
import org.junit.Before;
import org.junit.Test;
import org.junit.runner.RunWith;
import org.mockito.ArgumentCaptor;
import org.mockito.InjectMocks;
import org.mockito.Mock;
import org.mockito.Spy;
import org.mockito.runners.MockitoJUnitRunner;

import java.util.Arrays;
import java.util.Collections;
import java.util.HashMap;
import java.util.HashSet;
import java.util.List;
import java.util.Set;

import static org.junit.Assert.assertEquals;
import static org.junit.Assert.assertNotNull;
import static org.mockito.ArgumentMatchers.any;
import static org.mockito.Matchers.anyString;
import static org.mockito.Mockito.doReturn;
import static org.mockito.Mockito.eq;
import static org.mockito.Mockito.mock;
import static org.mockito.Mockito.never;
import static org.mockito.Mockito.times;
import static org.mockito.Mockito.verify;
import static org.mockito.Mockito.when;

/**
 * @author Titouan COMPIEGNE (titouan.compiegne at graviteesource.com)
 * @author GraviteeSource Team
 */
@RunWith(MockitoJUnitRunner.class)
public class UserServiceTest {

    public static final String DOMAIN_ID = "domain#1";
    @InjectMocks
    private final UserService userService = new UserServiceImpl();

    @Mock
    private PasswordValidator passwordValidator;

    @Mock
    private IdentityProviderManager identityProviderManager;

    @Mock
    private AuditService auditService;

    @Mock
    private DomainService domainService;

    @Mock
    private ApplicationService applicationService;

    @Mock
    private io.gravitee.am.service.UserService commonUserService;

    @Mock
    private LoginAttemptService loginAttemptService;

    @Mock
    private RoleService roleService;

    @Mock
    private JWTBuilder jwtBuilder;

    @Mock
    private EmailService emailService;

    @Mock
    private EmailManager emailManager;

    @Mock
    private MembershipService membershipService;

<<<<<<< HEAD
    @Mock
    private ClientService clientService;
=======
    @Spy
    private UserValidator userValidator = new UserValidator();
>>>>>>> 22d61a4a

    @Before
    public void setUp() {
        ((UserServiceImpl) userService).setExpireAfter(24 * 3600);
    }

    @Test
    public void shouldCreateUser_invalid_identity_provider() {
        String domainId = "domain";
        String clientId = "clientId";

        Domain domain = new Domain();
        domain.setId(domainId);

        NewUser newUser = new NewUser();
        newUser.setUsername("username");
        newUser.setSource("unknown-idp");
        newUser.setPassword("myPassword");
        newUser.setClient(clientId);

        when(commonUserService.findByDomainAndUsernameAndSource(anyString(), anyString(), anyString())).thenReturn(Maybe.empty());
        when(identityProviderManager.getUserProvider(anyString())).thenReturn(Maybe.empty());

        userService.create(domain, newUser, null)
                .test()
                .assertNotComplete()
                .assertError(UserProviderNotFoundException.class);
        verify(commonUserService, never()).create(any());
    }

    @Test
    public void shouldNotCreateUser_unknown_client() {
        String domainId = "domain";
        String clientId = "clientId";

        Domain domain = new Domain();
        domain.setId(domainId);

        NewUser newUser = new NewUser();
        newUser.setUsername("username");
        newUser.setSource("idp");
        newUser.setClient(clientId);
        newUser.setPassword("myPassword");

        when(identityProviderManager.getUserProvider(anyString())).thenReturn(Maybe.just(mock(UserProvider.class)));
        when(commonUserService.findByDomainAndUsernameAndSource(anyString(), anyString(), anyString())).thenReturn(Maybe.empty());
        when(applicationService.findById(newUser.getClient())).thenReturn(Maybe.empty());
        when(applicationService.findByDomainAndClientId(domainId, newUser.getClient())).thenReturn(Maybe.empty());

        userService.create(domain, newUser, null)
                .test()
                .assertNotComplete()
                .assertError(ClientNotFoundException.class);
        verify(commonUserService, never()).create(any());
    }

    @Test
    public void shouldNotCreateUser_invalid_client() {
        String domainId = "domain";

        Domain domain = new Domain();
        domain.setId(domainId);

        NewUser newUser = new NewUser();
        newUser.setUsername("username");
        newUser.setSource("idp");
        newUser.setClient("client");
        newUser.setPassword("MyPassword");

        Application application = mock(Application.class);
        when(application.getDomain()).thenReturn("other-domain");

        when(commonUserService.findByDomainAndUsernameAndSource(anyString(), anyString(), anyString())).thenReturn(Maybe.empty());
        when(identityProviderManager.getUserProvider(anyString())).thenReturn(Maybe.just(mock(UserProvider.class)));
        when(applicationService.findById(newUser.getClient())).thenReturn(Maybe.just(application));

        userService.create(domain, newUser, null)
                .test()
                .assertNotComplete()
                .assertError(ClientNotFoundException.class);
        verify(commonUserService, never()).create(any());
    }

    @Test
    public void shouldNotCreateUser_user_already_exists() {
        String domainId = "domain";
        String clientId = "clientId";

        Domain domain = new Domain();
        domain.setId(domainId);

        NewUser newUser = new NewUser();
        newUser.setUsername("username");
        newUser.setSource("idp");
        newUser.setPassword("MyPassword");
        newUser.setClient(clientId);

        when(commonUserService.findByDomainAndUsernameAndSource(anyString(), anyString(), anyString())).thenReturn(Maybe.just(new User()));

        userService.create(domain, newUser, null)
                .test()
                .assertNotComplete()
                .assertError(UserAlreadyExistsException.class);
        verify(commonUserService, never()).create(any());
    }

    @Test
    public void shouldPreRegisterUser() throws InterruptedException {

        String domainId = "domain";

        AccountSettings accountSettings = new AccountSettings();
        accountSettings.setDynamicUserRegistration(false);

        Domain domain = new Domain();
        domain.setId(domainId);
        domain.setAccountSettings(accountSettings);

        NewUser newUser = new NewUser();
        newUser.setUsername("username");
        newUser.setSource("idp");
        newUser.setClient("client");
        newUser.setPreRegistration(true);

        User preRegisteredUser = new User();
        preRegisteredUser.setId("userId");
        preRegisteredUser.setReferenceId("domain");
        preRegisteredUser.setPreRegistration(true);

        UserProvider userProvider = mock(UserProvider.class);
        doReturn(Single.just(new DefaultUser(newUser.getUsername()))).when(userProvider).create(any());

        Application client = new Application();
        client.setDomain("domain");
        when(domainService.findById(domainId)).thenReturn(Maybe.just(domain));
        when(commonUserService.findByDomainAndUsernameAndSource(anyString(), anyString(), anyString())).thenReturn(Maybe.empty());
        when(identityProviderManager.getUserProvider(anyString())).thenReturn(Maybe.just(userProvider));
        when(applicationService.findById(newUser.getClient())).thenReturn(Maybe.just(client));
        when(commonUserService.create(any())).thenReturn(Single.just(preRegisteredUser));
        when(commonUserService.findById(any(), anyString(), anyString())).thenReturn(Single.just(preRegisteredUser));

        userService.create(domain, newUser, null)
                .test()
                .assertComplete()
                .assertNoErrors();
        verify(commonUserService, times(1)).create(any());
        ArgumentCaptor<User> argument = ArgumentCaptor.forClass(User.class);
        verify(commonUserService).create(argument.capture());

        // Wait few ms to let time to background thread to be executed.
        Thread.sleep(500);
        verify(emailService).send(any(Domain.class), eq(null), eq(Template.REGISTRATION_CONFIRMATION), any(User.class));

        Assert.assertNull(argument.getValue().getRegistrationUserUri());
        Assert.assertNull(argument.getValue().getRegistrationAccessToken());
    }

    @Test
    public void shouldPreRegisterUser_dynamicUserRegistration_domainLevel() {

        String domainId = "domain";

        AccountSettings accountSettings;
        accountSettings = new AccountSettings();
        accountSettings.setDynamicUserRegistration(true);

        Domain domain = new Domain();
        domain.setId(domainId);
        domain.setAccountSettings(accountSettings);

        NewUser newUser = new NewUser();
        newUser.setUsername("username");
        newUser.setSource("idp");
        newUser.setClient("client");
        newUser.setPreRegistration(true);

        UserProvider userProvider = mock(UserProvider.class);
        doReturn(Single.just(new DefaultUser(newUser.getUsername()))).when(userProvider).create(any());

        Application client = new Application();
        client.setDomain("domain");

        when(jwtBuilder.sign(any())).thenReturn("token");
        when(commonUserService.findByDomainAndUsernameAndSource(anyString(), anyString(), anyString())).thenReturn(Maybe.empty());
        when(identityProviderManager.getUserProvider(anyString())).thenReturn(Maybe.just(userProvider));
        when(applicationService.findById(newUser.getClient())).thenReturn(Maybe.just(client));
        when(commonUserService.create(any())).thenReturn(Single.just(new User()));
        when(domainService.buildUrl(any(Domain.class), eq("/confirmRegistration"))).thenReturn("http://localhost:8092/test/confirmRegistration");
        when(emailService.getEmailTemplate(eq(Template.REGISTRATION_CONFIRMATION), any())).thenReturn(new Email());

        userService.create(domain, newUser, null)
                .test()
                .assertComplete()
                .assertNoErrors();
        verify(commonUserService, times(1)).create(any());
        ArgumentCaptor<User> argument = ArgumentCaptor.forClass(User.class);
        verify(commonUserService).create(argument.capture());

        Assert.assertNotNull(argument.getValue().getRegistrationUserUri());
        assertEquals("http://localhost:8092/test/confirmRegistration", argument.getValue().getRegistrationUserUri());

        Assert.assertNotNull(argument.getValue().getRegistrationAccessToken());
        assertEquals("token", argument.getValue().getRegistrationAccessToken());
    }

    @Test
    public void shouldPreRegisterUser_dynamicUserRegistration_clientLevel() {

        String domainId = "domain";

        AccountSettings accountSettings = new AccountSettings();
        accountSettings.setDynamicUserRegistration(true);
        accountSettings.setInherited(false);

        Domain domain = new Domain();
        domain.setId(domainId);

        NewUser newUser = new NewUser();
        newUser.setUsername("username");
        newUser.setSource("idp");
        newUser.setClient("client");
        newUser.setPreRegistration(true);

        UserProvider userProvider = mock(UserProvider.class);
        doReturn(Single.just(new DefaultUser(newUser.getUsername()))).when(userProvider).create(any());

        Application client = new Application();
        client.setDomain("domain");

        ApplicationSettings settings = new ApplicationSettings();
        settings.setAccount(accountSettings);
        client.setSettings(settings);

        when(jwtBuilder.sign(any())).thenReturn("token");
        when(commonUserService.findByDomainAndUsernameAndSource(anyString(), anyString(), anyString())).thenReturn(Maybe.empty());
        when(identityProviderManager.getUserProvider(anyString())).thenReturn(Maybe.just(userProvider));
        when(applicationService.findById(newUser.getClient())).thenReturn(Maybe.just(client));
        when(commonUserService.create(any())).thenReturn(Single.just(new User()));
        when(domainService.buildUrl(any(Domain.class), eq("/confirmRegistration"))).thenReturn("http://localhost:8092/test/confirmRegistration");
        when(emailService.getEmailTemplate(eq(Template.REGISTRATION_CONFIRMATION), any())).thenReturn(new Email());

        userService.create(domain, newUser, null)
                .test()
                .assertComplete()
                .assertNoErrors();
        verify(commonUserService, times(1)).create(any());
        ArgumentCaptor<User> argument = ArgumentCaptor.forClass(User.class);
        verify(commonUserService).create(argument.capture());

        Assert.assertNotNull(argument.getValue().getRegistrationUserUri());
        assertEquals("http://localhost:8092/test/confirmRegistration", argument.getValue().getRegistrationUserUri());

        Assert.assertNotNull(argument.getValue().getRegistrationAccessToken());
        assertEquals("token", argument.getValue().getRegistrationAccessToken());
    }

    @Test
    public void shouldNotUpdateUser_unknown_client() {
        String domain = "domain";
        String id = "id";

        User user = new User();
        user.setSource("idp");

        UpdateUser updateUser = new UpdateUser();
        updateUser.setClient("client");

        when(commonUserService.findById(eq(ReferenceType.DOMAIN), eq(domain), eq(id))).thenReturn(Single.just(user));
        when(identityProviderManager.getUserProvider(anyString())).thenReturn(Maybe.just(mock(UserProvider.class)));
        when(applicationService.findById(updateUser.getClient())).thenReturn(Maybe.empty());
        when(applicationService.findByDomainAndClientId(domain, updateUser.getClient())).thenReturn(Maybe.empty());

        userService.update(domain, id, updateUser)
                .test()
                .assertNotComplete()
                .assertError(ClientNotFoundException.class);
    }

    @Test
    public void shouldNotUpdateUser_invalid_client() {
        String domain = "domain";
        String id = "id";

        User user = new User();
        user.setSource("idp");

        UpdateUser updateUser = new UpdateUser();
        updateUser.setClient("client");

        Application application = new Application();
        application.setDomain("other-domain");

        when(commonUserService.findById(eq(ReferenceType.DOMAIN), eq(domain), eq(id))).thenReturn(Single.just(user));
        when(identityProviderManager.getUserProvider(anyString())).thenReturn(Maybe.just(mock(UserProvider.class)));
        when(applicationService.findById(updateUser.getClient())).thenReturn(Maybe.just(application));

        userService.update(domain, id, updateUser)
                .test()
                .assertNotComplete()
                .assertError(ClientNotFoundException.class);
    }

    @Test
    public void shouldResetPassword_externalIdEmpty() {

        Domain domain = new Domain();
        domain.setId("domain");
        String password = "password";

        User user = new User();
        user.setId("user-id");
        user.setSource("idp-id");

        io.gravitee.am.identityprovider.api.User idpUser = mock(io.gravitee.am.identityprovider.api.DefaultUser.class);
        when(idpUser.getId()).thenReturn("idp-id");

        UserProvider userProvider = mock(UserProvider.class);
        when(userProvider.findByUsername(user.getUsername())).thenReturn(Maybe.just(idpUser));
        when(userProvider.update(anyString(), any())).thenReturn(Single.just(idpUser));

        doReturn(true).when(passwordValidator).isValid(password);
        when(commonUserService.findById(eq(ReferenceType.DOMAIN), eq(domain.getId()), eq("user-id"))).thenReturn(Single.just(user));
        when(identityProviderManager.getUserProvider(user.getSource())).thenReturn(Maybe.just(userProvider));
        when(commonUserService.update(any())).thenReturn(Single.just(user));
        when(loginAttemptService.reset(any())).thenReturn(Completable.complete());

        userService.resetPassword(domain, user.getId(), password, null)
                .test()
                .assertComplete()
                .assertNoErrors();
    }

    @Test
    public void shouldResetPassword_idpUserNotFound() {
        Domain domain = new Domain();
        domain.setId("domain");
        String password = "password";

        User user = new User();
        user.setId("user-id");
        user.setSource("idp-id");

        io.gravitee.am.identityprovider.api.User idpUser = mock(io.gravitee.am.identityprovider.api.DefaultUser.class);
        when(idpUser.getId()).thenReturn("idp-id");

        UserProvider userProvider = mock(UserProvider.class);
        when(userProvider.findByUsername(user.getUsername())).thenReturn(Maybe.empty());
        when(userProvider.create(any())).thenReturn(Single.just(idpUser));

        doReturn(true).when(passwordValidator).isValid(password);
        when(commonUserService.findById(eq(ReferenceType.DOMAIN), eq(domain.getId()), eq("user-id"))).thenReturn(Single.just(user));
        when(identityProviderManager.getUserProvider(user.getSource())).thenReturn(Maybe.just(userProvider));
        when(commonUserService.update(any())).thenReturn(Single.just(user));
        when(loginAttemptService.reset(any())).thenReturn(Completable.complete());

        userService.resetPassword(domain, user.getId(), password, null)
                .test()
                .assertComplete()
                .assertNoErrors();
        verify(userProvider, times(1)).create(any());
    }

    @Test
    public void shouldAssignRoles() {
        List<String> rolesIds = Arrays.asList("role-1", "role-2");

        User user = mock(User.class);
        when(user.getId()).thenReturn("user-id");

        Set<Role> roles = new HashSet<>();
        Role role1 = new Role();
        role1.setId("role-1");
        Role role2 = new Role();
        role2.setId("role-2");
        roles.add(role1);
        roles.add(role2);

        when(commonUserService.findById(eq(ReferenceType.DOMAIN), eq(DOMAIN_ID), eq("user-id"))).thenReturn(Single.just(user));
        when(roleService.findByIdIn(rolesIds)).thenReturn(Single.just(roles));
        when(commonUserService.update(any())).thenReturn(Single.just(new User()));

        userService.assignRoles(ReferenceType.DOMAIN, DOMAIN_ID, user.getId(), rolesIds)
                .test()
                .assertComplete()
                .assertNoErrors();
        verify(commonUserService, times(1)).update(any());
    }

    @Test
    public void shouldAssignRoles_roleNotFound() {
        List<String> rolesIds = Arrays.asList("role-1", "role-2");

        User user = new User();
        user.setId("user-id");
        user.setSource("idp-id");

        when(commonUserService.findById(eq(ReferenceType.DOMAIN), eq(DOMAIN_ID), eq("user-id"))).thenReturn(Single.just(user));
        when(identityProviderManager.userProviderExists(user.getSource())).thenReturn(true);
        when(roleService.findByIdIn(rolesIds)).thenReturn(Single.just(Collections.emptySet()));

        userService.assignRoles(ReferenceType.DOMAIN, DOMAIN_ID, user.getId(), rolesIds)
                .test()
                .assertNotComplete()
                .assertError(RoleNotFoundException.class);
        verify(commonUserService, never()).update(any());
    }

    @Test
    public void shouldRevokeRole() {
        List<String> rolesIds = Arrays.asList("role-1", "role-2");

        User user = new User();
        user.setId("user-id");
        user.setSource("idp-id");

        Set<Role> roles = new HashSet<>();
        Role role1 = new Role();
        role1.setId("role-1");
        Role role2 = new Role();
        role2.setId("role-2");
        roles.add(role1);
        roles.add(role2);

        when(commonUserService.findById(eq(ReferenceType.DOMAIN), eq(DOMAIN_ID), eq("user-id"))).thenReturn(Single.just(user));
        when(identityProviderManager.userProviderExists(user.getSource())).thenReturn(true);
        when(roleService.findByIdIn(rolesIds)).thenReturn(Single.just(roles));
        when(commonUserService.update(any())).thenReturn(Single.just(new User()));

        userService.revokeRoles(ReferenceType.DOMAIN, DOMAIN_ID, user.getId(), rolesIds)
                .test()
                .assertComplete()
                .assertNoErrors();
        verify(commonUserService, times(1)).update(any());
    }

    @Test
    public void shouldRevokeRoles_roleNotFound() {
        List<String> rolesIds = Arrays.asList("role-1", "role-2");

        User user = new User();
        user.setId("user-id");
        user.setSource("idp-id");

        when(commonUserService.findById(eq(ReferenceType.DOMAIN), eq(DOMAIN_ID), eq("user-id"))).thenReturn(Single.just(user));
        when(identityProviderManager.userProviderExists(user.getSource())).thenReturn(true);
        when(roleService.findByIdIn(rolesIds)).thenReturn(Single.just(Collections.emptySet()));

        userService.revokeRoles(ReferenceType.DOMAIN, DOMAIN_ID, user.getId(), rolesIds)
                .test()
                .assertNotComplete()
                .assertError(RoleNotFoundException.class);
        verify(commonUserService, never()).update(any());
    }

    @Test
    public void shouldDeleteUser_without_membership() {
        String organization = "DEFAULT";
        String userId = "user-id";

        User user = new User();
        user.setId(userId);
        user.setSource("source-idp");

        when(commonUserService.findById(any(), any(), any())).thenReturn(Single.just(user));
        when(identityProviderManager.getUserProvider(any())).thenReturn(Maybe.empty());
        when(commonUserService.delete(anyString())).thenReturn(Completable.complete());
        when(membershipService.findByMember(any(), any())).thenReturn(Single.just(Collections.emptyList()));

        userService.delete(ReferenceType.ORGANIZATION, organization, userId)
                .test()
                .assertComplete()
                .assertNoErrors();
        verify(commonUserService, times(1)).delete(any());
        verify(membershipService, never()).delete(anyString());
    }

    @Test
    public void shouldDeleteUser_with_memberships() {
        String organization = "DEFAULT";
        String userId = "user-id";

        User user = new User();
        user.setId(userId);
        user.setSource("source-idp");

        Membership m1 = mock(Membership.class);
        when(m1.getId()).thenReturn("m1");
        Membership m2 = mock(Membership.class);
        when(m2.getId()).thenReturn("m2");
        Membership m3 = mock(Membership.class);
        when(m3.getId()).thenReturn("m3");

        when(commonUserService.findById(any(), any(), any())).thenReturn(Single.just(user));
        when(identityProviderManager.getUserProvider(any())).thenReturn(Maybe.empty());
        when(commonUserService.delete(anyString())).thenReturn(Completable.complete());
        when(membershipService.findByMember(any(), any())).thenReturn(Single.just(Arrays.asList(m1, m2, m3)));
        when(membershipService.delete(anyString())).thenReturn(Completable.complete());

        userService.delete(ReferenceType.ORGANIZATION, organization, userId)
                .test()
                .assertComplete()
                .assertNoErrors();
        verify(commonUserService, times(1)).delete(any());
        verify(membershipService, times(3)).delete(anyString());
    }

    @Test
    public void shouldUpdateUser_byExternalId() {

        NewUser newUser = new NewUser();
        newUser.setExternalId("user#1");
        newUser.setSource("source");
        newUser.setUsername("Username");
        newUser.setFirstName("Firstname");
        newUser.setLastName("Lastname");
        newUser.setEmail("email@gravitee.io");

        HashMap<String, Object> additionalInformation = new HashMap<>();
        additionalInformation.put("info1", "value1");
        additionalInformation.put("info2", "value2");
        additionalInformation.put(StandardClaims.PICTURE, "https://gravitee.io/my-picture");
        newUser.setAdditionalInformation(additionalInformation);

        User user = new User();
        user.setId("user#1");
        when(commonUserService.findByExternalIdAndSource(ReferenceType.ORGANIZATION, "orga#1", newUser.getExternalId(), newUser.getSource())).thenReturn(Maybe.just(user));
        when(commonUserService.update(any(User.class))).thenAnswer(i -> Single.just(i.getArgument(0)));

        TestObserver<User> obs = userService.createOrUpdate(ReferenceType.ORGANIZATION, "orga#1", newUser).test();

        obs.awaitTerminalEvent();
        obs.assertNoErrors();
        obs.assertValue(updatedUser -> {
            assertEquals(updatedUser.getId(), user.getId());
            assertEquals(updatedUser.getFirstName(), newUser.getFirstName());
            assertEquals(updatedUser.getLastName(), newUser.getLastName());
            assertEquals(updatedUser.getEmail(), newUser.getEmail());
            assertEquals(updatedUser.getAdditionalInformation(), newUser.getAdditionalInformation());
            assertEquals(updatedUser.getPicture(), newUser.getAdditionalInformation().get(StandardClaims.PICTURE));

            return true;
        });
    }

    @Test
    public void shouldUpdateUser_byUsername() {

        NewUser newUser = new NewUser();
        newUser.setExternalId("user#1");
        newUser.setSource("source");
        newUser.setUsername("Username");
        newUser.setFirstName("Firstname");
        newUser.setLastName("Lastname");
        newUser.setEmail("email@gravitee.io");

        HashMap<String, Object> additionalInformation = new HashMap<>();
        additionalInformation.put("info1", "value1");
        additionalInformation.put("info2", "value2");
        additionalInformation.put(StandardClaims.PICTURE, "https://gravitee.io/my-picture");
        newUser.setAdditionalInformation(additionalInformation);

        User user = new User();
        user.setId("user#1");
        when(commonUserService.findByExternalIdAndSource(ReferenceType.ORGANIZATION, "orga#1", newUser.getExternalId(), newUser.getSource())).thenReturn(Maybe.empty());
        when(commonUserService.findByUsernameAndSource(ReferenceType.ORGANIZATION, "orga#1", newUser.getUsername(), newUser.getSource())).thenReturn(Maybe.just(user));
        when(commonUserService.update(any(User.class))).thenAnswer(i -> Single.just(i.getArgument(0)));

        TestObserver<User> obs = userService.createOrUpdate(ReferenceType.ORGANIZATION, "orga#1", newUser).test();

        obs.awaitTerminalEvent();
        obs.assertNoErrors();
        obs.assertValue(updatedUser -> {
            assertEquals(updatedUser.getId(), user.getId());
            assertEquals(updatedUser.getFirstName(), newUser.getFirstName());
            assertEquals(updatedUser.getLastName(), newUser.getLastName());
            assertEquals(updatedUser.getEmail(), newUser.getEmail());
            assertEquals(updatedUser.getAdditionalInformation(), newUser.getAdditionalInformation());
            assertEquals(updatedUser.getPicture(), newUser.getAdditionalInformation().get(StandardClaims.PICTURE));

            return true;
        });
    }

    @Test
    public void shouldCreateUser() {

        NewUser newUser = new NewUser();
        newUser.setExternalId("user#1");
        newUser.setSource("source");
        newUser.setUsername("Username");
        newUser.setFirstName("Firstname");
        newUser.setLastName("Lastname");
        newUser.setEmail("email@gravitee.io");

        HashMap<String, Object> additionalInformation = new HashMap<>();
        additionalInformation.put("info1", "value1");
        additionalInformation.put("info2", "value2");
        additionalInformation.put(StandardClaims.PICTURE, "https://gravitee.io/my-picture");
        newUser.setAdditionalInformation(additionalInformation);

        when(commonUserService.findByExternalIdAndSource(ReferenceType.ORGANIZATION, "orga#1", newUser.getExternalId(), newUser.getSource())).thenReturn(Maybe.empty());
        when(commonUserService.findByUsernameAndSource(ReferenceType.ORGANIZATION, "orga#1", newUser.getUsername(), newUser.getSource())).thenReturn(Maybe.empty());
        when(commonUserService.create(any(User.class))).thenAnswer(i -> Single.just(i.getArgument(0)));

        TestObserver<User> obs = userService.createOrUpdate(ReferenceType.ORGANIZATION, "orga#1", newUser).test();

        obs.awaitTerminalEvent();
        obs.assertNoErrors();
        obs.assertValue(updatedUser -> {
            assertNotNull(updatedUser.getId());
            assertEquals(updatedUser.getFirstName(), newUser.getFirstName());
            assertEquals(updatedUser.getLastName(), newUser.getLastName());
            assertEquals(updatedUser.getEmail(), newUser.getEmail());
            assertEquals(updatedUser.getAdditionalInformation(), newUser.getAdditionalInformation());
            assertEquals(updatedUser.getPicture(), newUser.getAdditionalInformation().get(StandardClaims.PICTURE));

            return true;
        });
    }

    @Test
    public void shouldNotCreate_invalid_password() {

        Domain domain = new Domain();
        domain.setId("domainId");
        String password = "myPassword";
        NewUser newUser = new NewUser();
        newUser.setUsername("Username");
        newUser.setSource("source");
        newUser.setPassword(password);

        doReturn(Maybe.empty()).when(commonUserService).findByDomainAndUsernameAndSource(anyString(), anyString(), anyString());
        when(identityProviderManager.getUserProvider(anyString())).thenReturn(Maybe.just(mock(UserProvider.class)));
        userService.create(domain, newUser, null)
                .test()
                .assertNotComplete()
                .assertError(InvalidPasswordException.class);
        verify(passwordValidator, times(1)).isValid(password);
    }

    @Test
    public void shouldNotResetPassword_invalid_password() {
        Domain domain = new Domain();
        domain.setId("domain");
        String password = "password";

        User user = new User();
        user.setId("user-id");
        user.setSource("idp-id");

        when(commonUserService.findById(eq(ReferenceType.DOMAIN), eq(domain.getId()), eq("user-id"))).thenReturn(Single.just(user));

        userService.resetPassword(domain, user.getId(), password, null)
                .test()
                .assertNotComplete()
                .assertError(InvalidPasswordException.class);
        verify(passwordValidator, times(1)).isValid(password);
    }
}<|MERGE_RESOLUTION|>--- conflicted
+++ resolved
@@ -44,11 +44,8 @@
 import io.gravitee.am.service.exception.UserProviderNotFoundException;
 import io.gravitee.am.service.model.NewUser;
 import io.gravitee.am.service.model.UpdateUser;
-<<<<<<< HEAD
 import io.gravitee.am.service.validators.PasswordValidator;
-=======
 import io.gravitee.am.service.validators.UserValidator;
->>>>>>> 22d61a4a
 import io.reactivex.Completable;
 import io.reactivex.Maybe;
 import io.reactivex.Single;
@@ -129,13 +126,11 @@
     @Mock
     private MembershipService membershipService;
 
-<<<<<<< HEAD
     @Mock
     private ClientService clientService;
-=======
+
     @Spy
     private UserValidator userValidator = new UserValidator();
->>>>>>> 22d61a4a
 
     @Before
     public void setUp() {
