--- conflicted
+++ resolved
@@ -86,26 +86,13 @@
                     existingUser.setSource(details.get(SOURCE));
                     existingUser.setLoggedAt(new Date());
                     existingUser.setLoginsCount(existingUser.getLoginsCount() + 1);
-<<<<<<< HEAD
-                    // set roles
-                    if (existingUser.getRoles() == null) {
-                        existingUser.setRoles(principal.getRoles());
-                    } else if (principal.getRoles() != null) {
-                        // filter roles
-                        principal.getRoles().removeAll(existingUser.getRoles());
-                        existingUser.getRoles().addAll(principal.getRoles());
-                    }
-                    if(existingUser.getAdditionalInformation() != null) {
+                    if (existingUser.getAdditionalInformation() != null) {
                         existingUser.getAdditionalInformation().putAll(principal.getAdditionalInformation());
                     } else {
                         existingUser.setAdditionalInformation(new HashMap<>(principal.getAdditionalInformation()));
                     }
-                    return userService.update(existingUser);
-=======
-                    existingUser.setAdditionalInformation(principal.getAdditionalInformation());
                     return userService.update(existingUser)
                             .flatMap(user -> updateRoles(principal, existingUser).andThen(Single.just(user)));
->>>>>>> 86b03fd2
                 })
                 .onErrorResumeNext(ex -> {
                     if (ex instanceof UserNotFoundException) {
@@ -131,7 +118,7 @@
 
         principal.setId(endUser.getId());
 
-        if(endUser.getAdditionalInformation()!= null) {
+        if (endUser.getAdditionalInformation()!= null) {
             principal.getAdditionalInformation().putAll(endUser.getAdditionalInformation());
         }
 
