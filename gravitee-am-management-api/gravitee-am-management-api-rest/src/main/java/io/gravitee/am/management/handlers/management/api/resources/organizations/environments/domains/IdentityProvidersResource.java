--- conflicted
+++ resolved
@@ -136,12 +136,8 @@
         filteredIdentityProvider.setId(identityProvider.getId());
         filteredIdentityProvider.setName(identityProvider.getName());
         filteredIdentityProvider.setType(identityProvider.getType());
-<<<<<<< HEAD
+        filteredIdentityProvider.setExternal(identityProvider.isExternal());
         filteredIdentityProvider.setSystem(identityProvider.isSystem());
-=======
-        filteredIdentityProvider.setExternal(identityProvider.isExternal());
-
->>>>>>> 06211928
         return filteredIdentityProvider;
     }
 }