--- conflicted
+++ resolved
@@ -18,8 +18,6 @@
 import io.gravitee.am.management.handlers.management.api.resources.AbstractResource;
 import io.gravitee.am.management.service.UserService;
 import io.gravitee.am.model.Acl;
-import io.gravitee.am.model.Platform;
-import io.gravitee.am.model.ReferenceType;
 import io.gravitee.am.model.User;
 import io.gravitee.am.model.common.Page;
 import io.gravitee.am.model.permissions.Permission;
@@ -33,7 +31,6 @@
 import io.reactivex.Maybe;
 import io.reactivex.Observable;
 import io.reactivex.Single;
-import io.reactivex.SingleSource;
 import io.swagger.annotations.*;
 import org.springframework.beans.factory.annotation.Autowired;
 
@@ -47,9 +44,6 @@
 import javax.ws.rs.core.Response;
 import java.net.URI;
 import java.util.Comparator;
-
-import static io.gravitee.am.management.service.permissions.Permissions.of;
-import static io.gravitee.am.management.service.permissions.Permissions.or;
 
 /**
  * @author Titouan COMPIEGNE (titouan.compiegne at graviteesource.com)
@@ -168,24 +162,10 @@
     }
 
     private Single<User> filterUserInfos(Boolean hasPermission, User user) {
-<<<<<<< HEAD
-        User filteredUser = new User();
-        filteredUser.setId(user.getId());
-        filteredUser.setUsername(user.getUsername());
-        filteredUser.setEnabled(user.isEnabled());
-        filteredUser.setDisplayName(user.getDisplayName());
-        filteredUser.setPicture(user.getPicture());
-        filteredUser.setAccountNonLocked(user.isAccountNonLocked());
-        filteredUser.setAccountLockedUntil(user.getAccountLockedUntil());
-
-=======
         User filteredUser;
->>>>>>> 113d1b49
         if (hasPermission) {
             // Current user has read permission, copy all information.
             filteredUser = new User(user);
-            filteredUser.setLoggedAt(user.getLoggedAt());
-            filteredUser.setAdditionalInformation(user.getAdditionalInformation());
             if (user.getSource() != null) {
                 return identityProviderService.findById(user.getSource())
                         .map(idP -> {
