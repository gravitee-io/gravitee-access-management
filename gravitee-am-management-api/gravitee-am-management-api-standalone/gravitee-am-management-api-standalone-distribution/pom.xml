--- conflicted
+++ resolved
@@ -22,11 +22,7 @@
     <parent>
         <groupId>io.gravitee.am.management.standalone</groupId>
         <artifactId>gravitee-am-management-api-standalone</artifactId>
-<<<<<<< HEAD
         <version>3.18.0-SNAPSHOT</version>
-=======
-        <version>3.17.2</version>
->>>>>>> 0e040698
     </parent>
     <modelVersion>4.0.0</modelVersion>
 
@@ -303,8 +299,6 @@
             <type>zip</type>
             <scope>runtime</scope>
         </dependency>
-<<<<<<< HEAD
-=======
         <dependency>
             <groupId>io.gravitee.am.policy</groupId>
             <artifactId>gravitee-am-policy-send-email</artifactId>
@@ -319,7 +313,6 @@
             <type>zip</type>
             <scope>runtime</scope>
         </dependency>
->>>>>>> 0e040698
 
         <!-- AM Resources -->
         <dependency>
@@ -691,8 +684,6 @@
                                     <version>${project.version}</version>
                                     <type>zip</type>
                                 </artifactItem>
-<<<<<<< HEAD
-=======
                                 <artifactItem>
                                     <groupId>io.gravitee.am.policy</groupId>
                                     <artifactId>gravitee-am-policy-enroll-mfa</artifactId>
@@ -705,7 +696,6 @@
                                     <version>${project.version}</version>
                                     <type>zip</type>
                                 </artifactItem>
->>>>>>> 0e040698
 
                                 <!-- AM Resources -->
                                 <artifactItem>
