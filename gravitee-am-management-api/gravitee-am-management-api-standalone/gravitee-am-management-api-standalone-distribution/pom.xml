--- conflicted
+++ resolved
@@ -22,11 +22,7 @@
     <parent>
         <groupId>io.gravitee.am.management.standalone</groupId>
         <artifactId>gravitee-am-management-api-standalone</artifactId>
-<<<<<<< HEAD
         <version>3.0.3-SNAPSHOT</version>
-=======
-        <version>2.10.14</version>
->>>>>>> a65c82bf
     </parent>
     <modelVersion>4.0.0</modelVersion>
 
