<?xml version="1.0" encoding="UTF-8"?>
<!--

    Copyright (C) 2015 The Gravitee team (http://gravitee.io)

    Licensed under the Apache License, Version 2.0 (the "License");
    you may not use this file except in compliance with the License.
    You may obtain a copy of the License at

            http://www.apache.org/licenses/LICENSE-2.0

    Unless required by applicable law or agreed to in writing, software
    distributed under the License is distributed on an "AS IS" BASIS,
    WITHOUT WARRANTIES OR CONDITIONS OF ANY KIND, either express or implied.
    See the License for the specific language governing permissions and
    limitations under the License.

-->
<project xmlns="http://maven.apache.org/POM/4.0.0"
         xmlns:xsi="http://www.w3.org/2001/XMLSchema-instance"
         xsi:schemaLocation="http://maven.apache.org/POM/4.0.0 http://maven.apache.org/xsd/maven-4.0.0.xsd">
    <parent>
        <groupId>io.gravitee.am.management.standalone</groupId>
        <artifactId>gravitee-am-management-api-standalone</artifactId>
<<<<<<< HEAD
        <version>3.17.2-SNAPSHOT</version>
=======
        <version>3.15.9</version>
>>>>>>> 9823b2bb
    </parent>
    <modelVersion>4.0.0</modelVersion>

    <artifactId>gravitee-am-management-api-standalone-distribution</artifactId>
    <name>Gravitee IO - Access Management - Management API - Standalone - Distribution</name>
    <packaging>pom</packaging>

    <dependencies>
        <!-- Gravitee dependencies -->
        <dependency>
            <groupId>io.gravitee.am.management.standalone</groupId>
            <artifactId>gravitee-am-management-api-standalone-container</artifactId>
            <version>${project.version}</version>
        </dependency>

        <dependency>
            <groupId>io.gravitee.am.management.standalone</groupId>
            <artifactId>gravitee-am-management-api-standalone-bootstrap</artifactId>
            <version>${project.version}</version>
        </dependency>

        <dependency>
            <groupId>io.gravitee.am.identityprovider</groupId>
            <artifactId>gravitee-am-identityprovider-inline</artifactId>
            <version>${project.version}</version>
            <type>zip</type>
            <scope>runtime</scope>
        </dependency>

        <dependency>
            <groupId>io.gravitee.am.identityprovider</groupId>
            <artifactId>gravitee-am-identityprovider-ldap</artifactId>
            <version>${project.version}</version>
            <type>zip</type>
            <scope>runtime</scope>
        </dependency>

        <dependency>
            <groupId>io.gravitee.am.identityprovider</groupId>
            <artifactId>gravitee-am-identityprovider-mongo</artifactId>
            <version>${project.version}</version>
            <type>zip</type>
            <scope>runtime</scope>
        </dependency>

        <dependency>
            <groupId>io.gravitee.am.identityprovider</groupId>
            <artifactId>gravitee-am-identityprovider-github</artifactId>
            <version>${project.version}</version>
            <type>zip</type>
            <scope>runtime</scope>
        </dependency>

        <dependency>
            <groupId>io.gravitee.am.identityprovider</groupId>
            <artifactId>gravitee-am-identityprovider-facebook</artifactId>
            <version>${project.version}</version>
            <type>zip</type>
            <scope>runtime</scope>
        </dependency>

        <dependency>
            <groupId>io.gravitee.am.identityprovider</groupId>
            <artifactId>gravitee-am-identityprovider-twitter</artifactId>
            <version>${project.version}</version>
            <type>zip</type>
            <scope>runtime</scope>
        </dependency>

        <dependency>
            <groupId>io.gravitee.am.identityprovider</groupId>
            <artifactId>gravitee-am-identityprovider-oauth2-generic</artifactId>
            <version>${project.version}</version>
            <type>zip</type>
            <scope>runtime</scope>
        </dependency>

        <dependency>
            <groupId>io.gravitee.am.identityprovider</groupId>
            <artifactId>gravitee-am-identityprovider-azure-ad</artifactId>
            <version>${project.version}</version>
            <type>zip</type>
            <scope>runtime</scope>
        </dependency>

        <dependency>
            <groupId>io.gravitee.am.identityprovider</groupId>
            <artifactId>gravitee-am-identityprovider-salesforce</artifactId>
            <version>${project.version}</version>
            <type>zip</type>
            <scope>runtime</scope>
        </dependency>

        <dependency>
            <groupId>io.gravitee.am.identityprovider</groupId>
            <artifactId>gravitee-am-identityprovider-google</artifactId>
            <version>${project.version}</version>
            <type>zip</type>
            <scope>runtime</scope>
        </dependency>

        <dependency>
            <groupId>io.gravitee.am.identityprovider</groupId>
            <artifactId>gravitee-am-identityprovider-http</artifactId>
            <version>${project.version}</version>
            <type>zip</type>
            <scope>runtime</scope>
        </dependency>

        <dependency>
            <groupId>io.gravitee.am.identityprovider</groupId>
            <artifactId>gravitee-am-identityprovider-franceconnect</artifactId>
            <version>${project.version}</version>
            <type>zip</type>
            <scope>runtime</scope>
        </dependency>

        <dependency>
            <groupId>io.gravitee.am.identityprovider</groupId>
            <artifactId>gravitee-am-identityprovider-jdbc</artifactId>
            <version>${project.version}</version>
            <type>zip</type>
            <scope>runtime</scope>
        </dependency>

        <dependency>
            <groupId>io.gravitee.am.identityprovider</groupId>
            <artifactId>gravitee-am-identityprovider-linkedin</artifactId>
            <version>${project.version}</version>
            <type>zip</type>
            <scope>runtime</scope>
        </dependency>

        <dependency>
            <groupId>io.gravitee.am.identityprovider</groupId>
            <artifactId>gravitee-am-identityprovider-gravitee</artifactId>
            <version>${project.version}</version>
            <type>zip</type>
            <scope>runtime</scope>
        </dependency>

        <dependency>
            <groupId>io.gravitee.am.certificate</groupId>
            <artifactId>gravitee-am-certificate-javakeystore</artifactId>
            <version>${project.version}</version>
            <type>zip</type>
            <scope>runtime</scope>
        </dependency>

        <dependency>
            <groupId>io.gravitee.am.certificate</groupId>
            <artifactId>gravitee-am-certificate-pkcs12</artifactId>
            <version>${project.version}</version>
            <type>zip</type>
            <scope>runtime</scope>
        </dependency>

        <dependency>
            <groupId>io.gravitee.am.repository</groupId>
            <artifactId>gravitee-am-repository-mongodb</artifactId>
            <version>${project.version}</version>
            <type>zip</type>
            <scope>runtime</scope>
        </dependency>

        <dependency>
            <groupId>io.gravitee.am.repository</groupId>
            <artifactId>gravitee-am-repository-jdbc</artifactId>
            <version>${project.version}</version>
            <type>zip</type>
            <scope>runtime</scope>
        </dependency>

        <dependency>
            <groupId>io.gravitee.am.extensiongrant</groupId>
            <artifactId>gravitee-am-extensiongrant-jwtbearer</artifactId>
            <version>${project.version}</version>
            <type>zip</type>
            <scope>runtime</scope>
        </dependency>

        <dependency>
            <groupId>io.gravitee.am.reporter</groupId>
            <artifactId>gravitee-am-reporter-mongodb</artifactId>
            <version>${project.version}</version>
            <type>zip</type>
            <scope>runtime</scope>
        </dependency>

        <dependency>
            <groupId>io.gravitee.am.reporter</groupId>
            <artifactId>gravitee-am-reporter-file</artifactId>
            <version>${project.version}</version>
            <type>zip</type>
            <scope>runtime</scope>
        </dependency>

        <dependency>
            <groupId>io.gravitee.am.reporter</groupId>
            <artifactId>gravitee-am-reporter-jdbc</artifactId>
            <version>${project.version}</version>
            <type>zip</type>
            <scope>runtime</scope>
        </dependency>

        <dependency>
            <groupId>io.gravitee.am.reporter</groupId>
            <artifactId>gravitee-am-reporter-kafka</artifactId>
            <version>${project.version}</version>
            <type>zip</type>
            <scope>runtime</scope>
        </dependency>

        <dependency>
            <groupId>io.gravitee.am.management</groupId>
            <artifactId>gravitee-am-management-api-services-sync</artifactId>
            <version>${project.version}</version>
            <type>zip</type>
            <scope>runtime</scope>
        </dependency>

        <dependency>
            <groupId>io.gravitee.am.management</groupId>
            <artifactId>gravitee-am-management-api-services-purge</artifactId>
            <version>${project.version}</version>
            <type>zip</type>
            <scope>runtime</scope>
        </dependency>

        <dependency>
            <groupId>io.gravitee.am.factor</groupId>
            <artifactId>gravitee-am-factor-otp</artifactId>
            <version>${project.version}</version>
            <type>zip</type>
            <scope>runtime</scope>
        </dependency>

        <dependency>
            <groupId>io.gravitee.am.factor</groupId>
            <artifactId>gravitee-am-factor-sms</artifactId>
            <version>${project.version}</version>
            <type>zip</type>
            <scope>runtime</scope>
        </dependency>

        <dependency>
            <groupId>io.gravitee.am.factor</groupId>
            <artifactId>gravitee-am-factor-call</artifactId>
            <version>${project.version}</version>
            <type>zip</type>
            <scope>runtime</scope>
        </dependency>

        <dependency>
            <groupId>io.gravitee.am.factor</groupId>
            <artifactId>gravitee-am-factor-email</artifactId>
            <version>${project.version}</version>
            <type>zip</type>
            <scope>runtime</scope>
        </dependency>

        <!-- AM Policies -->
        <dependency>
            <groupId>io.gravitee.am.policy</groupId>
            <artifactId>gravitee-am-policy-enrich-profile</artifactId>
            <version>${project.version}</version>
            <type>zip</type>
            <scope>runtime</scope>
        </dependency>
        <dependency>
            <groupId>io.gravitee.am.policy</groupId>
            <artifactId>gravitee-am-policy-enrich-auth-flow</artifactId>
            <version>${project.version}</version>
            <type>zip</type>
            <scope>runtime</scope>
        </dependency>
        <dependency>
            <groupId>io.gravitee.am.policy</groupId>
<<<<<<< HEAD
            <artifactId>gravitee-am-policy-send-email</artifactId>
=======
            <artifactId>gravitee-am-policy-enroll-mfa</artifactId>
>>>>>>> 9823b2bb
            <version>${project.version}</version>
            <type>zip</type>
            <scope>runtime</scope>
        </dependency>

        <!-- AM Resources -->
        <dependency>
            <groupId>io.gravitee.am.resource</groupId>
            <artifactId>gravitee-am-resource-twilio</artifactId>
            <version>${project.version}</version>
            <type>zip</type>
            <scope>runtime</scope>
        </dependency>
        <dependency>
            <groupId>io.gravitee.am.resource</groupId>
            <artifactId>gravitee-am-resource-smtp</artifactId>
            <version>${project.version}</version>
            <type>zip</type>
            <scope>runtime</scope>
        </dependency>
        <dependency>
            <groupId>io.gravitee.am.resource</groupId>
            <artifactId>gravitee-am-resource-infobip</artifactId>
            <version>${project.version}</version>
            <type>zip</type>
            <scope>runtime</scope>
        </dependency>

        <!-- AM Bot Detection -->
        <dependency>
            <groupId>io.gravitee.am.botdetection</groupId>
            <artifactId>gravitee-am-botdetection-recaptcha-v3</artifactId>
            <version>${project.version}</version>
            <type>zip</type>
            <scope>runtime</scope>
        </dependency>

        <!-- AM Authentication Device Notifier -->
        <dependency>
            <groupId>io.gravitee.am.authdevice.notifier</groupId>
            <artifactId>gravitee-am-authdevice-notifier-http</artifactId>
            <version>${project.version}</version>
            <type>zip</type>
            <scope>runtime</scope>
        </dependency>

        <!-- AM Device Identifier -->
        <dependency>
            <groupId>io.gravitee.am.deviceidentifier</groupId>
            <artifactId>gravitee-am-deviceidentifier-fingerprintjs-v3-community</artifactId>
            <version>${project.version}</version>
            <type>zip</type>
            <scope>runtime</scope>
        </dependency>

        <dependency>
            <groupId>io.gravitee.am.deviceidentifier</groupId>
            <artifactId>gravitee-am-deviceidentifier-fingerprintjs-v3-pro</artifactId>
            <version>${project.version}</version>
            <type>zip</type>
            <scope>runtime</scope>
        </dependency>

        <!-- External Plugins -->
        <dependency>
            <groupId>io.gravitee.policy</groupId>
            <artifactId>gravitee-policy-callout-http</artifactId>
            <version>${gravitee-policy-callout-http.version}</version>
            <type>zip</type>
            <scope>runtime</scope>
        </dependency>
        <dependency>
            <groupId>io.gravitee.policy</groupId>
            <artifactId>gravitee-policy-groovy</artifactId>
            <version>${gravitee-policy-groovy.version}</version>
            <type>zip</type>
            <scope>runtime</scope>
        </dependency>
        <dependency>
            <groupId>io.gravitee.policy</groupId>
            <artifactId>gravitee-policy-ipfiltering</artifactId>
            <version>${gravitee-policy-ipfiltering.version}</version>
            <type>zip</type>
            <scope>runtime</scope>
        </dependency>
        <dependency>
            <groupId>io.gravitee.policy</groupId>
            <artifactId>gravitee-policy-request-validation</artifactId>
            <version>${gravitee-policy-request-validation.version}</version>
            <type>zip</type>
            <scope>runtime</scope>
        </dependency>
        <dependency>
            <groupId>io.gravitee.policy</groupId>
            <artifactId>gravitee-policy-latency</artifactId>
            <version>${gravitee-policy-latency.version}</version>
            <type>zip</type>
            <scope>runtime</scope>
        </dependency>
        <dependency>
            <groupId>io.gravitee.cockpit</groupId>
            <artifactId>gravitee-cockpit-connectors-ws</artifactId>
            <version>${gravitee-cockpit-connectors.version}</version>
            <type>zip</type>
            <scope>runtime</scope>
        </dependency>
        <dependency>
            <groupId>io.gravitee.notifier</groupId>
            <artifactId>gravitee-notifier-webhook</artifactId>
            <version>${gravitee-notifier-webhook.version}</version>
            <type>zip</type>
            <scope>runtime</scope>
        </dependency>
        <dependency>
            <groupId>io.gravitee.notifier</groupId>
            <artifactId>gravitee-notifier-email</artifactId>
            <version>${gravitee-notifier-email.version}</version>
            <type>zip</type>
            <scope>runtime</scope>
        </dependency>
    </dependencies>

    <build>
        <finalName>distribution</finalName>

        <plugins>
            <plugin>
                <groupId>org.apache.maven.plugins</groupId>
                <artifactId>maven-dependency-plugin</artifactId>
                <executions>
                    <execution>
                        <id>copy-plugins</id>
                        <phase>package</phase>
                        <goals>
                            <goal>copy</goal>
                        </goals>
                        <configuration>
                            <outputDirectory>${basedir}/target/staging</outputDirectory>
                            <artifactItems>
                                <!-- Identity providers -->
                                <artifactItem>
                                    <groupId>io.gravitee.am.identityprovider</groupId>
                                    <artifactId>gravitee-am-identityprovider-inline</artifactId>
                                    <version>${project.version}</version>
                                    <type>zip</type>
                                </artifactItem>
                                <artifactItem>
                                    <groupId>io.gravitee.am.identityprovider</groupId>
                                    <artifactId>gravitee-am-identityprovider-ldap</artifactId>
                                    <version>${project.version}</version>
                                    <type>zip</type>
                                </artifactItem>
                                <artifactItem>
                                    <groupId>io.gravitee.am.identityprovider</groupId>
                                    <artifactId>gravitee-am-identityprovider-mongo</artifactId>
                                    <version>${project.version}</version>
                                    <type>zip</type>
                                </artifactItem>
                                <artifactItem>
                                    <groupId>io.gravitee.am.identityprovider</groupId>
                                    <artifactId>gravitee-am-identityprovider-github</artifactId>
                                    <version>${project.version}</version>
                                    <type>zip</type>
                                </artifactItem>
                                <artifactItem>
                                    <groupId>io.gravitee.am.identityprovider</groupId>
                                    <artifactId>gravitee-am-identityprovider-oauth2-generic</artifactId>
                                    <version>${project.version}</version>
                                    <type>zip</type>
                                </artifactItem>
                                <artifactItem>
                                    <groupId>io.gravitee.am.identityprovider</groupId>
                                    <artifactId>gravitee-am-identityprovider-azure-ad</artifactId>
                                    <version>${project.version}</version>
                                    <type>zip</type>
                                </artifactItem>
                                <artifactItem>
                                    <groupId>io.gravitee.am.identityprovider</groupId>
                                    <artifactId>gravitee-am-identityprovider-salesforce</artifactId>
                                    <version>${project.version}</version>
                                    <type>zip</type>
                                </artifactItem>
                                <artifactItem>
                                    <groupId>io.gravitee.am.identityprovider</groupId>
                                    <artifactId>gravitee-am-identityprovider-google</artifactId>
                                    <version>${project.version}</version>
                                    <type>zip</type>
                                </artifactItem>
                                <artifactItem>
                                    <groupId>io.gravitee.am.identityprovider</groupId>
                                    <artifactId>gravitee-am-identityprovider-facebook</artifactId>
                                    <version>${project.version}</version>
                                    <type>zip</type>
                                </artifactItem>
                                <artifactItem>
                                    <groupId>io.gravitee.am.identityprovider</groupId>
                                    <artifactId>gravitee-am-identityprovider-twitter</artifactId>
                                    <version>${project.version}</version>
                                    <type>zip</type>
                                </artifactItem>
                                <artifactItem>
                                    <groupId>io.gravitee.am.identityprovider</groupId>
                                    <artifactId>gravitee-am-identityprovider-http</artifactId>
                                    <version>${project.version}</version>
                                    <type>zip</type>
                                </artifactItem>
                                <artifactItem>
                                    <groupId>io.gravitee.am.identityprovider</groupId>
                                    <artifactId>gravitee-am-identityprovider-franceconnect</artifactId>
                                    <version>${project.version}</version>
                                    <type>zip</type>
                                </artifactItem>
                                <artifactItem>
                                    <groupId>io.gravitee.am.identityprovider</groupId>
                                    <artifactId>gravitee-am-identityprovider-jdbc</artifactId>
                                    <version>${project.version}</version>
                                    <type>zip</type>
                                </artifactItem>
                                <artifactItem>
                                    <groupId>io.gravitee.am.identityprovider</groupId>
                                    <artifactId>gravitee-am-identityprovider-linkedin</artifactId>
                                    <version>${project.version}</version>
                                    <type>zip</type>
                                </artifactItem>
                                <artifactItem>
                                    <groupId>io.gravitee.am.identityprovider</groupId>
                                    <artifactId>gravitee-am-identityprovider-gravitee</artifactId>
                                    <version>${project.version}</version>
                                    <type>zip</type>
                                </artifactItem>

                                <!-- Certificates -->
                                <artifactItem>
                                    <groupId>io.gravitee.am.certificate</groupId>
                                    <artifactId>gravitee-am-certificate-javakeystore</artifactId>
                                    <version>${project.version}</version>
                                    <type>zip</type>
                                </artifactItem>
                                <artifactItem>
                                    <groupId>io.gravitee.am.certificate</groupId>
                                    <artifactId>gravitee-am-certificate-pkcs12</artifactId>
                                    <version>${project.version}</version>
                                    <type>zip</type>
                                </artifactItem>

                                <!-- Repositories -->
                                <artifactItem>
                                    <groupId>io.gravitee.am.repository</groupId>
                                    <artifactId>gravitee-am-repository-mongodb</artifactId>
                                    <version>${project.version}</version>
                                    <type>zip</type>
                                </artifactItem>

                                <artifactItem>
                                    <groupId>io.gravitee.am.repository</groupId>
                                    <artifactId>gravitee-am-repository-jdbc</artifactId>
                                    <version>${project.version}</version>
                                    <type>zip</type>
                                </artifactItem>

                                <!-- Extension Grants -->
                                <artifactItem>
                                    <groupId>io.gravitee.am.extensiongrant</groupId>
                                    <artifactId>gravitee-am-extensiongrant-jwtbearer</artifactId>
                                    <version>${project.version}</version>
                                    <type>zip</type>
                                </artifactItem>

                                <!-- Reporters -->
                                <artifactItem>
                                    <groupId>io.gravitee.am.reporter</groupId>
                                    <artifactId>gravitee-am-reporter-mongodb</artifactId>
                                    <version>${project.version}</version>
                                    <type>zip</type>
                                </artifactItem>

                                <artifactItem>
                                    <groupId>io.gravitee.am.reporter</groupId>
                                    <artifactId>gravitee-am-reporter-file</artifactId>
                                    <version>${project.version}</version>
                                    <type>zip</type>
                                </artifactItem>

                                <artifactItem>
                                    <groupId>io.gravitee.am.reporter</groupId>
                                    <artifactId>gravitee-am-reporter-jdbc</artifactId>
                                    <version>${project.version}</version>
                                    <type>zip</type>
                                </artifactItem>

                                <artifactItem>
                                    <groupId>io.gravitee.am.reporter</groupId>
                                    <artifactId>gravitee-am-reporter-kafka</artifactId>
                                    <version>${project.version}</version>
                                    <type>zip</type>
                                </artifactItem>

                                <!-- Services -->
                                <artifactItem>
                                    <groupId>io.gravitee.am.management</groupId>
                                    <artifactId>gravitee-am-management-api-services-sync</artifactId>
                                    <version>${project.version}</version>
                                    <type>zip</type>
                                </artifactItem>

                                <artifactItem>
                                    <groupId>io.gravitee.am.management</groupId>
                                    <artifactId>gravitee-am-management-api-services-purge</artifactId>
                                    <version>${project.version}</version>
                                    <type>zip</type>
                                </artifactItem>

                                <!-- Factors -->
                                <artifactItem>
                                    <groupId>io.gravitee.am.factor</groupId>
                                    <artifactId>gravitee-am-factor-otp</artifactId>
                                    <version>${project.version}</version>
                                    <type>zip</type>
                                </artifactItem>

                                <artifactItem>
                                    <groupId>io.gravitee.am.factor</groupId>
                                    <artifactId>gravitee-am-factor-sms</artifactId>
                                    <version>${project.version}</version>
                                    <type>zip</type>
                                </artifactItem>

                                <artifactItem>
                                    <groupId>io.gravitee.am.factor</groupId>
                                    <artifactId>gravitee-am-factor-call</artifactId>
                                    <version>${project.version}</version>
                                    <type>zip</type>
                                </artifactItem>

                                <artifactItem>
                                    <groupId>io.gravitee.am.factor</groupId>
                                    <artifactId>gravitee-am-factor-email</artifactId>
                                    <version>${project.version}</version>
                                    <type>zip</type>
                                </artifactItem>

                                <artifactItem>
                                    <groupId>io.gravitee.am.factor</groupId>
                                    <artifactId>gravitee-am-factor-recovery-code</artifactId>
                                    <version>${project.version}</version>
                                    <type>zip</type>
                                </artifactItem>

                                <!-- AM Policies -->
                                <artifactItem>
                                    <groupId>io.gravitee.am.policy</groupId>
                                    <artifactId>gravitee-am-policy-enrich-profile</artifactId>
                                    <version>${project.version}</version>
                                    <type>zip</type>
                                </artifactItem>
                                <artifactItem>
                                    <groupId>io.gravitee.am.policy</groupId>
                                    <artifactId>gravitee-am-policy-enrich-auth-flow</artifactId>
                                    <version>${project.version}</version>
                                    <type>zip</type>
                                </artifactItem>
                                <artifactItem>
                                    <groupId>io.gravitee.am.policy</groupId>
<<<<<<< HEAD
                                    <artifactId>gravitee-am-policy-send-email</artifactId>
=======
                                    <artifactId>gravitee-am-policy-enroll-mfa</artifactId>
>>>>>>> 9823b2bb
                                    <version>${project.version}</version>
                                    <type>zip</type>
                                </artifactItem>

                                <!-- AM Resources -->
                                <artifactItem>
                                    <groupId>io.gravitee.am.resource</groupId>
                                    <artifactId>gravitee-am-resource-twilio</artifactId>
                                    <version>${project.version}</version>
                                    <type>zip</type>
                                </artifactItem>
                                <artifactItem>
                                    <groupId>io.gravitee.am.resource</groupId>
                                    <artifactId>gravitee-am-resource-smtp</artifactId>
                                    <version>${project.version}</version>
                                    <type>zip</type>
                                </artifactItem>
                                <artifactItem>
                                    <groupId>io.gravitee.am.resource</groupId>
                                    <artifactId>gravitee-am-resource-infobip</artifactId>
                                    <version>${project.version}</version>
                                    <type>zip</type>
                                </artifactItem>

                                <!-- AM Bot Detection -->
                                <artifactItem>
                                    <groupId>io.gravitee.am.botdetection</groupId>
                                    <artifactId>gravitee-am-botdetection-recaptcha-v3</artifactId>
                                    <version>${project.version}</version>
                                    <type>zip</type>
                                </artifactItem>

                                <!-- AM Authentication Device Notifier -->
                                <artifactItem>
                                    <groupId>io.gravitee.am.authdevice.notifier</groupId>
                                    <artifactId>gravitee-am-authdevice-notifier-http</artifactId>
                                    <version>${project.version}</version>
                                    <type>zip</type>
                                </artifactItem>

                                <!-- AM Device Identifier -->
                                <artifactItem>
                                    <groupId>io.gravitee.am.deviceidentifier</groupId>
                                    <artifactId>gravitee-am-deviceidentifier-fingerprintjs-v3-community</artifactId>
                                    <version>${project.version}</version>
                                    <type>zip</type>
                                </artifactItem>

                                <artifactItem>
                                    <groupId>io.gravitee.am.deviceidentifier</groupId>
                                    <artifactId>gravitee-am-deviceidentifier-fingerprintjs-v3-pro</artifactId>
                                    <version>${project.version}</version>
                                    <type>zip</type>
                                </artifactItem>

                                <!-- External Plugins -->
                                <artifactItem>
                                    <groupId>io.gravitee.policy</groupId>
                                    <artifactId>gravitee-policy-callout-http</artifactId>
                                    <version>${gravitee-policy-callout-http.version}</version>
                                    <type>zip</type>
                                </artifactItem>
                                <artifactItem>
                                    <groupId>io.gravitee.policy</groupId>
                                    <artifactId>gravitee-policy-groovy</artifactId>
                                    <version>${gravitee-policy-groovy.version}</version>
                                    <type>zip</type>
                                </artifactItem>
                                <artifactItem>
                                    <groupId>io.gravitee.policy</groupId>
                                    <artifactId>gravitee-policy-ipfiltering</artifactId>
                                    <version>${gravitee-policy-ipfiltering.version}</version>
                                    <type>zip</type>
                                </artifactItem>
                                <artifactItem>
                                    <groupId>io.gravitee.policy</groupId>
                                    <artifactId>gravitee-policy-request-validation</artifactId>
                                    <version>${gravitee-policy-request-validation.version}</version>
                                    <type>zip</type>
                                </artifactItem>
                                <artifactItem>
                                    <groupId>io.gravitee.policy</groupId>
                                    <artifactId>gravitee-policy-latency</artifactId>
                                    <version>${gravitee-policy-latency.version}</version>
                                    <type>zip</type>
                                </artifactItem>
                                <artifactItem>
                                    <groupId>io.gravitee.cockpit</groupId>
                                    <artifactId>gravitee-cockpit-connectors-ws</artifactId>
                                    <version>${gravitee-cockpit-connectors.version}</version>
                                    <type>zip</type>
                                </artifactItem>
                                <artifactItem>
                                    <groupId>io.gravitee.notifier</groupId>
                                    <artifactId>gravitee-notifier-webhook</artifactId>
                                    <version>${gravitee-notifier-webhook.version}</version>
                                    <type>zip</type>
                                </artifactItem>
                                <artifactItem>
                                    <groupId>io.gravitee.notifier</groupId>
                                    <artifactId>gravitee-notifier-email</artifactId>
                                    <version>${gravitee-notifier-email.version}</version>
                                    <type>zip</type>
                                </artifactItem>
                            </artifactItems>
                        </configuration>
                    </execution>
                </executions>
            </plugin>

            <plugin>
                <artifactId>maven-assembly-plugin</artifactId>
                <version>2.6</version>
                <inherited>false</inherited>
                <executions>
                    <execution>
                        <id>bin</id>
                        <phase>package</phase>
                        <goals>
                            <goal>single</goal>
                        </goals>
                        <configuration>
                            <appendAssemblyId>false</appendAssemblyId>
                            <descriptors>
                                <descriptor>src/main/assembly/distribution.xml</descriptor>
                            </descriptors>
                        </configuration>
                    </execution>
                </executions>
            </plugin>
        </plugins>
    </build>


    <modules>
        <module>gravitee-am-management-api-standalone-distribution-zip</module>
    </modules>
</project><|MERGE_RESOLUTION|>--- conflicted
+++ resolved
@@ -22,11 +22,7 @@
     <parent>
         <groupId>io.gravitee.am.management.standalone</groupId>
         <artifactId>gravitee-am-management-api-standalone</artifactId>
-<<<<<<< HEAD
         <version>3.17.2-SNAPSHOT</version>
-=======
-        <version>3.15.9</version>
->>>>>>> 9823b2bb
     </parent>
     <modelVersion>4.0.0</modelVersion>
 
@@ -305,11 +301,14 @@
         </dependency>
         <dependency>
             <groupId>io.gravitee.am.policy</groupId>
-<<<<<<< HEAD
             <artifactId>gravitee-am-policy-send-email</artifactId>
-=======
+            <version>${project.version}</version>
+            <type>zip</type>
+            <scope>runtime</scope>
+        </dependency>
+        <dependency>
+            <groupId>io.gravitee.am.policy</groupId>
             <artifactId>gravitee-am-policy-enroll-mfa</artifactId>
->>>>>>> 9823b2bb
             <version>${project.version}</version>
             <type>zip</type>
             <scope>runtime</scope>
@@ -673,11 +672,13 @@
                                 </artifactItem>
                                 <artifactItem>
                                     <groupId>io.gravitee.am.policy</groupId>
-<<<<<<< HEAD
+                                    <artifactId>gravitee-am-policy-enroll-mfa</artifactId>
+                                    <version>${project.version}</version>
+                                    <type>zip</type>
+                                </artifactItem>
+                                <artifactItem>
+                                    <groupId>io.gravitee.am.policy</groupId>
                                     <artifactId>gravitee-am-policy-send-email</artifactId>
-=======
-                                    <artifactId>gravitee-am-policy-enroll-mfa</artifactId>
->>>>>>> 9823b2bb
                                     <version>${project.version}</version>
                                     <type>zip</type>
                                 </artifactItem>
