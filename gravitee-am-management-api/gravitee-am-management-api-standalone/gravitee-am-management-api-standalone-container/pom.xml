--- conflicted
+++ resolved
@@ -22,11 +22,7 @@
     <parent>
         <groupId>io.gravitee.am.management.standalone</groupId>
         <artifactId>gravitee-am-management-api-standalone</artifactId>
-<<<<<<< HEAD
         <version>3.14.7-SNAPSHOT</version>
-=======
-        <version>3.10.16</version>
->>>>>>> 97318ef8
     </parent>
     <modelVersion>4.0.0</modelVersion>
 
@@ -136,6 +132,21 @@
             <scope>compile</scope>
         </dependency>
         <dependency>
+            <groupId>ch.qos.logback.contrib</groupId>
+            <artifactId>logback-jackson</artifactId>
+            <scope>runtime</scope>
+        </dependency>
+        <dependency>
+            <groupId>ch.qos.logback.contrib</groupId>
+            <artifactId>logback-json-classic</artifactId>
+            <scope>runtime</scope>
+        </dependency>
+        <dependency>
+            <groupId>ch.qos.logback.contrib</groupId>
+            <artifactId>logback-json-core</artifactId>
+            <scope>runtime</scope>
+        </dependency>
+        <dependency>
             <groupId>org.slf4j</groupId>
             <artifactId>slf4j-api</artifactId>
             <scope>compile</scope>
