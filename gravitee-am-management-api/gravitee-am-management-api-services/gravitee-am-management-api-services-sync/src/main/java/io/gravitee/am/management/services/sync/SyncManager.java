/**
 * Copyright (C) 2015 The Gravitee team (http://gravitee.io)
 *
 * Licensed under the Apache License, Version 2.0 (the "License");
 * you may not use this file except in compliance with the License.
 * You may obtain a copy of the License at
 *
 *         http://www.apache.org/licenses/LICENSE-2.0
 *
 * Unless required by applicable law or agreed to in writing, software
 * distributed under the License is distributed on an "AS IS" BASIS,
 * WITHOUT WARRANTIES OR CONDITIONS OF ANY KIND, either express or implied.
 * See the License for the specific language governing permissions and
 * limitations under the License.
 */
package io.gravitee.am.management.services.sync;

import io.gravitee.am.model.common.event.Event;
import io.gravitee.am.monitoring.metrics.Constants;
import io.gravitee.am.monitoring.metrics.GaugeHelper;
import io.gravitee.am.service.EventService;
import io.gravitee.common.event.EventManager;
import io.reactivex.Single;
import org.slf4j.Logger;
import org.slf4j.LoggerFactory;
import org.springframework.beans.factory.annotation.Autowired;
import org.springframework.beans.factory.annotation.Value;

<<<<<<< HEAD
import java.util.AbstractMap;
import java.util.Collection;
import java.util.LinkedHashMap;
import java.util.List;
import java.util.Map;
=======
import java.util.*;
import java.util.concurrent.TimeUnit;
>>>>>>> 29f930f3
import java.util.function.BinaryOperator;

import static java.util.Comparator.comparing;
import static java.util.stream.Collectors.toMap;

/**
 * @author Titouan COMPIEGNE (titouan.compiegne at graviteesource.com)
 * @author GraviteeSource Team
 */
public class SyncManager {

    private final Logger logger = LoggerFactory.getLogger(SyncManager.class);

    @Autowired
    private EventService eventService;

    @Autowired
    private EventManager eventManager;

    private long lastRefreshAt = System.currentTimeMillis();

    private long lastDelay = 0;

<<<<<<< HEAD
    private GaugeHelper eventsGauge = new GaugeHelper(Constants.METRICS_EVENTS_SYNC);
=======
    @Value("${services.sync.eventsTimeOutMillis:30000}")
    private int eventsTimeOut = 30000;
>>>>>>> 29f930f3

    public void refresh() {
        logger.debug("Refreshing sync state...");

        try {
            processEvents();
        } catch (Exception ex) {
            logger.error("An error occurs while synchronizing organizations", ex);
        }
    }

    private void processEvents() {

        long nextLastRefreshAt = System.currentTimeMillis();

        // search for events and compute them
        logger.debug("Events synchronization");

        Single<List<Event>> eventsProcessing = eventService.findByTimeFrame(lastRefreshAt - lastDelay, nextLastRefreshAt);
        if (eventsTimeOut > 0) {
            eventsProcessing = eventsProcessing.timeout(eventsTimeOut, TimeUnit.MILLISECONDS);
        }
        List<Event> events = eventsProcessing.blockingGet();

        if (events != null && !events.isEmpty()) {
            eventsGauge.updateValue(events.size());
            // Extract only the latest events by type and id
            Map<AbstractMap.SimpleEntry, Event> sortedEvents = events
                    .stream()
                    .collect(
                            toMap(
                                    event -> new AbstractMap.SimpleEntry<>(event.getType(), event.getPayload().getId()),
                                    event -> event, BinaryOperator.maxBy(comparing(Event::getCreatedAt)), LinkedHashMap::new));
            computeEvents(sortedEvents.values());
        } else {
            eventsGauge.updateValue(0);
        }



        lastRefreshAt = nextLastRefreshAt;
        lastDelay = System.currentTimeMillis() - nextLastRefreshAt;

    }

    private void computeEvents(Collection<Event> events) {
        events.forEach(event -> {
            logger.debug("Compute event id : {}, with type : {} and timestamp : {} and payload : {}", event.getId(), event.getType(), event.getCreatedAt(), event.getPayload());
            eventManager.publishEvent(io.gravitee.am.common.event.Event.valueOf(event.getType(), event.getPayload().getAction()), event.getPayload());
        });
    }
}<|MERGE_RESOLUTION|>--- conflicted
+++ resolved
@@ -26,16 +26,12 @@
 import org.springframework.beans.factory.annotation.Autowired;
 import org.springframework.beans.factory.annotation.Value;
 
-<<<<<<< HEAD
 import java.util.AbstractMap;
 import java.util.Collection;
 import java.util.LinkedHashMap;
 import java.util.List;
 import java.util.Map;
-=======
-import java.util.*;
 import java.util.concurrent.TimeUnit;
->>>>>>> 29f930f3
 import java.util.function.BinaryOperator;
 
 import static java.util.Comparator.comparing;
@@ -59,12 +55,10 @@
 
     private long lastDelay = 0;
 
-<<<<<<< HEAD
     private GaugeHelper eventsGauge = new GaugeHelper(Constants.METRICS_EVENTS_SYNC);
-=======
+
     @Value("${services.sync.eventsTimeOutMillis:30000}")
     private int eventsTimeOut = 30000;
->>>>>>> 29f930f3
 
     public void refresh() {
         logger.debug("Refreshing sync state...");
