--- conflicted
+++ resolved
@@ -298,7 +298,15 @@
 
     /**
      * ----------
-<<<<<<< HEAD
+     * WebAuthn Credential audit log actions
+     * ----------
+     */
+    String CREDENTIAL_CREATED = "CREDENTIAL_CREATED";
+    String CREDENTIAL_UPDATED = "CREDENTIAL_UPDATED";
+    String CREDENTIAL_DELETED = "CREDENTIAL_DELETED";
+
+    /**
+     * ----------
      * i18n dictionary audit log actions
      * ----------
      */
@@ -309,15 +317,6 @@
     String THEME_CREATED = "THEME_CREATED";
     String THEME_UPDATED = "THEME_UPDATED";
     String THEME_DELETED = "THEME_DELETED";
-=======
-     * WebAuthn Credential audit log actions
-     * ----------
-     */
-    String CREDENTIAL_CREATED = "CREDENTIAL_CREATED";
-    String CREDENTIAL_UPDATED = "CREDENTIAL_UPDATED";
-    String CREDENTIAL_DELETED = "CREDENTIAL_DELETED";
-
->>>>>>> 81a084d8
 
     static Collection<String> types() {
         return new TreeSet(Arrays.asList(
@@ -346,12 +345,9 @@
                 FLOW_CREATED, FLOW_UPDATED, FLOW_DELETED,
                 ALERT_TRIGGER_CREATED, ALERT_TRIGGER_UPDATED, ALERT_TRIGGER_DELETED,
                 AUTH_DEVICE_NOTIFIER_UPDATED, AUTH_DEVICE_NOTIFIER_CREATED, AUTH_DEVICE_NOTIFIER_DELETED,
-<<<<<<< HEAD
+                CREDENTIAL_CREATED, CREDENTIAL_UPDATED, CREDENTIAL_DELETED,
                 I18N_DICTIONARY_CREATED, I18N_DICTIONARY_UPDATED, I18N_DICTIONARY_DELETED,
                 THEME_UPDATED, THEME_DELETED, THEME_CREATED
-=======
-                CREDENTIAL_CREATED, CREDENTIAL_UPDATED, CREDENTIAL_DELETED
->>>>>>> 81a084d8
         ));
     }
 }