/**
 * Copyright (C) 2015 The Gravitee team (http://gravitee.io)
 *
 * Licensed under the Apache License, Version 2.0 (the "License");
 * you may not use this file except in compliance with the License.
 * You may obtain a copy of the License at
 *
 *         http://www.apache.org/licenses/LICENSE-2.0
 *
 * Unless required by applicable law or agreed to in writing, software
 * distributed under the License is distributed on an "AS IS" BASIS,
 * WITHOUT WARRANTIES OR CONDITIONS OF ANY KIND, either express or implied.
 * See the License for the specific language governing permissions and
 * limitations under the License.
 */
package io.gravitee.am.common.audit;

import java.util.Arrays;
import java.util.Collection;
import java.util.TreeSet;

/**
 * Audit event types
 *
 * @author Titouan COMPIEGNE (titouan.compiegne at graviteesource.com)
 * @author GraviteeSource Team
 */
public interface EventType {

    /**
     * ----------
     * User audit log actions
     * ----------
     */
    String USER_LOGIN = "USER_LOGIN";
    String USER_LOGOUT = "USER_LOGOUT";
    String USER_CREATED = "USER_CREATED";
    String USER_UPDATED = "USER_UPDATED";
    String USER_DELETED = "USER_DELETED";
    String USER_LOCKED = "USER_LOCKED";
    String USER_UNLOCKED = "USER_UNLOCKED";
    String USER_ENABLED = "USER_ENABLED";
    String USER_DISABLED = "USER_DISABLED";
    String USER_PASSWORD_RESET = "USER_PASSWORD_RESET";
    String USER_REGISTERED = "USER_REGISTERED";
    String USER_CONSENT_CONSENTED = "USER_CONSENT_CONSENTED";
    String USER_CONSENT_REVOKED = "USER_CONSENT_REVOKED";
    String USER_ROLES_ASSIGNED = "USER_ROLES_ASSIGNED";
    String REGISTRATION_CONFIRMATION = "REGISTRATION_CONFIRMATION";
    String REGISTRATION_CONFIRMATION_REQUESTED = "REGISTRATION_CONFIRMATION_REQUESTED";
    String REGISTRATION_CONFIRMATION_EMAIL_SENT = "REGISTRATION_CONFIRMATION_EMAIL_SENT";
    String FORGOT_PASSWORD_REQUESTED = "FORGOT_PASSWORD_REQUESTED";
    String FORGOT_PASSWORD_EMAIL_SENT = "FORGOT_PASSWORD_EMAIL_SENT";

    /**
     * ----------
     * Domain audit log actions
     * ----------
     */
    String DOMAIN_CREATED = "DOMAIN_CREATED";
    String DOMAIN_UPDATED = "DOMAIN_UPDATED";
    String DOMAIN_DELETED = "DOMAIN_DELETED";

    /**
     * ----------
     * Client audit log actions
     * ----------
     */
    String CLIENT_CREATED = "CLIENT_CREATED";
    String CLIENT_UPDATED = "CLIENT_UPDATED";
    String CLIENT_DELETED = "CLIENT_DELETED";
    String CLIENT_SECRET_RENEWED = "CLIENT_SECRET_RENEWED";

    /**
     * ----------
     * Application audit log actions
     * ----------
     */
    String APPLICATION_CREATED = "APPLICATION_CREATED";
    String APPLICATION_UPDATED = "APPLICATION_UPDATED";
    String APPLICATION_DELETED = "APPLICATION_DELETED";
    String APPLICATION_CLIENT_SECRET_RENEWED = "APPLICATION_CLIENT_SECRET_RENEWED";

    /**
     * ----------
     * Certificate audit log actions
     * ----------
     */
    String CERTIFICATE_CREATED = "CERTIFICATE_CREATED";
    String CERTIFICATE_UPDATED = "CERTIFICATE_UPDATED";
    String CERTIFICATE_DELETED = "CERTIFICATE_DELETED";

    /**
     * ----------
     * Email template audit log actions
     * ----------
     */
    String EMAIL_TEMPLATE_CREATED = "EMAIL_TEMPLATE_CREATED";
    String EMAIL_TEMPLATE_UPDATED = "EMAIL_TEMPLATE_UPDATED";
    String EMAIL_TEMPLATE_DELETED = "EMAIL_TEMPLATE_DELETED";

    /**
     * ----------
     * Form template audit log actions
     * ----------
     */
    String FORM_TEMPLATE_CREATED = "FORM_TEMPLATE_CREATED";
    String FORM_TEMPLATE_UPDATED = "FORM_TEMPLATE_UPDATED";
    String FORM_TEMPLATE_DELETED = "FORM_TEMPLATE_DELETED";

    /**
     * ----------
     * Extension grant audit log actions
     * ----------
     */
    String EXTENSION_GRANT_CREATED = "EXTENSION_GRANT_CREATED";
    String EXTENSION_GRANT_UPDATED = "EXTENSION_GRANT_UPDATED";
    String EXTENSION_GRANT_DELETED = "EXTENSION_GRANT_DELETED";

    /**
     * ----------
     * Group audit log actions
     * ----------
     */
    String GROUP_CREATED = "GROUP_CREATED";
    String GROUP_UPDATED = "GROUP_UPDATED";
    String GROUP_DELETED = "GROUP_DELETED";
    String GROUP_ROLES_ASSIGNED = "GROUP_ROLES_ASSIGNED";

    /**
     * ----------
     * Identity provider audit log actions
     * ----------
     */
    String IDENTITY_PROVIDER_CREATED = "IDENTITY_PROVIDER_CREATED";
    String IDENTITY_PROVIDER_UPDATED = "IDENTITY_PROVIDER_UPDATED";
    String IDENTITY_PROVIDER_DELETED = "IDENTITY_PROVIDER_DELETED";

    /**
     * ----------
     * Reporter audit log actions
     * ----------
     */
    String REPORTER_CREATED = "REPORTER_CREATED";
    String REPORTER_UPDATED = "REPORTER_UPDATED";
    String REPORTER_DELETED = "REPORTER_DELETED";

    /**
     * ----------
     * Role audit log actions
     * ----------
     */
    String ROLE_CREATED = "ROLE_CREATED";
    String ROLE_UPDATED = "ROLE_UPDATED";
    String ROLE_DELETED = "ROLE_DELETED";

    /**
     * ----------
     * Scope audit log actions
     * ----------
     */
    String SCOPE_CREATED = "SCOPE_CREATED";
    String SCOPE_UPDATED = "SCOPE_UPDATED";
    String SCOPE_DELETED = "SCOPE_DELETED";

    /**
     * ----------
     * Tag audit log actions
     * ----------
     */
    String TAG_CREATED = "TAG_CREATED";
    String TAG_UPDATED = "TAG_UPDATED";
    String TAG_DELETED = "TAG_DELETED";

    /**
     * ----------
     * Policy audit log actions
     * ----------
     */
    String POLICY_CREATED = "POLICY_CREATED";
    String POLICY_UPDATED = "POLICY_UPDATED";
    String POLICY_DELETED = "POLICY_DELETED";

    /**
     * ----------
     * Membership audit log actions
     * ----------
     */
    String MEMBERSHIP_CREATED = "MEMBERSHIP_CREATED";
    String MEMBERSHIP_UPDATED = "MEMBERSHIP_UPDATED";
    String MEMBERSHIP_DELETED = "MEMBERSHIP_DELETED";

    /**
     * ----------
     * Factor audit log actions
     * ----------
     */
    String FACTOR_CREATED = "FACTOR_CREATED";
    String FACTOR_UPDATED = "FACTOR_UPDATED";
    String FACTOR_DELETED = "FACTOR_DELETED";

    /**
     * ----------
     * Organization audit log actions
     * ----------
     */
    String ORGANIZATION_CREATED = "ORGANIZATION_CREATED";
    String ORGANIZATION_UPDATED = "ORGANIZATION_UPDATED";

    /**
     * ----------
     * Environment audit log actions
     * ----------
     */
    String ENVIRONMENT_CREATED = "ENVIRONMENT_CREATED";
    String ENVIRONMENT_UPDATED = "ENVIRONMENT_UPDATED";

    /**
     * ----------
     * Entrypoint audit log actions
     * ----------
     */
    String ENTRYPOINT_CREATED = "ENTRYPOINT_CREATED";
    String ENTRYPOINT_UPDATED = "ENTRYPOINT_UPDATED";
    String ENTRYPOINT_DELETED = "ENTRYPOINT_DELETED";


    static Collection<String> types() {
<<<<<<< HEAD
        return new TreeSet(Arrays.asList(
                APPLICATION_CREATED, APPLICATION_UPDATED, APPLICATION_DELETED, APPLICATION_CLIENT_SECRET_RENEWED,
                USER_LOGIN, USER_LOGOUT, USER_CREATED, USER_UPDATED, USER_DELETED, USER_LOCKED, USER_UNLOCKED, USER_ENABLED, USER_DISABLED, USER_PASSWORD_RESET, USER_REGISTERED, USER_CONSENT_CONSENTED, USER_CONSENT_REVOKED, USER_ROLES_ASSIGNED,
                REGISTRATION_CONFIRMATION, REGISTRATION_CONFIRMATION_REQUESTED, FORGOT_PASSWORD_REQUESTED,
                DOMAIN_CREATED, DOMAIN_UPDATED, DOMAIN_DELETED,
                CLIENT_CREATED, CLIENT_UPDATED, CLIENT_DELETED, CLIENT_SECRET_RENEWED,
                CERTIFICATE_CREATED, CERTIFICATE_UPDATED, CERTIFICATE_DELETED,
                EMAIL_TEMPLATE_CREATED, EMAIL_TEMPLATE_UPDATED, EMAIL_TEMPLATE_DELETED,
                FORM_TEMPLATE_CREATED, FORM_TEMPLATE_UPDATED, FORM_TEMPLATE_DELETED,
                EXTENSION_GRANT_CREATED, EXTENSION_GRANT_UPDATED, EXTENSION_GRANT_DELETED,
                GROUP_CREATED, GROUP_UPDATED, GROUP_DELETED, GROUP_ROLES_ASSIGNED,
                IDENTITY_PROVIDER_CREATED, IDENTITY_PROVIDER_UPDATED, IDENTITY_PROVIDER_DELETED,
                REPORTER_CREATED, REPORTER_UPDATED, REPORTER_DELETED,
                ROLE_CREATED, ROLE_UPDATED, ROLE_DELETED,
                SCOPE_CREATED, SCOPE_UPDATED, SCOPE_DELETED,
                TAG_CREATED, TAG_UPDATED, TAG_DELETED,
                POLICY_CREATED, POLICY_UPDATED, POLICY_DELETED,
                MEMBERSHIP_CREATED, MEMBERSHIP_UPDATED, MEMBERSHIP_DELETED,
                FACTOR_CREATED, FACTOR_UPDATED, FACTOR_DELETED,
                ORGANIZATION_CREATED, ORGANIZATION_UPDATED,
                ENVIRONMENT_CREATED, ENVIRONMENT_UPDATED,
                ENTRYPOINT_CREATED, ENTRYPOINT_UPDATED, ENTRYPOINT_DELETED
=======
        return new TreeSet(Arrays.asList(USER_LOGIN, USER_LOGOUT, USER_CREATED, USER_UPDATED, USER_DELETED, USER_LOCKED, USER_UNLOCKED, USER_ENABLED, USER_DISABLED, USER_PASSWORD_RESET,
                USER_REGISTERED, USER_CONSENT_CONSENTED, USER_CONSENT_REVOKED, USER_ROLES_ASSIGNED, REGISTRATION_CONFIRMATION, REGISTRATION_CONFIRMATION_REQUESTED, REGISTRATION_CONFIRMATION_EMAIL_SENT, FORGOT_PASSWORD_REQUESTED, FORGOT_PASSWORD_EMAIL_SENT,
                DOMAIN_CREATED, DOMAIN_UPDATED, DOMAIN_DELETED, CLIENT_CREATED, CLIENT_UPDATED, CLIENT_DELETED, CLIENT_SECRET_RENEWED, CERTIFICATE_CREATED, CERTIFICATE_UPDATED, CERTIFICATE_DELETED,
                EMAIL_TEMPLATE_CREATED, EMAIL_TEMPLATE_UPDATED, EMAIL_TEMPLATE_DELETED, FORM_TEMPLATE_CREATED, FORM_TEMPLATE_UPDATED, FORM_TEMPLATE_DELETED,
                EXTENSION_GRANT_CREATED, EXTENSION_GRANT_UPDATED, EXTENSION_GRANT_DELETED, GROUP_CREATED, GROUP_UPDATED, GROUP_DELETED, GROUP_ROLES_ASSIGNED,
                IDENTITY_PROVIDER_CREATED, IDENTITY_PROVIDER_UPDATED, IDENTITY_PROVIDER_DELETED, REPORTER_CREATED, REPORTER_UPDATED, REPORTER_DELETED, ROLE_CREATED, ROLE_UPDATED,
                ROLE_DELETED, SCOPE_CREATED, SCOPE_UPDATED, SCOPE_DELETED, TAG_CREATED, TAG_UPDATED, TAG_DELETED, POLICY_CREATED, POLICY_UPDATED, POLICY_DELETED
>>>>>>> 12f28c1a
        ));
    }
}<|MERGE_RESOLUTION|>--- conflicted
+++ resolved
@@ -226,12 +226,11 @@
 
 
     static Collection<String> types() {
-<<<<<<< HEAD
         return new TreeSet(Arrays.asList(
                 APPLICATION_CREATED, APPLICATION_UPDATED, APPLICATION_DELETED, APPLICATION_CLIENT_SECRET_RENEWED,
                 USER_LOGIN, USER_LOGOUT, USER_CREATED, USER_UPDATED, USER_DELETED, USER_LOCKED, USER_UNLOCKED, USER_ENABLED, USER_DISABLED, USER_PASSWORD_RESET, USER_REGISTERED, USER_CONSENT_CONSENTED, USER_CONSENT_REVOKED, USER_ROLES_ASSIGNED,
-                REGISTRATION_CONFIRMATION, REGISTRATION_CONFIRMATION_REQUESTED, FORGOT_PASSWORD_REQUESTED,
-                DOMAIN_CREATED, DOMAIN_UPDATED, DOMAIN_DELETED,
+                REGISTRATION_CONFIRMATION, REGISTRATION_CONFIRMATION_REQUESTED, REGISTRATION_CONFIRMATION_EMAIL_SENT,FORGOT_PASSWORD_REQUESTED,
+               FORGOT_PASSWORD_EMAIL_SENT, DOMAIN_CREATED, DOMAIN_UPDATED, DOMAIN_DELETED,
                 CLIENT_CREATED, CLIENT_UPDATED, CLIENT_DELETED, CLIENT_SECRET_RENEWED,
                 CERTIFICATE_CREATED, CERTIFICATE_UPDATED, CERTIFICATE_DELETED,
                 EMAIL_TEMPLATE_CREATED, EMAIL_TEMPLATE_UPDATED, EMAIL_TEMPLATE_DELETED,
@@ -249,15 +248,6 @@
                 ORGANIZATION_CREATED, ORGANIZATION_UPDATED,
                 ENVIRONMENT_CREATED, ENVIRONMENT_UPDATED,
                 ENTRYPOINT_CREATED, ENTRYPOINT_UPDATED, ENTRYPOINT_DELETED
-=======
-        return new TreeSet(Arrays.asList(USER_LOGIN, USER_LOGOUT, USER_CREATED, USER_UPDATED, USER_DELETED, USER_LOCKED, USER_UNLOCKED, USER_ENABLED, USER_DISABLED, USER_PASSWORD_RESET,
-                USER_REGISTERED, USER_CONSENT_CONSENTED, USER_CONSENT_REVOKED, USER_ROLES_ASSIGNED, REGISTRATION_CONFIRMATION, REGISTRATION_CONFIRMATION_REQUESTED, REGISTRATION_CONFIRMATION_EMAIL_SENT, FORGOT_PASSWORD_REQUESTED, FORGOT_PASSWORD_EMAIL_SENT,
-                DOMAIN_CREATED, DOMAIN_UPDATED, DOMAIN_DELETED, CLIENT_CREATED, CLIENT_UPDATED, CLIENT_DELETED, CLIENT_SECRET_RENEWED, CERTIFICATE_CREATED, CERTIFICATE_UPDATED, CERTIFICATE_DELETED,
-                EMAIL_TEMPLATE_CREATED, EMAIL_TEMPLATE_UPDATED, EMAIL_TEMPLATE_DELETED, FORM_TEMPLATE_CREATED, FORM_TEMPLATE_UPDATED, FORM_TEMPLATE_DELETED,
-                EXTENSION_GRANT_CREATED, EXTENSION_GRANT_UPDATED, EXTENSION_GRANT_DELETED, GROUP_CREATED, GROUP_UPDATED, GROUP_DELETED, GROUP_ROLES_ASSIGNED,
-                IDENTITY_PROVIDER_CREATED, IDENTITY_PROVIDER_UPDATED, IDENTITY_PROVIDER_DELETED, REPORTER_CREATED, REPORTER_UPDATED, REPORTER_DELETED, ROLE_CREATED, ROLE_UPDATED,
-                ROLE_DELETED, SCOPE_CREATED, SCOPE_UPDATED, SCOPE_DELETED, TAG_CREATED, TAG_UPDATED, TAG_DELETED, POLICY_CREATED, POLICY_UPDATED, POLICY_DELETED
->>>>>>> 12f28c1a
         ));
     }
 }