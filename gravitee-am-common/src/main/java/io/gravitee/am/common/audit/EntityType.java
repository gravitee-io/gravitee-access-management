--- conflicted
+++ resolved
@@ -49,10 +49,7 @@
     String BOT_DETECTION = "BOT_DETECTION";
     String DEVICE_IDENTIFIER = "DEVICE_IDENTIFIER";
     String AUTH_DEVICE_NOTIFIER = "AUTHENTICATION_DEVICE_NOTIFIER";
-<<<<<<< HEAD
+    String CREDENTIAL = "CREDENTIAL";
     String I18N_DICTIONARY = "I18N_DICTIONARY";
     String THEME = "THEME";
-=======
-    String CREDENTIAL = "CREDENTIAL";
->>>>>>> 81a084d8
 }