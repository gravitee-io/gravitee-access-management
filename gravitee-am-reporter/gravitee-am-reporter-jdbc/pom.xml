--- conflicted
+++ resolved
@@ -23,11 +23,7 @@
     <parent>
         <artifactId>gravitee-am-reporter</artifactId>
         <groupId>io.gravitee.am.reporter</groupId>
-<<<<<<< HEAD
         <version>3.16.0-SNAPSHOT</version>
-=======
-        <version>3.15.3</version>
->>>>>>> 7341ba98
     </parent>
 
     <modelVersion>4.0.0</modelVersion>
@@ -41,7 +37,7 @@
         <testcontainers.version>1.15.1</testcontainers.version>
 
         <jdbc-mssql.version>7.4.1.jre8</jdbc-mssql.version>
-        <jdbc-mysql.version>8.0.17</jdbc-mysql.version>
+        <jdbc-mysql.version>8.0.28</jdbc-mysql.version>
         <jdbc-mariadb.version>2.4.0</jdbc-mariadb.version>
 
         <skip-reporters-tests>true</skip-reporters-tests>
