/**
 * Copyright (C) 2015 The Gravitee team (http://gravitee.io)
 *
 * Licensed under the Apache License, Version 2.0 (the "License");
 * you may not use this file except in compliance with the License.
 * You may obtain a copy of the License at
 *
 *         http://www.apache.org/licenses/LICENSE-2.0
 *
 * Unless required by applicable law or agreed to in writing, software
 * distributed under the License is distributed on an "AS IS" BASIS,
 * WITHOUT WARRANTIES OR CONDITIONS OF ANY KIND, either express or implied.
 * See the License for the specific language governing permissions and
 * limitations under the License.
 */
package io.gravitee.am.plugins.idp.core;

import io.gravitee.am.certificate.api.CertificateManager;
import io.gravitee.am.identityprovider.api.*;
import io.gravitee.am.plugins.handlers.api.core.AmPluginManager;
import io.gravitee.am.plugins.handlers.api.core.NamedBeanFactoryPostProcessor;
import io.gravitee.am.plugins.handlers.api.core.ProviderPluginManager;
import io.gravitee.common.service.Service;
import io.gravitee.plugin.core.api.Plugin;
import io.gravitee.plugin.core.api.PluginContextFactory;
import io.gravitee.plugin.core.internal.AnnotationBasedPluginContextConfigurer;
import io.vertx.reactivex.core.Vertx;
import java.util.*;
import org.springframework.beans.factory.InitializingBean;
import org.springframework.beans.factory.config.BeanFactoryPostProcessor;
import org.springframework.context.ApplicationContext;
import org.springframework.context.ConfigurableApplicationContext;
import org.springframework.context.annotation.Import;

/**
 * @author David BRASSELY (david.brassely at graviteesource.com)
 * @author Titouan COMPIEGNE (titouan.compiegne at graviteesource.com)
 * @author Rémi SULTAN (remi.sultan at graviteesource.com)
 * @author GraviteeSource Team
 */
public abstract class IdentityProviderPluginManager extends
        ProviderPluginManager<IdentityProvider, AuthenticationProvider, AuthenticationProviderConfiguration>
        implements AmPluginManager<IdentityProvider> {

    protected IdentityProviderPluginManager(PluginContextFactory pluginContextFactory) {
        super(pluginContextFactory);
    }

    public Map<IdentityProvider, Plugin> getAllEntries() {
        return this.plugins;
    }

    public abstract boolean hasUserProvider(String pluginType);

    public abstract UserProvider create(String type, String configuration);

    protected UserProvider createUserProvider(
            Plugin plugin,
            Class<? extends UserProvider> providerClass,
            List<BeanFactoryPostProcessor> beanFactoryPostProcessors) throws Exception {
        if (providerClass == null) {
            return null;
        }

        UserProvider provider = createInstance(providerClass);
        final Import annImport = providerClass.getAnnotation(Import.class);
        Set<Class<?>> configurations = (annImport != null) ?
                new HashSet<>(Arrays.asList(annImport.value())) : Collections.emptySet();

        ApplicationContext pluginApplicationContext = pluginContextFactory.create(new AnnotationBasedPluginContextConfigurer(plugin) {
            @Override
            public Set<Class<?>> configurations() {
                return configurations;
            }

            @Override
            public ConfigurableApplicationContext applicationContext() {
                ConfigurableApplicationContext configurableApplicationContext = super.applicationContext();
                beanFactoryPostProcessors.forEach(configurableApplicationContext::addBeanFactoryPostProcessor);
                return configurableApplicationContext;
            }
        });

        pluginApplicationContext.getAutowireCapableBeanFactory().autowireBean(provider);

        if (provider instanceof InitializingBean) {
            ((InitializingBean) provider).afterPropertiesSet();
        }

<<<<<<< HEAD
        if (provider instanceof Service) {
            ((Service) provider).start();
        }
=======
    UserProvider create(String type, String configuration, Map<String, String> mappers);
>>>>>>> 0e040698

        return provider;
    }

    protected static class IdentityProviderConfigurationBeanFactoryPostProcessor extends NamedBeanFactoryPostProcessor<IdentityProviderConfiguration> {
        public IdentityProviderConfigurationBeanFactoryPostProcessor(IdentityProviderConfiguration configuration) {
            super("configuration", configuration);
        }
    }

    protected static class CertificateManagerBeanFactoryPostProcessor extends NamedBeanFactoryPostProcessor<CertificateManager> {
        public CertificateManagerBeanFactoryPostProcessor(CertificateManager certificateManager) {
            super("certificateManager", certificateManager);
        }
    }

    protected static class IdentityProviderMapperBeanFactoryPostProcessor extends NamedBeanFactoryPostProcessor<IdentityProviderMapper> {
        public IdentityProviderMapperBeanFactoryPostProcessor(IdentityProviderMapper mapper) {
            super("mapper", mapper);
        }
    }

    protected static class IdentityProviderRoleMapperBeanFactoryPostProcessor extends NamedBeanFactoryPostProcessor<IdentityProviderRoleMapper> {
        public IdentityProviderRoleMapperBeanFactoryPostProcessor(IdentityProviderRoleMapper roleMapper) {
            super("roleMapper", roleMapper);
        }
    }

    protected static class PropertiesBeanFactoryPostProcessor extends NamedBeanFactoryPostProcessor<Properties> {
        public PropertiesBeanFactoryPostProcessor(Properties properties) {
            super("graviteeProperties", properties);
        }
    }

    protected static class VertxBeanFactoryPostProcessor extends NamedBeanFactoryPostProcessor<Vertx> {
        public VertxBeanFactoryPostProcessor(Vertx vertx) {
            super("vertx", vertx);
        }
    }
}<|MERGE_RESOLUTION|>--- conflicted
+++ resolved
@@ -52,7 +52,7 @@
 
     public abstract boolean hasUserProvider(String pluginType);
 
-    public abstract UserProvider create(String type, String configuration);
+    public abstract UserProvider create(String type, String configuration, Map<String, String> mappers);
 
     protected UserProvider createUserProvider(
             Plugin plugin,
@@ -87,13 +87,9 @@
             ((InitializingBean) provider).afterPropertiesSet();
         }
 
-<<<<<<< HEAD
         if (provider instanceof Service) {
             ((Service) provider).start();
         }
-=======
-    UserProvider create(String type, String configuration, Map<String, String> mappers);
->>>>>>> 0e040698
 
         return provider;
     }
