<?xml version="1.0" encoding="UTF-8"?>
<!--

    Copyright (C) 2015 The Gravitee team (http://gravitee.io)

    Licensed under the Apache License, Version 2.0 (the "License");
    you may not use this file except in compliance with the License.
    You may obtain a copy of the License at

            http://www.apache.org/licenses/LICENSE-2.0

    Unless required by applicable law or agreed to in writing, software
    distributed under the License is distributed on an "AS IS" BASIS,
    WITHOUT WARRANTIES OR CONDITIONS OF ANY KIND, either express or implied.
    See the License for the specific language governing permissions and
    limitations under the License.

-->
<project xmlns="http://maven.apache.org/POM/4.0.0"
         xmlns:xsi="http://www.w3.org/2001/XMLSchema-instance"
         xsi:schemaLocation="http://maven.apache.org/POM/4.0.0 http://maven.apache.org/xsd/maven-4.0.0.xsd">
  <modelVersion>4.0.0</modelVersion>
  <properties>
    <frontend-maven-plugin.version>1.6</frontend-maven-plugin.version>
    <node.version>v12.16.1</node.version>
  </properties>

  <parent>
    <groupId>io.gravitee.am</groupId>
    <artifactId>gravitee-am-parent</artifactId>
<<<<<<< HEAD
    <version>3.6.2-SNAPSHOT</version>
=======
    <version>3.5.4</version>
>>>>>>> a2a72168
  </parent>

  <groupId>io.gravitee.am</groupId>
  <artifactId>gravitee-am-webui</artifactId>
<<<<<<< HEAD
  <version>3.6.2-SNAPSHOT</version>
=======
  <version>3.5.4</version>
>>>>>>> a2a72168
  <packaging>pom</packaging>
  <name>Gravitee.io AM - Portal</name>

  <build>
    <plugins>
      <plugin>
        <groupId>com.mycila</groupId>
        <artifactId>license-maven-plugin</artifactId>
        <configuration>
          <mapping>
            <ts>SLASHSTAR_STYLE</ts>
          </mapping>
          <excludes>
            <exclude>LICENSE.txt</exclude>
            <exclude>node/**</exclude>
            <exclude>src/libraries/**</exclude>
            <exclude>dist/**</exclude>
            <exclude>node_modules/**</exclude>
          </excludes>
        </configuration>
      </plugin>
      <plugin>
        <artifactId>maven-clean-plugin</artifactId>
        <version>2.5</version>
        <configuration>
          <filesets>
            <fileset>
              <directory>dist</directory>
            </fileset>
            <fileset>
              <directory>.tmp</directory>
            </fileset>
            <fileset>
              <directory>node</directory>
            </fileset>
            <fileset>
              <directory>node_modules</directory>
            </fileset>
          </filesets>
        </configuration>
      </plugin>
      <plugin>
        <groupId>com.github.eirslett</groupId>
        <artifactId>frontend-maven-plugin</artifactId>
        <version>${frontend-maven-plugin.version}</version>
        <executions>
          <execution>
            <id>install node and npm</id>
            <goals>
              <goal>install-node-and-npm</goal>
            </goals>
            <configuration>
              <nodeVersion>${node.version}</nodeVersion>
            </configuration>
          </execution>
          <execution>
            <id>npm install</id>
            <goals>
              <goal>npm</goal>
            </goals>
            <configuration>
              <arguments>install</arguments>
            </configuration>
          </execution>
          <execution>
            <id>npm run-script prod</id>
            <phase>process-resources</phase>
            <goals>
              <goal>npm</goal>
            </goals>
            <configuration>
              <arguments>run-script prod</arguments>
            </configuration>
          </execution>
        </executions>
      </plugin>
      <plugin>
        <groupId>org.apache.maven.plugins</groupId>
        <artifactId>maven-assembly-plugin</artifactId>
        <executions>
          <execution>
            <phase>package</phase>
            <goals>
              <goal>single</goal>
            </goals>
            <configuration>
              <appendAssemblyId>false</appendAssemblyId>
              <descriptors>
                <descriptor>assembly.xml</descriptor>
              </descriptors>
            </configuration>
          </execution>
        </executions>
      </plugin>
      <!--Plugin used to replace version on several files -->
      <plugin>
        <groupId>com.google.code.maven-replacer-plugin</groupId>
        <artifactId>replacer</artifactId>
        <version>1.5.3</version>
        <executions>
          <execution>
            <phase>generate-resources</phase>
            <goals>
              <goal>replace</goal>
            </goals>
            <configuration>
              <includes>
                <include>${project.basedir}/package.json</include>
                <include>${project.basedir}/build.json</include>
              </includes>
              <replacements>
                <replacement>
                  <token>"name"(\s*):(\s*)"(.*)"</token>
                  <value>"name": "${project.artifactId}"</value>
                </replacement>
                <replacement>
                  <token>"version": "(.*)"</token>
                  <value>"version": "${project.version}"</value>
                </replacement>
                <replacement>
                  <token>'version': '(.*)'</token>
                  <value>'version': '${project.version}'</value>
                </replacement>
                <replacement>
                  <token>"description"(\s*):(\s*)"(.*)"</token>
                  <value>"description": "${project.name}"</value>
                </replacement>
              </replacements>
            </configuration>
          </execution>
        </executions>
      </plugin>
    </plugins>
  </build>
</project><|MERGE_RESOLUTION|>--- conflicted
+++ resolved
@@ -22,26 +22,19 @@
   <modelVersion>4.0.0</modelVersion>
   <properties>
     <frontend-maven-plugin.version>1.6</frontend-maven-plugin.version>
-    <node.version>v12.16.1</node.version>
+    <node.version>v14.15.5</node.version>
+    <npm.version>7.5.6</npm.version>
   </properties>
 
   <parent>
     <groupId>io.gravitee.am</groupId>
     <artifactId>gravitee-am-parent</artifactId>
-<<<<<<< HEAD
     <version>3.6.2-SNAPSHOT</version>
-=======
-    <version>3.5.4</version>
->>>>>>> a2a72168
   </parent>
 
   <groupId>io.gravitee.am</groupId>
   <artifactId>gravitee-am-webui</artifactId>
-<<<<<<< HEAD
   <version>3.6.2-SNAPSHOT</version>
-=======
-  <version>3.5.4</version>
->>>>>>> a2a72168
   <packaging>pom</packaging>
   <name>Gravitee.io AM - Portal</name>
 
@@ -95,6 +88,7 @@
             </goals>
             <configuration>
               <nodeVersion>${node.version}</nodeVersion>
+              <npmVersion>${npm.version}</npmVersion>
             </configuration>
           </execution>
           <execution>
