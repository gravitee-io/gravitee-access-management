<?xml version="1.0" encoding="UTF-8"?>
<!--

    Copyright (C) 2015 The Gravitee team (http://gravitee.io)

    Licensed under the Apache License, Version 2.0 (the "License");
    you may not use this file except in compliance with the License.
    You may obtain a copy of the License at

            http://www.apache.org/licenses/LICENSE-2.0

    Unless required by applicable law or agreed to in writing, software
    distributed under the License is distributed on an "AS IS" BASIS,
    WITHOUT WARRANTIES OR CONDITIONS OF ANY KIND, either express or implied.
    See the License for the specific language governing permissions and
    limitations under the License.

-->
<project xmlns="http://maven.apache.org/POM/4.0.0"
         xmlns:xsi="http://www.w3.org/2001/XMLSchema-instance"
         xsi:schemaLocation="http://maven.apache.org/POM/4.0.0 http://maven.apache.org/xsd/maven-4.0.0.xsd">
  <modelVersion>4.0.0</modelVersion>
  <properties>
    <frontend-maven-plugin.version>1.6</frontend-maven-plugin.version>
    <node.version>v14.15.5</node.version>
    <npm.version>7.5.6</npm.version>
  </properties>

  <parent>
    <groupId>io.gravitee.am</groupId>
    <artifactId>gravitee-am-parent</artifactId>
<<<<<<< HEAD
    <version>3.7.2-SNAPSHOT</version>
=======
    <version>3.6.2</version>
>>>>>>> 22d61a4a
  </parent>

  <groupId>io.gravitee.am</groupId>
  <artifactId>gravitee-am-webui</artifactId>
<<<<<<< HEAD
  <version>3.7.2-SNAPSHOT</version>
=======
  <version>3.6.2</version>
>>>>>>> 22d61a4a
  <packaging>pom</packaging>
  <name>Gravitee.io AM - Portal</name>

  <build>
    <plugins>
      <plugin>
        <groupId>com.mycila</groupId>
        <artifactId>license-maven-plugin</artifactId>
        <configuration>
          <mapping>
            <ts>SLASHSTAR_STYLE</ts>
          </mapping>
          <excludes>
            <exclude>LICENSE.txt</exclude>
            <exclude>node/**</exclude>
            <exclude>src/libraries/**</exclude>
            <exclude>dist/**</exclude>
            <exclude>node_modules/**</exclude>
          </excludes>
        </configuration>
      </plugin>
      <plugin>
        <artifactId>maven-clean-plugin</artifactId>
        <version>2.5</version>
        <configuration>
          <filesets>
            <fileset>
              <directory>dist</directory>
            </fileset>
            <fileset>
              <directory>.tmp</directory>
            </fileset>
            <fileset>
              <directory>node</directory>
            </fileset>
            <fileset>
              <directory>node_modules</directory>
            </fileset>
          </filesets>
        </configuration>
      </plugin>
      <plugin>
        <groupId>com.github.eirslett</groupId>
        <artifactId>frontend-maven-plugin</artifactId>
        <version>${frontend-maven-plugin.version}</version>
        <executions>
          <execution>
            <id>install node and npm</id>
            <goals>
              <goal>install-node-and-npm</goal>
            </goals>
            <configuration>
              <nodeVersion>${node.version}</nodeVersion>
              <npmVersion>${npm.version}</npmVersion>
            </configuration>
          </execution>
          <execution>
            <id>npm install</id>
            <goals>
              <goal>npm</goal>
            </goals>
            <configuration>
              <arguments>install</arguments>
            </configuration>
          </execution>
          <execution>
            <id>npm run-script prod</id>
            <phase>process-resources</phase>
            <goals>
              <goal>npm</goal>
            </goals>
            <configuration>
              <arguments>run-script prod</arguments>
            </configuration>
          </execution>
        </executions>
      </plugin>
      <plugin>
        <groupId>org.apache.maven.plugins</groupId>
        <artifactId>maven-assembly-plugin</artifactId>
        <executions>
          <execution>
            <phase>package</phase>
            <goals>
              <goal>single</goal>
            </goals>
            <configuration>
              <appendAssemblyId>false</appendAssemblyId>
              <descriptors>
                <descriptor>assembly.xml</descriptor>
              </descriptors>
            </configuration>
          </execution>
        </executions>
      </plugin>
      <!--Plugin used to replace version on several files -->
      <plugin>
        <groupId>com.google.code.maven-replacer-plugin</groupId>
        <artifactId>replacer</artifactId>
        <version>1.5.3</version>
        <executions>
          <execution>
            <phase>generate-resources</phase>
            <goals>
              <goal>replace</goal>
            </goals>
            <configuration>
              <includes>
                <include>${project.basedir}/package.json</include>
                <include>${project.basedir}/build.json</include>
              </includes>
              <replacements>
                <replacement>
                  <token>"name"(\s*):(\s*)"(.*)"</token>
                  <value>"name": "${project.artifactId}"</value>
                </replacement>
                <replacement>
                  <token>"version": "(.*)"</token>
                  <value>"version": "${project.version}"</value>
                </replacement>
                <replacement>
                  <token>'version': '(.*)'</token>
                  <value>'version': '${project.version}'</value>
                </replacement>
                <replacement>
                  <token>"description"(\s*):(\s*)"(.*)"</token>
                  <value>"description": "${project.name}"</value>
                </replacement>
              </replacements>
            </configuration>
          </execution>
        </executions>
      </plugin>
    </plugins>
  </build>
</project><|MERGE_RESOLUTION|>--- conflicted
+++ resolved
@@ -29,20 +29,12 @@
   <parent>
     <groupId>io.gravitee.am</groupId>
     <artifactId>gravitee-am-parent</artifactId>
-<<<<<<< HEAD
     <version>3.7.2-SNAPSHOT</version>
-=======
-    <version>3.6.2</version>
->>>>>>> 22d61a4a
   </parent>
 
   <groupId>io.gravitee.am</groupId>
   <artifactId>gravitee-am-webui</artifactId>
-<<<<<<< HEAD
   <version>3.7.2-SNAPSHOT</version>
-=======
-  <version>3.6.2</version>
->>>>>>> 22d61a4a
   <packaging>pom</packaging>
   <name>Gravitee.io AM - Portal</name>
 
