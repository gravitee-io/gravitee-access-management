--- conflicted
+++ resolved
@@ -1,10 +1,6 @@
 {
   "name": "gravitee-am-webui",
-<<<<<<< HEAD
   "version": "3.6.0-SNAPSHOT",
-=======
-  "version": "3.5.1",
->>>>>>> 9ffd3909
   "license": "Apache-2.0",
   "scripts": {
     "ng": "ng",
