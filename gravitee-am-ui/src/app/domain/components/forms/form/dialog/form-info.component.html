--- conflicted
+++ resolved
@@ -222,26 +222,6 @@
         </html>
       ]]>
     </pre>
-<<<<<<< HEAD
-    <p *ngIf="data.rawTemplate === 'FORGOT_PASSWORD'">
-      <b>NOTE:</b> When forgot password succeeded, the token present into the URL is used to populate user profile into the template engine. If the token is invalid or has expired, the user profile will be missing from the template engine context, so pay attention to test if user is null before accessing its attributes.
-      Here after, you can find a snippet of HTML to adapt the message to inform the user on whoch address email the message has been sent.
-    </p>
-    <pre *ngIf="data.rawTemplate === 'FORGOT_PASSWORD'">
-      <![CDATA[
-
-          <div th:if="${success}" class="forgot-password-form">
-            <div>
-                <label>Forgot password confirmation</label>
-                <p th:if="${user != null && user.email != null}">An email has been sent to <b th:text="${user.email}"></b> asking to reset your password.</p>
-                <p th:if="${user == null || user.email == null}">An email has been sent asking to reset your password.</p>
-            </div>
-        </div>
-
-      ]]>
-    </pre>
-=======
->>>>>>> 6caab70e
     <pre *ngIf="data.rawTemplate === 'RESET_PASSWORD'">
       <![CDATA[
         <!DOCTYPE html>
