--- conflicted
+++ resolved
@@ -29,33 +29,10 @@
 
   <div *ngIf="!inheritMode || !accountSettings.inherited">
 
-<<<<<<< HEAD
     <div class="gv-form-section">
       <div class="gv-form-section-title">
         <h5>Security</h5>
         <mat-divider></mat-divider>
-=======
-    <h5>Management</h5>
-    <mat-divider></mat-divider>
-    <div class="account-settings-zone">
-      <mat-form-field>
-        <mat-select placeholder="Identity provider" name="defaultIdentityProviderForRegistration" [(ngModel)]="accountSettings.defaultIdentityProviderForRegistration" (ngModelChange)="formChanged = true;">
-          <mat-option>None</mat-option>
-          <mat-option *ngFor="let userProvider of userProviders" [value]="userProvider.id">{{userProvider.name}}</mat-option>
-        </mat-select>
-        <mat-hint>Default identity provider for user registration. The user will be stored in the selected identity provider instead of the default one.</mat-hint>
-      </mat-form-field>
-    </div>
-
-    <div class="account-settings-zone">
-      <div fxLayout="column">
-        <mat-slide-toggle
-          (change)="enableDynamicUserRegistration($event)"
-          [checked]="isDynamicUserRegistrationEnabled()">
-          Dynamic user registration
-        </mat-slide-toggle>
-        <mat-hint style="font-size: 75%;">Upon successful pre-registration, returns the newly-created User with location of the User Registration Endpoint to finalize the account. No email will be sent to the User (works only on the management side with the POST /users endpoint).</mat-hint>
->>>>>>> fd40a910
       </div>
       <div>
         <div fxLayout="column">
@@ -115,7 +92,17 @@
         <mat-divider></mat-divider>
       </div>
       <div>
-        <div fxLayout="column">
+        <mat-form-field>
+        <mat-select placeholder="Identity provider" name="defaultIdentityProviderForRegistration" [(ngModel)]="accountSettings.defaultIdentityProviderForRegistration" (ngModelChange)="formChanged = true;">
+          <mat-option>None</mat-option>
+          <mat-option *ngFor="let userProvider of userProviders" [value]="userProvider.id">{{userProvider.name}}</mat-option>
+        </mat-select>
+        <mat-hint>Default identity provider for user registration. The user will be stored in the selected identity provider instead of the default one.</mat-hint>
+      </mat-form-field>
+    </div>
+
+    <div class="account-settings-zone">
+      <div fxLayout="column">
           <mat-slide-toggle
               (change)="enableDynamicUserRegistration($event)"
             [checked]="isDynamicUserRegistrationEnabled()">
