/*
 * Copyright (C) 2015 The Gravitee team (http://gravitee.io)
 *
 * Licensed under the Apache License, Version 2.0 (the "License");
 * you may not use this file except in compliance with the License.
 * You may obtain a copy of the License at
 *
 *         http://www.apache.org/licenses/LICENSE-2.0
 *
 * Unless required by applicable law or agreed to in writing, software
 * distributed under the License is distributed on an "AS IS" BASIS,
 * WITHOUT WARRANTIES OR CONDITIONS OF ANY KIND, either express or implied.
 * See the License for the specific language governing permissions and
 * limitations under the License.
 */
import {Component, EventEmitter, Input, OnChanges, OnInit, Output, SimpleChanges, ViewChild} from '@angular/core';
import {ProviderService} from '../../../services/provider.service';
import * as moment from 'moment';
import {ActivatedRoute} from "@angular/router";

@Component({
  selector: 'app-account-settings',
  templateUrl: './account-settings.component.html',
  styleUrls: ['./account-settings.component.scss']
})
export class AccountSettingsComponent implements OnInit, OnChanges {
  @Output() onSavedAccountSettings = new EventEmitter<any>();
  @Input() accountSettings: any;
  @Input() inheritMode = false;
<<<<<<< HEAD
  @Input() readonly = false;
  @ViewChild('accountForm') form: any;
  formChanged = false;
=======
  @ViewChild('accountForm') form: any;
  formChanged = false;
  userProviders: any[];
  private domainId: string;
>>>>>>> fd40a910
  private defaultMaxAttempts = 10;
  private defaultLoginAttemptsResetTime = 12;
  private defaultLoginAttemptsResetTimeUnit = 'hours';
  private defaultAccountBlockedDuration = 2;
  private defaultAccountBlockedDurationUnit = 'hours';
<<<<<<< HEAD
=======

  constructor(private route: ActivatedRoute,
              private providerService: ProviderService) {}
>>>>>>> fd40a910

  ngOnInit(): void {
    this.domainId = this.route.snapshot.parent.parent.params['domainId'];
    this.initDateValues();
    this.providerService.findUserProvidersByDomain(this.domainId).subscribe(response => {
      this.userProviders = response;
    });
  }

  ngOnChanges(changes: SimpleChanges): void {
    if (changes.accountSettings.previousValue && changes.accountSettings.currentValue) {
      this.accountSettings = changes.accountSettings.currentValue;
      this.initDateValues();
    }
  }

  save() {
    let accountSettings = Object.assign({}, this.accountSettings);
    if (accountSettings.inherited) {
      accountSettings = { 'inherited' : true };
    } else {
      // set duration values
      accountSettings.loginAttemptsResetTime = this.getDuration(accountSettings.loginAttemptsResetTime, accountSettings.loginAttemptsResetTimeUnitTime);
      accountSettings.accountBlockedDuration = this.getDuration(accountSettings.accountBlockedDuration, accountSettings.accountBlockedDurationUnitTime);
      delete accountSettings.loginAttemptsResetTimeUnitTime;
      delete accountSettings.accountBlockedDurationUnitTime;
    }

    this.onSavedAccountSettings.emit(accountSettings);
    this.formChanged = false;
  }

  enableInheritMode(event) {
    this.accountSettings.inherited = event.checked;
    this.formChanged = true;
  }

  isInherited() {
    return this.accountSettings && this.accountSettings.inherited;
  }

  enableBrutForceAuthenticationDetection(event) {
    this.accountSettings.loginAttemptsDetectionEnabled = event.checked;
    this.formChanged = true;

    // apply default values
    this.accountSettings.maxLoginAttempts = this.accountSettings.maxLoginAttempts || this.defaultMaxAttempts;
    this.accountSettings.loginAttemptsResetTime = this.accountSettings.loginAttemptsResetTime || this.defaultLoginAttemptsResetTime;
    this.accountSettings.loginAttemptsResetTimeUnitTime = this.accountSettings.loginAttemptsResetTimeUnitTime || this.defaultLoginAttemptsResetTimeUnit;
    this.accountSettings.accountBlockedDuration = this.accountSettings.accountBlockedDuration || this.defaultAccountBlockedDuration;
    this.accountSettings.accountBlockedDurationUnitTime = this.accountSettings.accountBlockedDurationUnitTime || this.defaultAccountBlockedDurationUnit;
  }

  isBrutForceAuthenticationEnabled() {
    return this.accountSettings && this.accountSettings.loginAttemptsDetectionEnabled;
  }

  enableDynamicUserRegistration(event) {
    this.accountSettings.dynamicUserRegistration = event.checked;
    this.formChanged = true;
  }

  isDynamicUserRegistrationEnabled() {
    return this.accountSettings && this.accountSettings.dynamicUserRegistration;
  }

  enableCompleteRegistration(event) {
    this.accountSettings.completeRegistrationWhenResetPassword = event.checked;
    this.formChanged = true;
  }

  isCompleteRegistrationEnabled() {
    return this.accountSettings && this.accountSettings.completeRegistrationWhenResetPassword;
  }

  enableAutoLoginAfterRegistration(event) {
    this.accountSettings.autoLoginAfterRegistration = event.checked;
    this.formChanged = true;
  }

  isAutoLoginAfterRegistrationEnabled() {
    return this.accountSettings && this.accountSettings.autoLoginAfterRegistration;
  }

  enableAutoLoginAfterResetPassword(event) {
    this.accountSettings.autoLoginAfterResetPassword = event.checked;
    this.formChanged = true;
  }

  isAutoLoginAfterResetPasswordEnabled() {
    return this.accountSettings && this.accountSettings.autoLoginAfterResetPassword;
  }

  formIsValid() {
    if (this.accountSettings.loginAttemptsDetectionEnabled) {
      if (this.accountSettings.maxLoginAttempts < 1) {
        return false;
      }
      if (this.accountSettings.loginAttemptsResetTime < 1) {
        return false;
      } else if (!this.accountSettings.loginAttemptsResetTimeUnitTime) {
        return false;
      }
      if (this.accountSettings.accountBlockedDuration < 1) {
        return false;
      } else if (!this.accountSettings.accountBlockedDurationUnitTime) {
        return false;
      }
    }
    return true;
  }

  private initDateValues() {
    if (this.accountSettings.loginAttemptsResetTime > 0) {
      const loginAttemptsResetTime = this.getHumanizeDuration(this.accountSettings.loginAttemptsResetTime);
      this.accountSettings.loginAttemptsResetTime = loginAttemptsResetTime[0];
      this.accountSettings.loginAttemptsResetTimeUnitTime = loginAttemptsResetTime[1];
    }

    if (this.accountSettings.accountBlockedDuration > 0) {
      const accountBlockedDuration = this.getHumanizeDuration(this.accountSettings.accountBlockedDuration);
      this.accountSettings.accountBlockedDuration = accountBlockedDuration[0];
      this.accountSettings.accountBlockedDurationUnitTime = accountBlockedDuration[1];
    }
  }

  private getHumanizeDuration(value) {
    const humanizeDate = moment.duration(value, 'seconds').humanize().split(' ');
    const humanizeDateValue = (humanizeDate[0] === 'a' || humanizeDate[0] === 'an') ? 1 : humanizeDate[0];
    const humanizeDateUnit = humanizeDate[1].endsWith('s') ? humanizeDate[1] : humanizeDate[1] + 's';
    return new Array(humanizeDateValue, humanizeDateUnit);
  }

  private getDuration(value, unit) {
    return moment.duration(parseInt(value), unit).asSeconds();
  }
}<|MERGE_RESOLUTION|>--- conflicted
+++ resolved
@@ -14,9 +14,9 @@
  * limitations under the License.
  */
 import {Component, EventEmitter, Input, OnChanges, OnInit, Output, SimpleChanges, ViewChild} from '@angular/core';
+import {ActivatedRoute} from '@angular/router';
 import {ProviderService} from '../../../services/provider.service';
 import * as moment from 'moment';
-import {ActivatedRoute} from "@angular/router";
 
 @Component({
   selector: 'app-account-settings',
@@ -27,30 +27,24 @@
   @Output() onSavedAccountSettings = new EventEmitter<any>();
   @Input() accountSettings: any;
   @Input() inheritMode = false;
-<<<<<<< HEAD
   @Input() readonly = false;
-  @ViewChild('accountForm') form: any;
-  formChanged = false;
-=======
   @ViewChild('accountForm') form: any;
   formChanged = false;
   userProviders: any[];
   private domainId: string;
->>>>>>> fd40a910
   private defaultMaxAttempts = 10;
   private defaultLoginAttemptsResetTime = 12;
   private defaultLoginAttemptsResetTimeUnit = 'hours';
   private defaultAccountBlockedDuration = 2;
   private defaultAccountBlockedDurationUnit = 'hours';
-<<<<<<< HEAD
-=======
 
   constructor(private route: ActivatedRoute,
               private providerService: ProviderService) {}
->>>>>>> fd40a910
 
   ngOnInit(): void {
-    this.domainId = this.route.snapshot.parent.parent.params['domainId'];
+    this.domainId = this.route.snapshot.parent.parent.params['domainId']
+        ? this.route.snapshot.parent.parent.params['domainId']
+        : this.route.snapshot.parent.parent.parent.params['domainId'];
     this.initDateValues();
     this.providerService.findUserProvidersByDomain(this.domainId).subscribe(response => {
       this.userProviders = response;
