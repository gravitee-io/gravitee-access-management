/*
 * Copyright (C) 2015 The Gravitee team (http://gravitee.io)
 *
 * Licensed under the Apache License, Version 2.0 (the "License");
 * you may not use this file except in compliance with the License.
 * You may obtain a copy of the License at
 *
 *         http://www.apache.org/licenses/LICENSE-2.0
 *
 * Unless required by applicable law or agreed to in writing, software
 * distributed under the License is distributed on an "AS IS" BASIS,
 * WITHOUT WARRANTIES OR CONDITIONS OF ANY KIND, either express or implied.
 * See the License for the specific language governing permissions and
 * limitations under the License.
 */
import { Component, OnInit } from '@angular/core';
<<<<<<< HEAD
import { MatDialog, MatDialogRef } from '@angular/material/dialog';
=======
>>>>>>> 3678f847
import { ActivatedRoute, Router } from '@angular/router';
import { UserService} from '../../../services/user.service';
import { SnackbarService } from '../../../services/snackbar.service';
import { DialogService } from '../../../services/dialog.service';
import { OrganizationService } from '../../../services/organization.service';
<<<<<<< HEAD
import { AuthService } from '../../../services/auth.service';
=======
import {AuthService} from '../../../services/auth.service';
>>>>>>> 3678f847

@Component({
  selector: 'app-users',
  templateUrl: './users.component.html',
  styleUrls: ['./users.component.scss']
})
export class UsersComponent implements OnInit {
  private searchValue: string;
  private isLoading: boolean;
  private hasValue: boolean;
  organizationContext: boolean;
  requiredReadPermission: string;
  pagedUsers: any;
  users: any[];
  domainId: string;
  page: any = {};
  createMode: boolean;
  searchMode = 'standard';

  constructor(private userService: UserService,
              private organizationService: OrganizationService,
              private dialogService: DialogService,
              private snackbarService: SnackbarService,
              private authService: AuthService,
              private route: ActivatedRoute,
              private router: Router,
              public dialog: MatDialog) {
    this.page.pageNumber = 0;
    this.page.size = 25;
  }

  ngOnInit() {
    this.domainId = this.route.snapshot.parent.parent.params['domainId'];
    if (this.router.routerState.snapshot.url.startsWith('/settings')) {
      this.organizationContext = true;
      this.createMode = false;
      this.requiredReadPermission = 'organization_user_read';
    } else {
      this.createMode = this.authService.hasPermissions(['domain_user_create']);
      this.requiredReadPermission = 'domain_user_read';
    }
    this.pagedUsers = this.route.snapshot.data['users'];
    this.users = this.pagedUsers.data;
    this.page.totalElements = this.pagedUsers.totalCount;
    this.hasValue = this.pagedUsers.totalCount > 0;
  }

  get isEmpty() {
    return !this.users || this.users.length === 0 && (!this.searchValue && !this.hasValue) && !this.isLoading;
  }

  loadUsers() {
<<<<<<< HEAD
    let findUsers;
    if (this.searchValue) {
      const searchTerm = this.searchMode === 'standard' ? 'q=' + this.searchValue + '*' : 'filter=' + this.searchValue;
      findUsers = this.userService.search(this.domainId, searchTerm, this.page.pageNumber, this.page.size, this.organizationContext);
    } else {
      findUsers = this.organizationContext
        ? this.organizationService.users(this.page.pageNumber, this.page.size)
        : this.userService.findByDomain(this.domainId, this.page.pageNumber, this.page.size);
    }
    this.isLoading = true;
=======
    const findUsers = (this.searchValue) ?
      this.userService.search(this.domainId, this.searchValue + '*', this.page.pageNumber, this.page.size, this.organizationContext) :
      (this.organizationContext ? this.organizationService.users(this.page.pageNumber, this.page.size) : this.userService.findByDomain(this.domainId, this.page.pageNumber, this.page.size));

>>>>>>> 3678f847
    findUsers.subscribe(pagedUsers => {
      this.isLoading = false;
      this.page.totalElements = pagedUsers.totalCount;
      this.users = pagedUsers.data;
    });
  }

  delete(id, event) {
    event.preventDefault();
    this.dialogService
      .confirm('Delete User', 'Are you sure you want to delete this user ?')
      .subscribe(res => {
        if (res) {
<<<<<<< HEAD
          this.userService.delete(this.domainId, id).subscribe(response => {
=======
          this.userService.delete(this.domainId, id, this.organizationContext).subscribe(response => {
>>>>>>> 3678f847
            this.snackbarService.open('User deleted');
            this.page.pageNumber = 0;
            this.loadUsers();
          });
        }
      });
  }

  discardSearchValue() {
    this.searchValue = null;
    this.loadUsers();
  }

  onSearch() {
    this.loadUsers();
  }

  setPage(pageInfo) {
    this.page.pageNumber = pageInfo.offset;
    this.loadUsers();
  }

  accountLocked(user) {
    return !user.accountNonLocked && user.accountLockedUntil > new Date();
  }

  hasReadPermissions(): boolean {
    return this.authService.hasPermissions([this.requiredReadPermission]);
  }

  openDialog() {
    this.dialog.open(UsersSearchInfoDialog, {});
  }
}

@Component({
  selector: 'users-search-info-dialog',
  templateUrl: './dialog/users-search-info.component.html',
})
export class UsersSearchInfoDialog {
  constructor(public dialogRef: MatDialogRef<UsersSearchInfoDialog>) {}
}
<|MERGE_RESOLUTION|>--- conflicted
+++ resolved
@@ -14,20 +14,13 @@
  * limitations under the License.
  */
 import { Component, OnInit } from '@angular/core';
-<<<<<<< HEAD
 import { MatDialog, MatDialogRef } from '@angular/material/dialog';
-=======
->>>>>>> 3678f847
 import { ActivatedRoute, Router } from '@angular/router';
 import { UserService} from '../../../services/user.service';
 import { SnackbarService } from '../../../services/snackbar.service';
 import { DialogService } from '../../../services/dialog.service';
 import { OrganizationService } from '../../../services/organization.service';
-<<<<<<< HEAD
 import { AuthService } from '../../../services/auth.service';
-=======
-import {AuthService} from '../../../services/auth.service';
->>>>>>> 3678f847
 
 @Component({
   selector: 'app-users',
@@ -80,7 +73,6 @@
   }
 
   loadUsers() {
-<<<<<<< HEAD
     let findUsers;
     if (this.searchValue) {
       const searchTerm = this.searchMode === 'standard' ? 'q=' + this.searchValue + '*' : 'filter=' + this.searchValue;
@@ -91,12 +83,6 @@
         : this.userService.findByDomain(this.domainId, this.page.pageNumber, this.page.size);
     }
     this.isLoading = true;
-=======
-    const findUsers = (this.searchValue) ?
-      this.userService.search(this.domainId, this.searchValue + '*', this.page.pageNumber, this.page.size, this.organizationContext) :
-      (this.organizationContext ? this.organizationService.users(this.page.pageNumber, this.page.size) : this.userService.findByDomain(this.domainId, this.page.pageNumber, this.page.size));
-
->>>>>>> 3678f847
     findUsers.subscribe(pagedUsers => {
       this.isLoading = false;
       this.page.totalElements = pagedUsers.totalCount;
@@ -110,11 +96,7 @@
       .confirm('Delete User', 'Are you sure you want to delete this user ?')
       .subscribe(res => {
         if (res) {
-<<<<<<< HEAD
-          this.userService.delete(this.domainId, id).subscribe(response => {
-=======
           this.userService.delete(this.domainId, id, this.organizationContext).subscribe(response => {
->>>>>>> 3678f847
             this.snackbarService.open('User deleted');
             this.page.pageNumber = 0;
             this.loadUsers();
