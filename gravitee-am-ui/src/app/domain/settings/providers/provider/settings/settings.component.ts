--- conflicted
+++ resolved
@@ -83,36 +83,13 @@
     this.updateProviderConfiguration = this.providerConfiguration;
     this.organizationService.identitySchema(this.provider.type).subscribe(data => {
       this.providerSchema = data;
-<<<<<<< HEAD
-      // handle default null values
-      let self = this;
-      Object.keys(this.providerSchema['properties']).forEach(function(key) {
-        self.providerSchema['properties'][key].default = '';
-      });
-=======
       if (data) {
         // handle default null values
         let self = this;
         Object.keys(this.providerSchema['properties']).forEach(function(key) {
           self.providerSchema['properties'][key].default = '';
         });
-        // Backport for SAML plugins not handling encrypted assertions
-        if (
-          this.providerSchema.properties.graviteeCertificate &&
-          !this.providerSchema.properties.graviteeEncryptedAssertionCertificate
-        ){
-          this.certificates = this.route.snapshot.data['certificates'];
-          if (this.certificates && this.certificates.length > 0) {
-            this.providerSchema.properties.graviteeCertificate.enum = _.flatMap(this.certificates, 'id');
-            this.providerSchema.properties.graviteeCertificate['x-schema-form'] = { 'type' : 'select' };
-            this.providerSchema.properties.graviteeCertificate['x-schema-form'].titleMap = this.certificates.reduce(function(map, obj) {
-              map[obj.id] = obj.name;
-              return map;
-            }, {});
-          }
-        }
       }
->>>>>>> 8dfbe8bf
     });
   }
 
