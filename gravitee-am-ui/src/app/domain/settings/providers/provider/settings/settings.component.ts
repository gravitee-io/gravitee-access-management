--- conflicted
+++ resolved
@@ -57,15 +57,12 @@
 
   ngOnInit() {
     this.provider = this.route.snapshot.data['provider'];
-<<<<<<< HEAD
-=======
     if (this.provider.system) {
       // settings tab is useless for system providers
       // define the mappers as default landing page in this case
       this.router.navigate(['../mappers'], { relativeTo: this.route });
     }
     this.certificates = this.route.snapshot.data['certificates'];
->>>>>>> 760a7d57
     this.customCode = '<a th:href="${authorizeUrls.get(\'' + this.provider.id + '\')}">SIGN IN WITH OAUTH2 PROVIDER</a>';
     if (this.router.routerState.snapshot.url.startsWith('/settings')) {
       this.organizationContext = true;
@@ -91,24 +88,6 @@
       Object.keys(this.providerSchema['properties']).forEach(function(key) {
         self.providerSchema['properties'][key].default = '';
       });
-<<<<<<< HEAD
-=======
-      // Backport for SAML plugins not handling encrypted assertions
-      if (
-        this.providerSchema.properties.graviteeCertificate &&
-        !this.providerSchema.properties.graviteeEncryptedAssertionCertificate
-      ){
-        this.certificates = this.route.snapshot.data['certificates'];
-        if (this.certificates && this.certificates.length > 0) {
-          this.providerSchema.properties.graviteeCertificate.enum = _.flatMap(this.certificates, 'id');
-          this.providerSchema.properties.graviteeCertificate['x-schema-form'] = { 'type' : 'select' };
-          this.providerSchema.properties.graviteeCertificate['x-schema-form'].titleMap = this.certificates.reduce(function(map, obj) {
-            map[obj.id] = obj.name;
-            return map;
-          }, {});
-        }
-      }
->>>>>>> 760a7d57
     });
   }
 
