--- conflicted
+++ resolved
@@ -58,15 +58,12 @@
 
   ngOnInit() {
     this.provider = this.route.snapshot.data['provider'];
-<<<<<<< HEAD
     if (this.provider.system) {
       // settings tab is useless for system providers
       // define the mappers as default landing page in this case
       this.router.navigate(['../mappers'], { relativeTo: this.route });
     }
     this.certificates = this.route.snapshot.data['certificates'];
-=======
->>>>>>> a88824bf
     this.customCode = '<a th:href="${authorizeUrls.get(\'' + this.provider.id + '\')}">SIGN IN WITH OAUTH2 PROVIDER</a>';
     if (this.router.routerState.snapshot.url.startsWith('/settings')) {
       this.organizationContext = true;
