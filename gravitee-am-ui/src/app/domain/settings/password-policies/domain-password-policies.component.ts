/*
 * Copyright (C) 2015 The Gravitee team (http://gravitee.io)
 *
 * Licensed under the Apache License, Version 2.0 (the "License");
 * you may not use this file except in compliance with the License.
 * You may obtain a copy of the License at
 *
 *         http://www.apache.org/licenses/LICENSE-2.0
 *
 * Unless required by applicable law or agreed to in writing, software
 * distributed under the License is distributed on an "AS IS" BASIS,
 * WITHOUT WARRANTIES OR CONDITIONS OF ANY KIND, either express or implied.
 * See the License for the specific language governing permissions and
 * limitations under the License.
 */
import { Component, OnInit } from '@angular/core';
import { ActivatedRoute } from '@angular/router';
<<<<<<< HEAD

import { PasswordPoliciesService } from '../../../services/password-policies.service';
=======
>>>>>>> 11276189

import { PasswordPolicy } from './domain-password-policies.model';
import {
  DialogCallback,
  PasswordPoliciesIdpSelectDialogFactory,
} from './password-policies-idp-select-dialog/password-policies-idp-select-dialog.factory';
import { IdpDataModel } from './password-policies-idp-select-dialog/password-policies-idp-select-table/password-policies-idp-select-table.component';

@Component({
  selector: 'domain-password-policies',
  templateUrl: './domain-password-policies.component.html',
  styleUrls: ['./domain-password-policies.component.scss'],
})
export class PasswordPoliciesComponent implements OnInit {
  domain: any = {};

  constructor(
    private route: ActivatedRoute,
    private passwordPoliciesService: PasswordPoliciesService,
  ) {}
  rows: PasswordPolicy[] = [];

  constructor(
    private route: ActivatedRoute,
    public dialogFactory: PasswordPoliciesIdpSelectDialogFactory,
  ) {}

  ngOnInit() {
    this.domain = this.route.snapshot.data['domain'];
    this.loadPasswordPolicies();
  }

  isEmpty(): boolean {
    return this.rows.length === 0;
  }

<<<<<<< HEAD
  private loadPasswordPolicies() {
    this.passwordPoliciesService.getAll(this.domain.id).subscribe((policies) => {
      this.rows = policies;
    });
  }
=======
  private getDomainIdentityProviders(): any[] {
    const providers = this.route.snapshot.data['providers'] as any[];
    return providers.map((provider) => {
      return {
        id: provider.id,
        name: provider.name,
        typeName: this.getIdentityProviderDetails(provider.type)?.displayName,
        typeIcon: this.getIdentityProviderDetails(provider.type)?.icon,
      };
    });
  }

  private getIdentityProviderDetails(type: string) {
    const identities = this.route.snapshot.data['identities'];
    if (identities && identities[type]) {
      return identities[type];
    }
    return null;
  }

  public openDialog() {
    const idps = this.getDomainIdentityProviders();
    const unlinked = idps.map((idp) => {
      return {
        id: idp.id,
        name: idp.name,
        association: null,
        type: {
          name: idp.typeName,
          icon: idp.typeIcon,
        },
      } as IdpDataModel;
    });
    const linked = idps.map((idp) => {
      return {
        id: idp.id,
        name: idp.name,
        association: 'Password Policy',
        type: {
          name: idp.typeName,
          icon: idp.typeIcon,
        },
      } as IdpDataModel;
    });
    const callback: DialogCallback = (result) => {
      console.log(result);
    };
    this.dialogFactory.openDialog(
      {
        unlinkedIdps: unlinked,
        linkedIdps: linked,
      },
      callback,
    );
  }
>>>>>>> 11276189
}<|MERGE_RESOLUTION|>--- conflicted
+++ resolved
@@ -15,11 +15,8 @@
  */
 import { Component, OnInit } from '@angular/core';
 import { ActivatedRoute } from '@angular/router';
-<<<<<<< HEAD
 
 import { PasswordPoliciesService } from '../../../services/password-policies.service';
-=======
->>>>>>> 11276189
 
 import { PasswordPolicy } from './domain-password-policies.model';
 import {
@@ -27,6 +24,7 @@
   PasswordPoliciesIdpSelectDialogFactory,
 } from './password-policies-idp-select-dialog/password-policies-idp-select-dialog.factory';
 import { IdpDataModel } from './password-policies-idp-select-dialog/password-policies-idp-select-table/password-policies-idp-select-table.component';
+
 
 @Component({
   selector: 'domain-password-policies',
@@ -39,13 +37,9 @@
   constructor(
     private route: ActivatedRoute,
     private passwordPoliciesService: PasswordPoliciesService,
+    public dialogFactory: PasswordPoliciesIdpSelectDialogFactory,
   ) {}
   rows: PasswordPolicy[] = [];
-
-  constructor(
-    private route: ActivatedRoute,
-    public dialogFactory: PasswordPoliciesIdpSelectDialogFactory,
-  ) {}
 
   ngOnInit() {
     this.domain = this.route.snapshot.data['domain'];
@@ -56,13 +50,12 @@
     return this.rows.length === 0;
   }
 
-<<<<<<< HEAD
   private loadPasswordPolicies() {
     this.passwordPoliciesService.getAll(this.domain.id).subscribe((policies) => {
       this.rows = policies;
     });
   }
-=======
+
   private getDomainIdentityProviders(): any[] {
     const providers = this.route.snapshot.data['providers'] as any[];
     return providers.map((provider) => {
@@ -118,5 +111,4 @@
       callback,
     );
   }
->>>>>>> 11276189
 }