--- conflicted
+++ resolved
@@ -26,13 +26,9 @@
   styleUrls: ['./webauthn.component.scss']
 })
 export class DomainSettingsWebAuthnComponent implements OnInit {
-<<<<<<< HEAD
   @ViewChild('webAuthnForm', { static: true }) form: any;
-=======
-  @ViewChild('webAuthnForm') form: any;
   private entrypoint: any;
   private baseUrl: string;
->>>>>>> d4c61a8a
   domainId: string;
   domain: any = {};
   formChanged = false;
@@ -53,7 +49,7 @@
     this.entrypoint = this.route.snapshot.data['entrypoint'];
     this.baseUrl = this.entrypointService.resolveBaseUrl(this.entrypoint, this.domain);
     this.domain.webAuthnSettings = this.domain.webAuthnSettings || {};
-    const url = new URL(this.domain.webAuthnSettings.origin || this.baseUrl); 
+    const url = new URL(this.domain.webAuthnSettings.origin || this.baseUrl);
     this.domain.webAuthnSettings.origin = url.origin;
     this.domain.webAuthnSettings.relyingPartyId = this.domain.webAuthnSettings.relyingPartyId || url.hostname;
     this.readonly = !this.authService.hasPermissions(['domain_settings_update']);
