--- conflicted
+++ resolved
@@ -35,11 +35,8 @@
     'SMS': 'SMS',
     'EMAIL': 'EMAIL',
     'CALL': 'CALL',
-<<<<<<< HEAD
+    'HTTP': 'HTTP',
     'RECOVERY_CODE' : 'Recovery Code'
-=======
-    'HTTP': 'HTTP'
->>>>>>> aaf72f90
   };
 
   private factorIcons: any = {
@@ -47,11 +44,8 @@
     'SMS': 'sms',
     'EMAIL': 'email',
     'CALL': 'call',
-<<<<<<< HEAD
+    'HTTP': 'http',
     'RECOVERY_CODE': 'autorenew'
-=======
-    'HTTP': 'http'
->>>>>>> aaf72f90
   };
 
   application: any;
