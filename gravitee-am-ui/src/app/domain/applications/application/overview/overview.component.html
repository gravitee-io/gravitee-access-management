<!--

    Copyright (C) 2015 The Gravitee team (http://gravitee.io)

    Licensed under the Apache License, Version 2.0 (the "License");
    you may not use this file except in compliance with the License.
    You may obtain a copy of the License at

            http://www.apache.org/licenses/LICENSE-2.0

    Unless required by applicable law or agreed to in writing, software
    distributed under the License is distributed on an "AS IS" BASIS,
    WITHOUT WARRANTIES OR CONDITIONS OF ANY KIND, either express or implied.
    See the License for the specific language governing permissions and
    limitations under the License.

-->
<div class="gv-page-container">
  <div>
    <div fxFlex="70">
      <div class="application-doc-content">
<<<<<<< HEAD
        <div *ngIf="!isServiceApp() && !isUmaApp() && !isMcpApp()">
=======
        <div *ngIf="!isServiceApp() && !isUmaApp() && !isAgentApp()">
>>>>>>> e067318f
          <h1>Integrate authentication to your application</h1>
          <h2>Get your Application Information</h2>
          <p>
            The Access Management server relies mostly on OAuth 2.0/OpenID Connect protocols. To communicate with it you will need the
            following information :
          </p>
          <ul>
            <li>
              The application's domain : <b>{{ domain.path }}</b>
            </li>
            <li>
              The application's client ID (OAuth 2.0) : <b>{{ clientId }}</b>
            </li>
          </ul>
          <blockquote>
            <p>You can also get these details from the <a [routerLink]="['..', 'settings']">Application Settings</a> section.</p>
          </blockquote>
          <h2>Configure your Users</h2>
          <p>
            Users of the application will be redirected to the Access Management server to log in, and it will authenticate them using
            Identity Providers such as an LDAP server, a database, Web Services or Social Providers.
          </p>
          <blockquote>
            <p>
              You can configure these details from the <a [routerLink]="['..', 'idp']">Application Identity Providers</a> section, if none
              exists, please contact the administrator of the domain.
            </p>
          </blockquote>
          <h2>Initiate the Login Flow</h2>
          <p>
            To set up authentication in your application and display to users the login page, you have to redirect your users to the
            following URL :
          </p>

          <div class="code">
            <button mat-icon-button matSuffix matTooltip="Copy to clipboard" (click)="copyToClipboard(pre_authorize)">
              <mat-icon>content_copy</mat-icon>
            </button>
            <pre #pre_authorize
              >{{ baseUrl }}/oauth/authorize?client_id={{ getEncodedClientId() }}&response_type={{
                getAuthorizationFlowResponseType()
              }}&redirect_uri={{ encodedRedirectUri }}{{ getCodeChallenge() }}</pre
            >
          </div>

          <p>Users will be redirected to the login page and will start the Authentication Flow.</p>
          <blockquote>
            <p>
              All HTML pages displayed during those steps can be customized in the
              <a [routerLink]="['..', 'design']">Application Design</a> section.
            </p>
          </blockquote>
          <p>Once users have been authenticated they will be redirected to your application URL :</p>

          <div class="code">
            <button mat-icon-button matSuffix matTooltip="Copy to clipboard" (click)="copyToClipboard(pre_redirect_uri)">
              <mat-icon>content_copy</mat-icon>
            </button>
            <pre #pre_redirect_uri>{{ redirectUri }}</pre>
          </div>

          <p>Either with :</p>
          <ul>
            <li>an <b>authorization_code</b></li>
            <li>an <b>access_token</b> with an <b>ID Token</b> depending on the query parameter <b>response_type</b></li>
          </ul>
          <blockquote>
            <p>An extra step is required if the response_type=code, exchange the authorization_code for an access_token.</p>
            <p><b>Note:</b> remember to adapt the request to use the client secret you copied during the application creation</p>
          </blockquote>
          <div class="code" *ngIf="!displayAuthPostExample()">
            <button mat-icon-button matSuffix matTooltip="Copy to clipboard" (click)="copyToClipboard(pre_authorization_code_exchange)">
              <mat-icon>content_copy</mat-icon>
            </button>

            <pre #pre_authorization_code_exchange class="multiline">
curl -X POST \
              {{ baseUrl }}/oauth/token \
  -u '{{ clientId }}:|client_secret|' \
  -H 'Content-Type: application/x-www-form-urlencoded' \
  -d 'grant_type=authorization_code&code=|code|&redirect_uri={{ redirectUri }}&client_id={{ getEncodedClientId()
              }}{{ getCodeVerifier() }}'</pre
            >
          </div>
          <div class="code" *ngIf="displayAuthPostExample()">
            <button mat-icon-button matSuffix matTooltip="Copy to clipboard" (click)="copyToClipboard(pre_post_token)">
              <mat-icon>content_copy</mat-icon>
            </button>
            <pre #pre_post_token class="multiline">
curl -X POST \
              {{ baseUrl }}/oauth/token \
  -H 'Content-Type: application/x-www-form-urlencoded' \
  -d 'grant_type=authorization_code&code=|code|&redirect_uri={{ redirectUri }}&client_id={{ clientId }}&client_secret=|client_secret|{{
                getCodeVerifier()
              }}'</pre
            >
          </div>

          <h2>Proof Key for Code Exchange (PKCE)</h2>
          <p>If the application requires the use of the PKCE, you will need to generate :</p>
          <ul>
            <li>a <b>code_verifier</b> that will be sent to the Token Endpoint (oauth/token)</li>
            <li>a <b>code_challenge</b> that will be sent to the Authorization Endpoint (oauth/authorize)</li>
          </ul>
          <blockquote>
            <p>These codes are cryptographically-random values that your application has to create.</p>
          </blockquote>

          <h4>JavaScript sample</h4>
          <div class="code">
            <pre class="multiline">
// utils
function base64URLEncode(str) {{ '{' }}
              btoa(str)
    .replace(/\+/g, '-')
    .replace(/\//g, '_')
    .replace(/=/g, '');
              {{ '}' }}

              function bufferToString(buffer: Uint8Array) {{ '{' }}
              const CHARSET = 'ABCDEFGHIJKLMNOPQRSTUVWXYZabcdefghijklmnopqrstuvwxyz0123456789';
  const state = [];
  for (let i = 0; i < buffer.byteLength; i += 1) {{ '{' }}
              const index = buffer[i] % this.CHARSET.length;
    state.push(this.CHARSET[index]);
              {{ '}' }}
              return state.join('');
              {{ '}' }}</pre
            >
          </div>

          <div class="code">
            <pre class="multiline">
// generate the code_verifier
const array = new Uint8Array(32);
window.crypto.getRandomValues(array);
const codeVerifier = base64URLEncode(bufferToString(array));</pre
            >
          </div>

          <div class="code">
            <pre class="multiline">
// generate the code_challenge
const encoder = new TextEncoder();
const data = encoder.encode(codeVerifier);
window.crypto.subtle.digest('SHA-256', data)
  .then(buffer => {{ '{' }}
              const bufferToString = String.fromCharCode.apply(null, new Uint8Array(buffer));
      return base64URLEncode(bufferToString);
              {{ '}' }})
  .then(str => {{ '{' }}
              const codeChallenge = str;
              {{ '}' }});</pre
            >
          </div>

          <h4>Java sample</h4>
          <div class="code">
            <pre class="multiline">
// generate the code_verifier
SecureRandom secureRandom = new SecureRandom();
byte[] code = new byte[32];
secureRandom.nextBytes(code);
String codeVerifier = Base64.getUrlEncoder().withoutPadding().encodeToString(code);</pre
            >
          </div>

          <div class="code">
            <pre class="multiline">
// generate the code_challenge
byte[] bytes = codeVerifier.getBytes("US-ASCII");
MessageDigest md = MessageDigest.getInstance("SHA-256");
String codeChallenge = Base64.getUrlEncoder().withoutPadding().encodeToString(md.digest(bytes));</pre
            >
          </div>

          <h2>Get user information</h2>
          <p>The user's profile information can be extracted from the ID token or by calling the following URL :</p>
          <div class="code">
            <button mat-icon-button matSuffix matTooltip="Copy to clipboard" (click)="copyToClipboard(pre_userinfo)">
              <mat-icon>content_copy</mat-icon>
            </button>
            <pre #pre_userinfo class="multiline">
curl -X GET \
              {{ baseUrl }}/oidc/userinfo \
  -H 'Authorization: Bearer access_token'</pre
            >
          </div>
          <p>The profile information is used to display their name and hide/show some UI actions according to their permissions.</p>

          <h2>Call your APIs</h2>
          <p>
            Most of your applications require data from APIs. Some of those resources have restricted access, so that only authenticated
            users with sufficient privileges can access them.
          </p>
          <div class="code">
            <pre class="multiline">
curl -X GET \
  https://api.gravitee.io/api/v1/data \
  -H 'Authorization: Bearer access_token'</pre
            >
          </div>

          <h2>Log the User Out</h2>
          <p>Any authenticated users who want to invalidate their session can navigate to the following URL :</p>
          <div class="code">
            <button mat-icon-button matSuffix matTooltip="Copy to clipboard" (click)="copyToClipboard(pre_logout)">
              <mat-icon>content_copy</mat-icon>
            </button>
            <pre #pre_logout>{{ baseUrl }}/logout</pre>
          </div>
          <blockquote>
            <p>
              By default access tokens and refresh tokens are not revoked. You can add the invalidate_tokens=true query parameter to the
              request to invalidate current user tokens.
            </p>
          </blockquote>
          <blockquote>
            <p>
              You can also specify the post_logout_redirect_uri=https://myApp/logoutCallback or target_url=https://myApp/logoutCallback
              query parameter to redirect the user to your application after logout process.
            </p>
          </blockquote>
        </div>
        <div *ngIf="isServiceApp() && !isMcpApp()">
          <h1>Machine to machine interaction</h1>
          <p>A Service application represents a program that interacts with APIs where there is no user involved.</p>

          <h2>Getting an access token</h2>
          <p>You can request an access token using the OAuth 2.0 client credentials grant type.</p>
          <p><b>Note:</b> remember to adapt the request to use the client secret you copied during the application creation</p>
          <div class="code" *ngIf="displayAuthBasicExample()">
            <button mat-icon-button matSuffix matTooltip="Copy to clipboard" (click)="copyToClipboard(pre_auth_basic_token)">
              <mat-icon>content_copy</mat-icon>
            </button>
            <pre #pre_auth_basic_token class="multiline">
curl -X POST \
              {{ baseUrl }}/oauth/token \
  -H 'Content-Type: application/x-www-form-urlencoded' \
              -u '{{ clientId }}:|client_secret|' \
  -d 'grant_type=client_credentials'</pre
            >
          </div>
          <div class="code" *ngIf="!displayAuthBasicExample()">
            <button mat-icon-button matSuffix matTooltip="Copy to clipboard" (click)="copyToClipboard(pre_post_token)">
              <mat-icon>content_copy</mat-icon>
            </button>
            <pre #pre_post_token class="multiline">
curl -X POST \
              {{ baseUrl }}/oauth/token \
  -H 'Content-Type: application/x-www-form-urlencoded' \
  -d 'grant_type=client_credentials&client_id={{ clientId }}&client_secret=|client_secret|'</pre
            >
          </div>
          <p>If the request is valid, the authorization server will issue an access token to make authorized calls to the APIs.</p>

          <h2>Call your APIs</h2>
          <p>Use your access_token in your request via the Authorization HTTP header to obtain authorized access to the APIs.</p>
          <div class="code">
            <pre class="multiline">
curl -X GET \
  https://api.gravitee.io/api/v1/data \
  -H 'Authorization: Bearer access_token'
            </pre>
          </div>
        </div>
        <div *ngIf="isMcpApp()">
          <h1>MCP Server Overview</h1>
          <p>
            This MCP (Model Context Protocol) server provides tools and capabilities for AI model interactions. Configure and manage your
            MCP server settings below.
          </p>

          <!-- Overview Metadata Section -->
          <div class="gv-form-section" style="margin-bottom: 24px">
            <div class="gv-form-section-title">
              <h3>Overview Metadata</h3>
              <mat-divider></mat-divider>
            </div>
            <div fxLayout="row" fxLayoutGap="24px">
              <div fxFlex="50">
                <mat-form-field appearance="outline" floatLabel="always">
                  <mat-label>Server Name</mat-label>
                  <input matInput [value]="application.name" readonly />
                </mat-form-field>
              </div>
              <div fxFlex="50">
                <mat-form-field appearance="outline" floatLabel="always">
                  <mat-label>Last Updated</mat-label>
                  <input matInput [value]="getFormattedLastUpdated()" readonly />
                </mat-form-field>
              </div>
            </div>
          </div>

          <!-- Description Section -->
          <div class="gv-form-section" style="margin-bottom: 24px">
            <div class="gv-form-section-title">
              <h3>Description</h3>
              <mat-divider></mat-divider>
            </div>
            <mat-form-field appearance="outline" floatLabel="always" style="width: 100%">
              <mat-label>Server Description</mat-label>
              <textarea
                matInput
                rows="3"
                [value]="application.description || 'MCP server for AI model interactions and tool management'"
                readonly
              ></textarea>
            </mat-form-field>
          </div>

          <!-- OAuth Client Details Section -->
          <div class="gv-form-section" style="margin-bottom: 24px">
            <div class="gv-form-section-title">
              <h3>OAuth Client Details</h3>
              <mat-divider></mat-divider>
            </div>
            <div fxLayout="row" fxLayoutGap="24px">
              <div fxFlex="50">
                <mat-form-field appearance="outline" floatLabel="always">
                  <mat-label>Client ID</mat-label>
                  <input matInput [value]="clientId || 'mcp-client-12345'" readonly />
                  <button mat-icon-button matSuffix matTooltip="Copy to clipboard" (click)="copyToClipboard($event.target)">
                    <mat-icon>content_copy</mat-icon>
                  </button>
                </mat-form-field>
                <mat-form-field appearance="outline" floatLabel="always">
                  <mat-label>Client Secret</mat-label>
                  <input matInput type="password" value="••••••••••••••••" readonly />
                  <button mat-icon-button matSuffix matTooltip="Copy to clipboard" (click)="copyToClipboard($event.target)">
                    <mat-icon>content_copy</mat-icon>
                  </button>
                </mat-form-field>
              </div>
              <div fxFlex="50">
                <mat-form-field appearance="outline" floatLabel="always">
                  <mat-label>Well-known URL</mat-label>
                  <input matInput [value]="baseUrl + '/.well-known/oauth-authorization-server'" readonly />
                  <button mat-icon-button matSuffix matTooltip="Copy to clipboard" (click)="copyToClipboard($event.target)">
                    <mat-icon>content_copy</mat-icon>
                  </button>
                </mat-form-field>
                <mat-form-field appearance="outline" floatLabel="always">
                  <mat-label>OAuth Metadata</mat-label>
                  <input matInput value="OpenID Connect 1.0, OAuth 2.0" readonly />
                </mat-form-field>
              </div>
            </div>
          </div>

          <!-- Providers Section -->
          <div class="gv-form-section" style="margin-bottom: 24px">
            <div class="gv-form-section-title">
              <h3>Providers</h3>
              <mat-divider></mat-divider>
            </div>
            <div fxLayout="row" fxLayoutGap="16px">
              <mat-card fxFlex="33" class="provider-card">
                <mat-card-header>
                  <mat-card-title>Default Provider</mat-card-title>
                  <mat-card-subtitle>Primary authentication</mat-card-subtitle>
                </mat-card-header>
                <mat-card-content>
                  <p>Status: <span class="status-active">Active</span></p>
                  <p>Type: Database</p>
                </mat-card-content>
              </mat-card>
              <mat-card fxFlex="33" class="provider-card">
                <mat-card-header>
                  <mat-card-title>LDAP Provider</mat-card-title>
                  <mat-card-subtitle>Corporate directory</mat-card-subtitle>
                </mat-card-header>
                <mat-card-content>
                  <p>Status: <span class="status-inactive">Inactive</span></p>
                  <p>Type: LDAP</p>
                </mat-card-content>
              </mat-card>
              <mat-card fxFlex="33" class="provider-card">
                <mat-card-header>
                  <mat-card-title>OAuth Provider</mat-card-title>
                  <mat-card-subtitle>External OAuth</mat-card-subtitle>
                </mat-card-header>
                <mat-card-content>
                  <p>Status: <span class="status-active">Active</span></p>
                  <p>Type: OAuth 2.0</p>
                </mat-card-content>
              </mat-card>
            </div>
          </div>

          <!-- Factors Section -->
          <div class="gv-form-section" style="margin-bottom: 24px">
            <div class="gv-form-section-title">
              <h3>Factors</h3>
              <mat-divider></mat-divider>
            </div>
            <div fxLayout="row" fxLayoutGap="16px">
              <mat-card fxFlex="50" class="factor-card">
                <mat-card-header>
                  <mat-card-title>Email Factor</mat-card-title>
                  <mat-card-subtitle>Email verification</mat-card-subtitle>
                </mat-card-header>
                <mat-card-content>
                  <p>Status: <span class="status-active">Enabled</span></p>
                  <p>Type: Email OTP</p>
                </mat-card-content>
              </mat-card>
              <mat-card fxFlex="50" class="factor-card">
                <mat-card-header>
                  <mat-card-title>TOTP Factor</mat-card-title>
                  <mat-card-subtitle>Time-based OTP</mat-card-subtitle>
                </mat-card-header>
                <mat-card-content>
                  <p>Status: <span class="status-active">Enabled</span></p>
                  <p>Type: TOTP</p>
                </mat-card-content>
              </mat-card>
            </div>
          </div>

          <!-- Tools Section -->
          <div class="gv-form-section" style="margin-bottom: 24px">
            <div class="gv-form-section-title">
              <h3>Tools</h3>
              <mat-divider></mat-divider>
            </div>
            <div class="tools-table-container" *ngIf="getToolsData().length > 0">
              <table mat-table [dataSource]="getToolsData()" class="tools-table">
                <!-- Tool Name Column -->
                <ng-container matColumnDef="name">
                  <th mat-header-cell *matHeaderCellDef>Tool Name</th>
                  <td mat-cell *matCellDef="let tool">
                    <div class="tool-name-cell">
                      <mat-icon class="tool-icon">build</mat-icon>
                      <span class="tool-name">{{ tool.name }}</span>
                    </div>
                  </td>
                </ng-container>

                <!-- Description Column -->
                <ng-container matColumnDef="description">
                  <th mat-header-cell *matHeaderCellDef>Description</th>
                  <td mat-cell *matCellDef="let tool">
                    <div class="tool-description-cell">
                      {{ tool.description }}
                    </div>
                  </td>
                </ng-container>

                <!-- Required Scopes Column -->
                <ng-container matColumnDef="scopes">
                  <th mat-header-cell *matHeaderCellDef>Required Scopes</th>
                  <td mat-cell *matCellDef="let tool">
                    <div class="scopes-cell">
                      <ng-container *ngIf="tool.scopes && tool.scopes.length > 0">
                        <span *ngFor="let scope of tool.scopes" class="scope-pill">{{ scope }}</span>
                      </ng-container>
                      <span *ngIf="!tool.scopes || tool.scopes.length === 0" class="no-scopes">No scopes required</span>
                    </div>
                  </td>
                </ng-container>

                <tr mat-header-row *matHeaderRowDef="['name', 'description', 'scopes']"></tr>
                <tr mat-row *matRowDef="let row; columns: ['name', 'description', 'scopes']"></tr>
              </table>
            </div>

            <!-- Empty state when no tools are available -->
            <div class="no-tools-message" *ngIf="getToolsData().length === 0">
              <p>No tools have been configured for this MCP server yet.</p>
              <p>Go to the <a [routerLink]="['..', 'tools']">Tools</a> section to add tool definitions.</p>
            </div>
          </div>

          <!-- Bottom Row: Configure Rules & View Usage -->
          <div fxLayout="row" fxLayoutGap="24px" style="margin-bottom: 24px">
            <div fxFlex="50">
              <mat-card class="action-card">
                <mat-card-header>
                  <mat-card-title>Configure Rules</mat-card-title>
                  <mat-card-subtitle>Access control policies</mat-card-subtitle>
                </mat-card-header>
                <mat-card-content>
                  <p>Define access rules and policies for your MCP server tools and resources.</p>
                  <button mat-raised-button color="primary" [routerLink]="['..', 'policies']">
                    <mat-icon>security</mat-icon>
                    Configure Rules
                  </button>
                </mat-card-content>
              </mat-card>
            </div>
            <div fxFlex="50">
              <mat-card class="action-card">
                <mat-card-header>
                  <mat-card-title>View Usage / Traffic</mat-card-title>
                  <mat-card-subtitle>Analytics and monitoring</mat-card-subtitle>
                </mat-card-header>
                <mat-card-content>
                  <p>Monitor usage patterns, traffic statistics, and performance metrics.</p>
                  <button mat-raised-button color="accent" [routerLink]="['..', 'analytics']">
                    <mat-icon>analytics</mat-icon>
                    View Analytics
                  </button>
                </mat-card-content>
              </mat-card>
            </div>
          </div>

          <!-- MCP Connection Information -->
          <div class="gv-form-section">
            <div class="gv-form-section-title">
              <h3>MCP Connection Information</h3>
              <mat-divider></mat-divider>
            </div>
            <p>Connect to this MCP server using the following endpoint:</p>
            <div class="code">
              <button mat-icon-button matSuffix matTooltip="Copy to clipboard" (click)="copyToClipboard(mcp_endpoint)">
                <mat-icon>content_copy</mat-icon>
              </button>
              <pre #mcp_endpoint>{{ getMcpUrl() }}</pre>
            </div>
            <blockquote>
              <p>Use this endpoint to establish MCP connections from your AI models and applications.</p>
            </blockquote>
          </div>

          <!-- AI Tool Configuration -->
          <div class="gv-form-section">
            <div class="gv-form-section-title">
              <h3>AI Tool Configuration</h3>
              <mat-divider></mat-divider>
            </div>
            <p>Configure your AI tools to connect to this MCP server using the following JSON configurations:</p>

            <mat-tab-group class="ai-config-tabs">
              <mat-tab label="Cursor IDE">
                <div class="tab-content">
                  <p>Add this to your Cursor settings or <code>.cursorrules</code> file:</p>
                  <div class="code">
                    <button mat-icon-button matSuffix matTooltip="Copy to clipboard" (click)="copyToClipboard($event.target)">
                      <mat-icon>content_copy</mat-icon>
                    </button>
                    <pre #cursor_config class="multiline"
                      >{{ '{' }}
  "mcp": {{ '{' }}
    "servers": {{ '{' }}
      "{{ application.name || 'gravitee-mcp' }}": {{ '{' }}
        "command": "node",
        "args": ["{{ getMcpUrl() }}"],
        "env": {{ '{' }}
          "MCP_SERVER_URL": "{{ getMcpUrl() }}",
          "CLIENT_ID": "{{ clientId || 'mcp-client-12345' }}"
        {{ '}' }}
      {{ '}' }}
    {{ '}' }}
  {{ '}' }}
{{ '}' }}</pre
                    >
                  </div>
                </div>
              </mat-tab>

              <mat-tab label="Claude Desktop">
                <div class="tab-content">
                  <p>Add this to your Claude Desktop configuration file:</p>
                  <div class="code">
                    <button mat-icon-button matSuffix matTooltip="Copy to clipboard" (click)="copyToClipboard($event.target)">
                      <mat-icon>content_copy</mat-icon>
                    </button>
                    <pre #claude_config class="multiline"
                      >{{ '{' }}
  "mcpServers": {{ '{' }}
    "{{ application.name || 'gravitee-mcp' }}": {{ '{' }}
      "command": "npx",
      "args": ["&#64;modelcontextprotocol/server-gravitee", "{{ getMcpUrl() }}"],
      "env": {{ '{' }}
        "GRAVITEE_MCP_URL": "{{ getMcpUrl() }}",
        "GRAVITEE_CLIENT_ID": "{{ clientId || 'mcp-client-12345' }}",
        "GRAVITEE_CLIENT_SECRET": "your-client-secret-here"
      {{ '}' }}
    {{ '}' }}
  {{ '}' }}
{{ '}' }}</pre
                    >
                  </div>
                </div>
              </mat-tab>

              <mat-tab label="VS Code">
                <div class="tab-content">
                  <p>Add this to your VS Code settings.json:</p>
                  <div class="code">
                    <button mat-icon-button matSuffix matTooltip="Copy to clipboard" (click)="copyToClipboard($event.target)">
                      <mat-icon>content_copy</mat-icon>
                    </button>
                    <pre #vscode_config class="multiline"
                      >{{ '{' }}
  "mcp.servers": {{ '{' }}
    "{{ application.name || 'gravitee-mcp' }}": {{ '{' }}
      "type": "http",
      "url": "{{ getMcpUrl() }}",
      "headers": {{ '{' }}
        "Authorization": "Bearer your-access-token",
        "Content-Type": "application/json"
      {{ '}' }},
      "tools": [
        {{ getToolsListForJson() }}
      ]
    {{ '}' }}
  {{ '}' }}
{{ '}' }}</pre
                    >
                  </div>
                </div>
              </mat-tab>

              <mat-tab label="Generic MCP">
                <div class="tab-content">
                  <p>For other MCP-compatible tools, use this generic configuration:</p>
                  <div class="code">
                    <button mat-icon-button matSuffix matTooltip="Copy to clipboard" (click)="copyToClipboard($event.target)">
                      <mat-icon>content_copy</mat-icon>
                    </button>
                    <pre #generic_config class="multiline"
                      >{{ '{' }}
  "server": {{ '{' }}
    "name": "{{ application.name || 'Gravitee MCP Server' }}",
    "version": "1.0.0",
    "url": "{{ getMcpUrl() }}",
    "authentication": {{ '{' }}
      "type": "oauth2",
      "client_id": "{{ clientId || 'mcp-client-12345' }}",
      "client_secret": "your-client-secret-here",
      "token_url": "{{ baseUrl }}/oauth/token",
      "scope": "mcp:tools mcp:resources"
    {{ '}' }},
    "capabilities": {{ '{' }}
      "tools": true,
      "resources": true,
      "prompts": false
    {{ '}' }},
    "tools": [
      {{ getToolsDetailsForJson() }}
    ]
  {{ '}' }}
{{ '}' }}</pre
                    >
                  </div>
                </div>
              </mat-tab>
            </mat-tab-group>

            <blockquote>
              <p>
                <strong>Note:</strong> Replace <code>your-client-secret-here</code> and <code>your-access-token</code> with your actual
                credentials. Make sure to keep these secure and never commit them to version control.
              </p>
            </blockquote>
          </div>
        </div>
        <div *ngIf="isUmaApp() && !isMcpApp()">
          <h1>Control access to your Resources</h1>
          <p>
            A UMA 2.0 Resource Server allows for an end user to manage access to their data by defining a set of policies to govern access
            to that resource.
          </p>
          <h2>Manage Resource Sets</h2>
          <p>
            UMA 2.0 protocol provides a standard endpoint that enable the resource server to put resources under the protection of an
            authorization server on behalf of the resource owner and manage them over time.
          </p>
          <div class="code">
            <button mat-icon-button matSuffix matTooltip="Copy to clipboard" (click)="copyToClipboard(create_resource)">
              <mat-icon>content_copy</mat-icon>
            </button>
            <pre #create_resource class="multiline">
curl -X POST \
              {{ baseUrl }}/uma/protection/resource_set \
  -H 'Authorization: Bearer |PAT|' \
  -H 'Content-Type: application/json' \
  -d '{{ '{' }}
              "resource_scopes":[
             "view",
             "http://photoz.example.com/dev/scopes/print"
          ],
          "description":"Collection of digital photographs",
          "icon_uri":"http://www.example.com/icons/flower.png",
          "name":"Photo Album",
          "type":"http://www.example.com/rsrcs/photoalbum"
              {{ '}' }}'</pre
            >
          </div>
          <blockquote>
            <p>
              The endpoint requires a Protection API Token (PAT), which is an OAuth 2.0 access token with a scope of uma_protection. A
              resource server must acquire a PAT in order to use the resource set endpoint. To request for a PAT you can use any OAuth 2.0
              Grant Type that involves a Resource Owner (Authorization Code, Password, ...).
            </p>
          </blockquote>
          <h2>Manage Access Policies</h2>
          <p>
            The Authorization Server must manage the resource owner's access policies, so that registered Resource Sets can be protected.
          </p>
          <div class="code">
            <button mat-icon-button matSuffix matTooltip="Copy to clipboard" (click)="copyToClipboard(create_resource)">
              <mat-icon>content_copy</mat-icon>
            </button>
            <pre #create_resource class="multiline">
curl -X POST \
              {{ baseUrl }}/uma/protection/resource_set/:resourceId/policies \
  -H 'Authorization: Bearer |PAT|' \
  -H 'Content-Type: application/json' \
  -d '{{ '{' }}
              "name": "My policy"
          "description": "My policy description",
          "type": "GROOVY",
          "condition: "GROOVY script"
              {{ '}' }}'</pre
            >
          </div>
          <blockquote>
            <p>Use the PAT Bearer Token previously acquired on behalf of the resource owner.</p>
          </blockquote>
          <h2>Request for a Permission Ticket</h2>
          <p>
            The permission endpoint defines a means for the resource server to request one or more permissions when it receives a request
            for access to a resource with the authorization server on the client's behalf, and to receive a permission ticket in return.
          </p>
          <p>
            In its response, the authorization server returns a permission ticket for the resource server to give to the client that
            represents the same permissions that the resource server requested.
          </p>
          <div class="code">
            <button mat-icon-button matSuffix matTooltip="Copy to clipboard" (click)="copyToClipboard(pt_request)">
              <mat-icon>content_copy</mat-icon>
            </button>
            <pre #pt_request class="multiline">
curl -X POST \
              {{ baseUrl }}/uma/protection/permission \
  -H 'Authorization: Bearer |PAT|' \
  -H 'Content-Type: application/json' \
  -d '{{ '{' }}
              "resource_id":":resourceId",
          "resource_scopes":[
              "view",
              "http://photoz.example.com/dev/scopes/print"
           ]
              {{ '}' }}'</pre
            >
          </div>
          <blockquote>
            <p>Use the PAT Bearer Token previously acquired on behalf of the resource owner.</p>
          </blockquote>
          <h2>Obtain a Requesting Party Token (RPT)</h2>
          <p>
            To access the resource owner's resource set a request party must obtain an access token (called the RPT). To do so the
            application of the requesting party must use the User-Managed Access (UMA) 2.0 Grant for OAuth 2.0 Authorization.
          </p>
          <div class="code">
            <button mat-icon-button matSuffix matTooltip="Copy to clipboard" (click)="copyToClipboard(pt_request)">
              <mat-icon>content_copy</mat-icon>
            </button>
            <pre #pt_request class="multiline">
curl -X POST \
              {{ baseUrl }}/oauth/token \
  -H 'Authorization: Basic Base64(rqpClientId:rqpClientSecret)' \
  -H 'Content-Type: application/x-www-form-url-encoded' \
  -d 'grant_type=urn:ietf:params:oauth:grant-type:uma-ticket' \
  -d 'ticket=|PT|' \
  -d 'claim_token=|ID_Token|'
  -d 'claim_token_format=http://openid.net/specs/openid-connect-core-1_0.html#IDToken'</pre
            >
          </div>
          <blockquote>
            <p>
              Use the PT Token previously acquired when calling the resource server the first time and the ID Token acquired during the
              requesting party authentication flow (OpenID Connect flow).
            </p>
          </blockquote>
        </div>
        <div *ngIf="isAgentApp()">
          <h1>Agent Application Integration</h1>
          <p>An Agent application represents an automated system or monitoring tool that interacts with APIs and services in a backend-to-backend manner.</p>

          <h2>Get your Application Information</h2>
          <p>To integrate your agent with the Access Management server, you will need the following information:</p>
          <ul>
            <li>
              The application's domain : <b>{{ domain.path }}</b>
            </li>
            <li>
              The application's client ID (OAuth 2.0) : <b>{{ clientId }}</b>
            </li>
            <li *ngIf="application.agentCardUrl">
              The agent's card URL : <b>{{ application.agentCardUrl }}</b>
            </li>
          </ul>
          <blockquote>
            <p>You can also get these details from the <a [routerLink]="['..', 'settings']">Application Settings</a> section.</p>
          </blockquote>

          <h2>Agent Card Information</h2>
          <p *ngIf="application.agentCardUrl">
            Your agent exposes its capabilities and metadata through an agent card endpoint. This information is automatically fetched and displayed in the <a [routerLink]="['..', 'agent-card']">Agent Card</a> section.
          </p>
          <p *ngIf="!application.agentCardUrl">
            <strong>Note:</strong> No Agent Card URL is configured for this application. Configure the Agent Card URL in the application settings to enable agent information display.
          </p>

          <h2>Getting an Access Token</h2>
          <p>Agent applications use the OAuth 2.0 client credentials grant type for machine-to-machine authentication.</p>
          <p><b>Note:</b> Remember to use the client secret you copied during the application creation</p>
          
          <div class="code" *ngIf="displayAuthBasicExample()">
            <button mat-icon-button matSuffix matTooltip="Copy to clipboard" (click)="copyToClipboard(pre_agent_auth_basic_token)">
              <mat-icon>content_copy</mat-icon>
            </button>
            <pre #pre_agent_auth_basic_token class="multiline">
curl -X POST \
              {{ baseUrl }}/oauth/token \
  -H 'Content-Type: application/x-www-form-urlencoded' \
              -u '{{ clientId }}:|client_secret|' \
  -d 'grant_type=client_credentials'</pre
            >
          </div>
          <div class="code" *ngIf="!displayAuthBasicExample()">
            <button mat-icon-button matSuffix matTooltip="Copy to clipboard" (click)="copyToClipboard(pre_agent_post_token)">
              <mat-icon>content_copy</mat-icon>
            </button>
            <pre #pre_agent_post_token class="multiline">
curl -X POST \
              {{ baseUrl }}/oauth/token \
  -H 'Content-Type: application/x-www-form-urlencoded' \
  -d 'grant_type=client_credentials&client_id={{ clientId }}&client_secret=|client_secret|'</pre
            >
          </div>
          <p>If the request is valid, the authorization server will issue an access token for your agent to make authorized API calls.</p>

          <h2>Agent Capabilities and Skills</h2>
          <p>Agent applications can expose their capabilities through the agent card endpoint. Common agent capabilities include:</p>
          <ul>
            <li><strong>Monitoring:</strong> System health checks, performance metrics, log analysis</li>
            <li><strong>Automation:</strong> Automated tasks, scheduled operations, workflow execution</li>
            <li><strong>Data Processing:</strong> Data collection, transformation, and analysis</li>
            <li><strong>Integration:</strong> API integrations, service orchestration, data synchronization</li>
          </ul>

          <h2>Call Protected APIs</h2>
          <p>Use your access token in the Authorization HTTP header to access protected APIs and services.</p>
          <div class="code">
            <button mat-icon-button matSuffix matTooltip="Copy to clipboard" (click)="copyToClipboard(pre_agent_api_call)">
              <mat-icon>content_copy</mat-icon>
            </button>
            <pre #pre_agent_api_call class="multiline">
curl -X GET \
  https://api.example.com/v1/data \
  -H 'Authorization: Bearer access_token'</pre
            >
          </div>

          <h2>Agent Health and Status</h2>
          <p>Implement health check endpoints in your agent to monitor its status and capabilities:</p>
          <div class="code">
            <pre class="multiline">
# Example health check endpoint
GET /health
{{ '{' }}
  "status": "healthy",
  "version": "1.0.0",
  "capabilities": ["monitoring", "automation"],
  "last_heartbeat": "2024-01-15T10:30:00Z"
{{ '}' }}</pre
            >
          </div>

          <h2>Best Practices for Agent Applications</h2>
          <ul>
            <li><strong>Token Management:</strong> Implement proper token refresh and caching mechanisms</li>
            <li><strong>Error Handling:</strong> Handle authentication failures gracefully with retry logic</li>
            <li><strong>Security:</strong> Store client secrets securely and rotate them regularly</li>
            <li><strong>Monitoring:</strong> Implement comprehensive logging and monitoring for agent operations</li>
            <li><strong>Rate Limiting:</strong> Respect API rate limits and implement backoff strategies</li>
          </ul>

          <blockquote>
            <p>
              For more detailed agent configuration and management, visit the <a [routerLink]="['..', 'agent-card']">Agent Card</a> section to view and manage your agent's capabilities and metadata.
            </p>
          </blockquote>
        </div>
      </div>
    </div>
  </div>
  <textarea name="copyText" #copyText id="" style="opacity: 0; height: 0; width: 0; margin: 0; border: 0"></textarea>
</div><|MERGE_RESOLUTION|>--- conflicted
+++ resolved
@@ -19,11 +19,7 @@
   <div>
     <div fxFlex="70">
       <div class="application-doc-content">
-<<<<<<< HEAD
-        <div *ngIf="!isServiceApp() && !isUmaApp() && !isMcpApp()">
-=======
-        <div *ngIf="!isServiceApp() && !isUmaApp() && !isAgentApp()">
->>>>>>> e067318f
+        <div *ngIf="!isServiceApp() && !isUmaApp() && !isAgentApp() && !isMcpApp()">
           <h1>Integrate authentication to your application</h1>
           <h2>Get your Application Information</h2>
           <p>
