/*
 * Copyright (C) 2015 The Gravitee team (http://gravitee.io)
 *
 * Licensed under the Apache License, Version 2.0 (the "License");
 * you may not use this file except in compliance with the License.
 * You may obtain a copy of the License at
 *
 *         http://www.apache.org/licenses/LICENSE-2.0
 *
 * Unless required by applicable law or agreed to in writing, software
 * distributed under the License is distributed on an "AS IS" BASIS,
 * WITHOUT WARRANTIES OR CONDITIONS OF ANY KIND, either express or implied.
 * See the License for the specific language governing permissions and
 * limitations under the License.
 */
import { Component, Input, OnInit, OnChanges, ViewChild, ChangeDetectorRef } from '@angular/core';
import { ActivatedRoute } from '@angular/router';
import { find } from 'lodash';
<<<<<<< HEAD
import { MatSnackBar } from '@angular/material/snack-bar';
import { MatTableDataSource } from '@angular/material/table';
=======
import { HttpClient } from '@angular/common/http';
import { SnackbarService } from '../../../../../services/snackbar.service';
>>>>>>> e067318f

@Component({
  selector: 'application-creation-step2',
  templateUrl: './step2.component.html',
  styleUrls: ['./step2.component.scss'],
  standalone: false,
})
export class ApplicationCreationStep2Component implements OnInit, OnChanges {
  @Input() application: any;
  @ViewChild('appForm') form: any;
  domain: any;
<<<<<<< HEAD
  toolsDataSource = new MatTableDataSource<any>([]);
=======
  agentInfo: any = null;
>>>>>>> e067318f
  applicationTypes: any[] = [
    {
      icon: 'language',
      type: 'WEB',
    },
    {
      icon: 'web',
      type: 'BROWSER',
    },
    {
      icon: 'devices_other',
      type: 'NATIVE',
    },
    {
      icon: 'storage',
      type: 'SERVICE',
    },
    {
      icon: 'settings_applications',
      type: 'AGENT',
    },
    {
      icon: 'folder_shared',
      type: 'RESOURCE_SERVER',
    },
    {
      icon: 'folder_shared',
      type: 'MCP',
    },
  ];

  constructor(
    private route: ActivatedRoute,
<<<<<<< HEAD
    private cdr: ChangeDetectorRef,
    private snackBar: MatSnackBar,
=======
    private http: HttpClient,
    private snackbarService: SnackbarService
>>>>>>> e067318f
  ) {}

  ngOnInit(): void {
    this.domain = this.route.snapshot.data['domain'];
    this.initializeMCPSettings();
    this.updateToolsDataSource();
  }

  private initializeMCPSettings(): void {
    if (this.application && this.application.type === 'MCP') {
      if (!this.application.settings) {
        this.application.settings = {};
      }
      if (!this.application.settings.mcp) {
        this.application.settings.mcp = {
          url: '',
          toolDefinitions: [],
        };
      }
      if (!this.application.settings.mcp.toolDefinitions) {
        this.application.settings.mcp.toolDefinitions = [];
      }
    }
  }

  private ensureMCPSettingsExist(): void {
    if (this.application && this.application.type === 'MCP') {
      if (!this.application.settings) {
        this.application.settings = {};
      }
      if (!this.application.settings.mcp) {
        this.application.settings.mcp = {
          url: '',
          toolDefinitions: [],
        };
      }
      // Don't recreate the array if it already exists - this preserves the reference
      if (!this.application.settings.mcp.toolDefinitions) {
        this.application.settings.mcp.toolDefinitions = [];
      }
    }
  }

  private updateToolsDataSource(): void {
    const tools = this.application?.settings?.mcp?.toolDefinitions || [];
    this.toolsDataSource.data = [...tools]; // Create a new array reference
  }

  icon(app) {
    return find(this.applicationTypes, function (a) {
      return a.type === app.type;
    }).icon;
  }

  displayRedirectUri(): boolean {
    return this.application.type !== 'SERVICE' && this.application.type !== 'AGENT';
  }

  elRedirectUriEnabled(): boolean {
    return this.domain?.oidc?.clientRegistrationSettings?.allowRedirectUriParamsExpressionLanguage;
  }

<<<<<<< HEAD
  addTool(event?: Event): void {
    if (event) {
      event.preventDefault();
      event.stopPropagation();
    }

    // Ensure MCP settings exist
    this.ensureMCPSettingsExist();

    const newTool = {
      name: '',
      description: '',
      requiredScopes: [],
      requiredScopesText: '',
      inputSchema: '{\n  "type": "object",\n  "properties": {}\n}',
    };

    this.application.settings.mcp.toolDefinitions.push(newTool);
    this.updateToolsDataSource();
    this.cdr.detectChanges();
  }

  removeTool(index: number): void {
    if (this.application.settings?.mcp?.toolDefinitions && index >= 0 && index < this.application.settings.mcp.toolDefinitions.length) {
      this.application.settings.mcp.toolDefinitions.splice(index, 1);
      this.updateToolsDataSource();
      this.cdr.detectChanges();
    }
  }

  updateRequiredScopes(tool: any, scopesText: string): void {
    if (scopesText && scopesText.trim()) {
      tool.requiredScopes = scopesText
        .split(',')
        .map((scope: string) => scope.trim())
        .filter((scope: string) => scope.length > 0);
    } else {
      tool.requiredScopes = [];
    }
  }

  ngOnChanges(): void {
    this.initializeMCPSettings();
    this.updateToolsDataSource();
  }

  trackByIndex(index: number, _item: any): number {
    return index;
  }

  // File import functionality
  onFileSelected(event: any): void {
    const file = event.target.files[0];
    if (file) {
      this.processFile(file);
    }
  }

  onDragOver(event: DragEvent): void {
    event.preventDefault();
    event.stopPropagation();

    // Check if files are being dragged
    if (event.dataTransfer?.types.includes('Files')) {
      // Add visual feedback for drag over
      const dropZone = event.currentTarget as HTMLElement;
      dropZone.style.backgroundColor = '#e3f2fd';
      dropZone.style.borderColor = '#1976d2';
      dropZone.style.borderStyle = 'solid';
    }
  }

  onDragLeave(event: DragEvent): void {
    event.preventDefault();
    event.stopPropagation();

    // Only remove visual feedback if we're actually leaving the drop zone
    const dropZone = event.currentTarget as HTMLElement;
    const rect = dropZone.getBoundingClientRect();
    const x = event.clientX;
    const y = event.clientY;

    if (x < rect.left || x > rect.right || y < rect.top || y > rect.bottom) {
      dropZone.style.backgroundColor = '#fafafa';
      dropZone.style.borderColor = '#ccc';
      dropZone.style.borderStyle = 'dashed';
    }
  }

  onDrop(event: DragEvent): void {
    event.preventDefault();
    event.stopPropagation();

    // Remove visual feedback
    const dropZone = event.currentTarget as HTMLElement;
    dropZone.style.backgroundColor = '#fafafa';
    dropZone.style.borderColor = '#ccc';
    dropZone.style.borderStyle = 'dashed';

    const files = event.dataTransfer?.files;
    if (files && files.length > 0) {
      this.processFile(files[0]);
    }
  }

  onDropZoneClick(event: MouseEvent): void {
    // Only trigger file input if clicking on the drop zone itself, not on buttons
    const target = event.target as HTMLElement;
    if (target.closest('button')) {
      return; // Don't trigger file input if clicking on a button
    }

    const fileInput = document.querySelector('input[type="file"]') as HTMLInputElement;
    if (fileInput) {
      fileInput.click();
    }
  }

  private processFile(file: File): void {
    if (!file.name.toLowerCase().endsWith('.json')) {
      this.snackBar.open('Please select a JSON file', 'Close', { duration: 3000 });
      return;
    }

    const reader = new FileReader();
    reader.onload = (e) => {
      try {
        const content = e.target?.result as string;
        const jsonData = JSON.parse(content);
        this.importToolsFromJson(jsonData);
      } catch (error) {
        this.snackBar.open('Invalid JSON file format', 'Close', { duration: 3000 });
        console.error('Error parsing JSON:', error);
      }
    };
    reader.readAsText(file);
  }

  private importToolsFromJson(jsonData: any): void {
    try {
      // Validate JSON structure
      if (!jsonData.tools || !Array.isArray(jsonData.tools)) {
        this.snackBar.open('Invalid JSON format: "tools" array not found', 'Close', { duration: 3000 });
        return;
      }

      // Ensure MCP settings exist without recreating array references
      this.ensureMCPSettingsExist();

      // Clear existing tools if user confirms
      if (this.application.settings.mcp.toolDefinitions.length > 0) {
        if (!confirm('This will replace all existing tool definitions. Continue?')) {
          return;
        }
      }

      // Convert imported tools to our format
      const importedTools = jsonData.tools.map((tool: any) => {
        // Extract required scopes from parameters if available
        const requiredScopes = this.extractScopesFromTool(tool);

        return {
          name: tool.name || '',
          description: tool.description || '',
          requiredScopes: requiredScopes,
          requiredScopesText: requiredScopes.join(', '),
          inputSchema: tool.parameters ? JSON.stringify(tool.parameters, null, 2) : '{\n  "type": "object",\n  "properties": {}\n}',
        };
      });

      // Clear existing tools and add new ones using array methods
      this.application.settings.mcp.toolDefinitions.length = 0; // Clear array
      this.application.settings.mcp.toolDefinitions.push(...importedTools); // Add new tools

      this.updateToolsDataSource();
      this.cdr.detectChanges();
      this.snackBar.open(`Successfully imported ${importedTools.length} tool(s)`, 'Close', { duration: 3000 });
    } catch (error) {
      this.snackBar.open('Error importing tools from JSON', 'Close', { duration: 3000 });
      console.error('Error importing tools:', error);
    }
  }

  private extractScopesFromTool(tool: any): string[] {
    // Try to extract scopes from various possible locations
    if (tool.requiredScopes && Array.isArray(tool.requiredScopes)) {
      return tool.requiredScopes;
    }

    if (tool.scopes && Array.isArray(tool.scopes)) {
      return tool.scopes;
    }

    // Generate default scopes based on tool name
    if (tool.name) {
      const toolName = tool.name.toLowerCase();
      return [`${toolName}:execute`];
    }

    return [];
=======
  fetchAgentInfo(): void {
    if (!this.application.agentCardUrl) {
      this.snackbarService.open('Please enter an Agent Card URL first');
      return;
    }

    // Validate URL format
    try {
      new URL(this.application.agentCardUrl);
    } catch {
      this.snackbarService.open('Please enter a valid URL');
      return;
    }

    // Show loading state
    this.snackbarService.open('Fetching agent information...');

    this.http.get(this.application.agentCardUrl).subscribe({
      next: (data: any) => {
        this.agentInfo = data;
        this.snackbarService.open('Agent information fetched successfully');
      },
      error: (error) => {
        console.error('Error fetching agent info:', error);
        this.agentInfo = null;
        
        // Provide more specific error messages
        let errorMessage = 'Failed to fetch agent information. ';
        
        if (error.status === 0) {
          errorMessage += 'This is likely a CORS issue. The agent server needs to allow cross-origin requests.';
        } else if (error.status === 404) {
          errorMessage += 'Agent card not found at the provided URL.';
        } else if (error.status >= 500) {
          errorMessage += 'Server error. Please try again later.';
        } else if (error.status === 403) {
          errorMessage += 'Access forbidden. Check if the URL is publicly accessible.';
        } else {
          errorMessage += `HTTP ${error.status}: ${error.statusText || 'Unknown error'}`;
        }
        
        this.snackbarService.open(errorMessage);
      }
    });
  }

  testUrl(): void {
    if (!this.application.agentCardUrl) {
      this.snackbarService.open('Please enter an Agent Card URL first');
      return;
    }

    // Validate URL format
    try {
      new URL(this.application.agentCardUrl);
    } catch {
      this.snackbarService.open('Please enter a valid URL');
      return;
    }

    // Open URL in new tab
    window.open(this.application.agentCardUrl, '_blank');
    this.snackbarService.open('Opened URL in new tab for testing');
>>>>>>> e067318f
  }
}<|MERGE_RESOLUTION|>--- conflicted
+++ resolved
@@ -16,13 +16,10 @@
 import { Component, Input, OnInit, OnChanges, ViewChild, ChangeDetectorRef } from '@angular/core';
 import { ActivatedRoute } from '@angular/router';
 import { find } from 'lodash';
-<<<<<<< HEAD
+import { HttpClient } from '@angular/common/http';
+import { SnackbarService } from '../../../../../services/snackbar.service';
 import { MatSnackBar } from '@angular/material/snack-bar';
 import { MatTableDataSource } from '@angular/material/table';
-=======
-import { HttpClient } from '@angular/common/http';
-import { SnackbarService } from '../../../../../services/snackbar.service';
->>>>>>> e067318f
 
 @Component({
   selector: 'application-creation-step2',
@@ -34,11 +31,8 @@
   @Input() application: any;
   @ViewChild('appForm') form: any;
   domain: any;
-<<<<<<< HEAD
+  agentInfo: any = null;
   toolsDataSource = new MatTableDataSource<any>([]);
-=======
-  agentInfo: any = null;
->>>>>>> e067318f
   applicationTypes: any[] = [
     {
       icon: 'language',
@@ -71,14 +65,12 @@
   ];
 
   constructor(
+    
     private route: ActivatedRoute,
-<<<<<<< HEAD
+    private http: HttpClient,
+    private snackbarService: SnackbarService,
     private cdr: ChangeDetectorRef,
     private snackBar: MatSnackBar,
-=======
-    private http: HttpClient,
-    private snackbarService: SnackbarService
->>>>>>> e067318f
   ) {}
 
   ngOnInit(): void {
@@ -141,208 +133,6 @@
     return this.domain?.oidc?.clientRegistrationSettings?.allowRedirectUriParamsExpressionLanguage;
   }
 
-<<<<<<< HEAD
-  addTool(event?: Event): void {
-    if (event) {
-      event.preventDefault();
-      event.stopPropagation();
-    }
-
-    // Ensure MCP settings exist
-    this.ensureMCPSettingsExist();
-
-    const newTool = {
-      name: '',
-      description: '',
-      requiredScopes: [],
-      requiredScopesText: '',
-      inputSchema: '{\n  "type": "object",\n  "properties": {}\n}',
-    };
-
-    this.application.settings.mcp.toolDefinitions.push(newTool);
-    this.updateToolsDataSource();
-    this.cdr.detectChanges();
-  }
-
-  removeTool(index: number): void {
-    if (this.application.settings?.mcp?.toolDefinitions && index >= 0 && index < this.application.settings.mcp.toolDefinitions.length) {
-      this.application.settings.mcp.toolDefinitions.splice(index, 1);
-      this.updateToolsDataSource();
-      this.cdr.detectChanges();
-    }
-  }
-
-  updateRequiredScopes(tool: any, scopesText: string): void {
-    if (scopesText && scopesText.trim()) {
-      tool.requiredScopes = scopesText
-        .split(',')
-        .map((scope: string) => scope.trim())
-        .filter((scope: string) => scope.length > 0);
-    } else {
-      tool.requiredScopes = [];
-    }
-  }
-
-  ngOnChanges(): void {
-    this.initializeMCPSettings();
-    this.updateToolsDataSource();
-  }
-
-  trackByIndex(index: number, _item: any): number {
-    return index;
-  }
-
-  // File import functionality
-  onFileSelected(event: any): void {
-    const file = event.target.files[0];
-    if (file) {
-      this.processFile(file);
-    }
-  }
-
-  onDragOver(event: DragEvent): void {
-    event.preventDefault();
-    event.stopPropagation();
-
-    // Check if files are being dragged
-    if (event.dataTransfer?.types.includes('Files')) {
-      // Add visual feedback for drag over
-      const dropZone = event.currentTarget as HTMLElement;
-      dropZone.style.backgroundColor = '#e3f2fd';
-      dropZone.style.borderColor = '#1976d2';
-      dropZone.style.borderStyle = 'solid';
-    }
-  }
-
-  onDragLeave(event: DragEvent): void {
-    event.preventDefault();
-    event.stopPropagation();
-
-    // Only remove visual feedback if we're actually leaving the drop zone
-    const dropZone = event.currentTarget as HTMLElement;
-    const rect = dropZone.getBoundingClientRect();
-    const x = event.clientX;
-    const y = event.clientY;
-
-    if (x < rect.left || x > rect.right || y < rect.top || y > rect.bottom) {
-      dropZone.style.backgroundColor = '#fafafa';
-      dropZone.style.borderColor = '#ccc';
-      dropZone.style.borderStyle = 'dashed';
-    }
-  }
-
-  onDrop(event: DragEvent): void {
-    event.preventDefault();
-    event.stopPropagation();
-
-    // Remove visual feedback
-    const dropZone = event.currentTarget as HTMLElement;
-    dropZone.style.backgroundColor = '#fafafa';
-    dropZone.style.borderColor = '#ccc';
-    dropZone.style.borderStyle = 'dashed';
-
-    const files = event.dataTransfer?.files;
-    if (files && files.length > 0) {
-      this.processFile(files[0]);
-    }
-  }
-
-  onDropZoneClick(event: MouseEvent): void {
-    // Only trigger file input if clicking on the drop zone itself, not on buttons
-    const target = event.target as HTMLElement;
-    if (target.closest('button')) {
-      return; // Don't trigger file input if clicking on a button
-    }
-
-    const fileInput = document.querySelector('input[type="file"]') as HTMLInputElement;
-    if (fileInput) {
-      fileInput.click();
-    }
-  }
-
-  private processFile(file: File): void {
-    if (!file.name.toLowerCase().endsWith('.json')) {
-      this.snackBar.open('Please select a JSON file', 'Close', { duration: 3000 });
-      return;
-    }
-
-    const reader = new FileReader();
-    reader.onload = (e) => {
-      try {
-        const content = e.target?.result as string;
-        const jsonData = JSON.parse(content);
-        this.importToolsFromJson(jsonData);
-      } catch (error) {
-        this.snackBar.open('Invalid JSON file format', 'Close', { duration: 3000 });
-        console.error('Error parsing JSON:', error);
-      }
-    };
-    reader.readAsText(file);
-  }
-
-  private importToolsFromJson(jsonData: any): void {
-    try {
-      // Validate JSON structure
-      if (!jsonData.tools || !Array.isArray(jsonData.tools)) {
-        this.snackBar.open('Invalid JSON format: "tools" array not found', 'Close', { duration: 3000 });
-        return;
-      }
-
-      // Ensure MCP settings exist without recreating array references
-      this.ensureMCPSettingsExist();
-
-      // Clear existing tools if user confirms
-      if (this.application.settings.mcp.toolDefinitions.length > 0) {
-        if (!confirm('This will replace all existing tool definitions. Continue?')) {
-          return;
-        }
-      }
-
-      // Convert imported tools to our format
-      const importedTools = jsonData.tools.map((tool: any) => {
-        // Extract required scopes from parameters if available
-        const requiredScopes = this.extractScopesFromTool(tool);
-
-        return {
-          name: tool.name || '',
-          description: tool.description || '',
-          requiredScopes: requiredScopes,
-          requiredScopesText: requiredScopes.join(', '),
-          inputSchema: tool.parameters ? JSON.stringify(tool.parameters, null, 2) : '{\n  "type": "object",\n  "properties": {}\n}',
-        };
-      });
-
-      // Clear existing tools and add new ones using array methods
-      this.application.settings.mcp.toolDefinitions.length = 0; // Clear array
-      this.application.settings.mcp.toolDefinitions.push(...importedTools); // Add new tools
-
-      this.updateToolsDataSource();
-      this.cdr.detectChanges();
-      this.snackBar.open(`Successfully imported ${importedTools.length} tool(s)`, 'Close', { duration: 3000 });
-    } catch (error) {
-      this.snackBar.open('Error importing tools from JSON', 'Close', { duration: 3000 });
-      console.error('Error importing tools:', error);
-    }
-  }
-
-  private extractScopesFromTool(tool: any): string[] {
-    // Try to extract scopes from various possible locations
-    if (tool.requiredScopes && Array.isArray(tool.requiredScopes)) {
-      return tool.requiredScopes;
-    }
-
-    if (tool.scopes && Array.isArray(tool.scopes)) {
-      return tool.scopes;
-    }
-
-    // Generate default scopes based on tool name
-    if (tool.name) {
-      const toolName = tool.name.toLowerCase();
-      return [`${toolName}:execute`];
-    }
-
-    return [];
-=======
   fetchAgentInfo(): void {
     if (!this.application.agentCardUrl) {
       this.snackbarService.open('Please enter an Agent Card URL first');
@@ -406,6 +196,207 @@
     // Open URL in new tab
     window.open(this.application.agentCardUrl, '_blank');
     this.snackbarService.open('Opened URL in new tab for testing');
->>>>>>> e067318f
+  }
+
+  addTool(event?: Event): void {
+    if (event) {
+      event.preventDefault();
+      event.stopPropagation();
+    }
+
+    // Ensure MCP settings exist
+    this.ensureMCPSettingsExist();
+
+    const newTool = {
+      name: '',
+      description: '',
+      requiredScopes: [],
+      requiredScopesText: '',
+      inputSchema: '{\n  "type": "object",\n  "properties": {}\n}',
+    };
+
+    this.application.settings.mcp.toolDefinitions.push(newTool);
+    this.updateToolsDataSource();
+    this.cdr.detectChanges();
+  }
+
+  removeTool(index: number): void {
+    if (this.application.settings?.mcp?.toolDefinitions && index >= 0 && index < this.application.settings.mcp.toolDefinitions.length) {
+      this.application.settings.mcp.toolDefinitions.splice(index, 1);
+      this.updateToolsDataSource();
+      this.cdr.detectChanges();
+    }
+  }
+
+  updateRequiredScopes(tool: any, scopesText: string): void {
+    if (scopesText && scopesText.trim()) {
+      tool.requiredScopes = scopesText
+        .split(',')
+        .map((scope: string) => scope.trim())
+        .filter((scope: string) => scope.length > 0);
+    } else {
+      tool.requiredScopes = [];
+    }
+  }
+
+  ngOnChanges(): void {
+    this.initializeMCPSettings();
+    this.updateToolsDataSource();
+  }
+
+  trackByIndex(index: number, _item: any): number {
+    return index;
+  }
+
+  // File import functionality
+  onFileSelected(event: any): void {
+    const file = event.target.files[0];
+    if (file) {
+      this.processFile(file);
+    }
+  }
+
+  onDragOver(event: DragEvent): void {
+    event.preventDefault();
+    event.stopPropagation();
+
+    // Check if files are being dragged
+    if (event.dataTransfer?.types.includes('Files')) {
+      // Add visual feedback for drag over
+      const dropZone = event.currentTarget as HTMLElement;
+      dropZone.style.backgroundColor = '#e3f2fd';
+      dropZone.style.borderColor = '#1976d2';
+      dropZone.style.borderStyle = 'solid';
+    }
+  }
+
+  onDragLeave(event: DragEvent): void {
+    event.preventDefault();
+    event.stopPropagation();
+
+    // Only remove visual feedback if we're actually leaving the drop zone
+    const dropZone = event.currentTarget as HTMLElement;
+    const rect = dropZone.getBoundingClientRect();
+    const x = event.clientX;
+    const y = event.clientY;
+
+    if (x < rect.left || x > rect.right || y < rect.top || y > rect.bottom) {
+      dropZone.style.backgroundColor = '#fafafa';
+      dropZone.style.borderColor = '#ccc';
+      dropZone.style.borderStyle = 'dashed';
+    }
+  }
+
+  onDrop(event: DragEvent): void {
+    event.preventDefault();
+    event.stopPropagation();
+
+    // Remove visual feedback
+    const dropZone = event.currentTarget as HTMLElement;
+    dropZone.style.backgroundColor = '#fafafa';
+    dropZone.style.borderColor = '#ccc';
+    dropZone.style.borderStyle = 'dashed';
+
+    const files = event.dataTransfer?.files;
+    if (files && files.length > 0) {
+      this.processFile(files[0]);
+    }
+  }
+
+  onDropZoneClick(event: MouseEvent): void {
+    // Only trigger file input if clicking on the drop zone itself, not on buttons
+    const target = event.target as HTMLElement;
+    if (target.closest('button')) {
+      return; // Don't trigger file input if clicking on a button
+    }
+
+    const fileInput = document.querySelector('input[type="file"]') as HTMLInputElement;
+    if (fileInput) {
+      fileInput.click();
+    }
+  }
+
+  private processFile(file: File): void {
+    if (!file.name.toLowerCase().endsWith('.json')) {
+      this.snackBar.open('Please select a JSON file', 'Close', { duration: 3000 });
+      return;
+    }
+
+    const reader = new FileReader();
+    reader.onload = (e) => {
+      try {
+        const content = e.target?.result as string;
+        const jsonData = JSON.parse(content);
+        this.importToolsFromJson(jsonData);
+      } catch (error) {
+        this.snackBar.open('Invalid JSON file format', 'Close', { duration: 3000 });
+        console.error('Error parsing JSON:', error);
+      }
+    };
+    reader.readAsText(file);
+  }
+
+  private importToolsFromJson(jsonData: any): void {
+    try {
+      // Validate JSON structure
+      if (!jsonData.tools || !Array.isArray(jsonData.tools)) {
+        this.snackBar.open('Invalid JSON format: "tools" array not found', 'Close', { duration: 3000 });
+        return;
+      }
+
+      // Ensure MCP settings exist without recreating array references
+      this.ensureMCPSettingsExist();
+
+      // Clear existing tools if user confirms
+      if (this.application.settings.mcp.toolDefinitions.length > 0) {
+        if (!confirm('This will replace all existing tool definitions. Continue?')) {
+          return;
+        }
+      }
+
+      // Convert imported tools to our format
+      const importedTools = jsonData.tools.map((tool: any) => {
+        // Extract required scopes from parameters if available
+        const requiredScopes = this.extractScopesFromTool(tool);
+
+        return {
+          name: tool.name || '',
+          description: tool.description || '',
+          requiredScopes: requiredScopes,
+          requiredScopesText: requiredScopes.join(', '),
+          inputSchema: tool.parameters ? JSON.stringify(tool.parameters, null, 2) : '{\n  "type": "object",\n  "properties": {}\n}',
+        };
+      });
+
+      // Clear existing tools and add new ones using array methods
+      this.application.settings.mcp.toolDefinitions.length = 0; // Clear array
+      this.application.settings.mcp.toolDefinitions.push(...importedTools); // Add new tools
+
+      this.updateToolsDataSource();
+      this.cdr.detectChanges();
+      this.snackBar.open(`Successfully imported ${importedTools.length} tool(s)`, 'Close', { duration: 3000 });
+    } catch (error) {
+      this.snackBar.open('Error importing tools from JSON', 'Close', { duration: 3000 });
+      console.error('Error importing tools:', error);
+    }
+  }
+
+  private extractScopesFromTool(tool: any): string[] {
+    // Try to extract scopes from various possible locations
+    if (tool.requiredScopes && Array.isArray(tool.requiredScopes)) {
+      return tool.requiredScopes;
+    }
+
+    if (tool.scopes && Array.isArray(tool.scopes)) {
+      return tool.scopes;
+    }
+
+    // Generate default scopes based on tool name
+    if (tool.name) {
+      const toolName = tool.name.toLowerCase();
+      return [`${toolName}:execute`];
+    }
+
+    return [];
   }
 }