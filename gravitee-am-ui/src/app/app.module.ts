--- conflicted
+++ resolved
@@ -582,13 +582,9 @@
     BotDetectionComponent,
     BotDetectionFormComponent,
     MfaStepUpDialog,
-<<<<<<< HEAD
     AdaptiveMfaDialog,
-    GvFormControlDirective
-=======
     GvFormControlDirective,
     IdpSelectionInfoDialog
->>>>>>> 5b47af3c
   ],
   imports: [
     BrowserModule,
