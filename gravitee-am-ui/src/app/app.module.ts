--- conflicted
+++ resolved
@@ -292,7 +292,7 @@
 import { IdentitiesResolver } from './resolvers/identities.resolver';
 import { PluginPoliciesResolver } from './resolvers/plugin-policies.resolver';
 import { PlatformFlowSchemaResolver } from './resolvers/platform-flow-schema.resolver';
-<<<<<<< HEAD
+import { NewsletterComponent } from "./newsletter/newsletter.component";
 import { UserHistoryComponent } from './domain/settings/users/user/history/history.component';
 import { ApplicationFlowsResolver } from './resolvers/application-flows.resolver';
 import {EnvironmentResolver} from "./resolvers/environment-resolver.service";
@@ -302,9 +302,6 @@
 import {InstallationResolver} from "./resolvers/installation.resolver";
 import {InstallationService} from "./services/installation.service";
 import {EnvironmentComponent} from "./environment/environment.component";
-=======
-import { NewsletterComponent } from "./newsletter/newsletter.component";
->>>>>>> 9ffd3909
 
 @NgModule({
   declarations: [
@@ -482,12 +479,9 @@
     UmaComponent,
     LoginSettingsComponent,
     UsersSearchInfoDialog,
-<<<<<<< HEAD
+    NewsletterComponent,
     UserHistoryComponent,
-    EnvironmentComponent,
-=======
-    NewsletterComponent
->>>>>>> 9ffd3909
+    EnvironmentComponent
   ],
   imports: [
     BrowserModule,
