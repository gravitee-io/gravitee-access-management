/*
 * Copyright (C) 2015 The Gravitee team (http://gravitee.io)
 *
 * Licensed under the Apache License, Version 2.0 (the "License");
 * you may not use this file except in compliance with the License.
 * You may obtain a copy of the License at
 *
 *         http://www.apache.org/licenses/LICENSE-2.0
 *
 * Unless required by applicable law or agreed to in writing, software
 * distributed under the License is distributed on an "AS IS" BASIS,
 * WITHOUT WARRANTIES OR CONDITIONS OF ANY KIND, either express or implied.
 * See the License for the specific language governing permissions and
 * limitations under the License.
 */
import {NgModule} from '@angular/core';
import {RouterModule, Routes} from '@angular/router';
import {LoginComponent} from './login/login.component';
import {LoginCallbackComponent} from './login/callback/callback.component';
import {DomainsComponent} from './settings/domains/domains.component';
import {DomainComponent} from './domain/domain.component';
import {DomainDashboardComponent} from './domain/dashboard/dashboard.component';
import {DomainSettingsComponent} from './domain/settings/settings.component';
import {DomainSettingsGeneralComponent} from './domain/settings/general/general.component';
import {DomainSettingsOpenidClientRegistrationComponent} from './domain/settings/openid/client-registration/client-registration.component';
import {ClientRegistrationSettingsComponent} from './domain/settings/openid/client-registration/settings/settings.component';
import {ClientRegistrationDefaultScopeComponent} from './domain/settings/openid/client-registration/default-scope/default-scope.component';
import {ClientRegistrationAllowedScopeComponent} from './domain/settings/openid/client-registration/allowed-scope/allowed-scope.component';
import {ClientRegistrationTemplatesComponent} from './domain/settings/openid/client-registration/templates/templates.component';
import {DomainSettingsCertificatesComponent} from './domain/settings/certificates/certificates.component';
import {DomainSettingsProvidersComponent} from './domain/settings/providers/providers.component';
import {DomainSettingsRolesComponent} from './domain/settings/roles/roles.component';
import {DomainSettingsScopesComponent} from './domain/settings/scopes/scopes.component';
import {DomainSettingsFormsComponent} from './domain/settings/forms/forms.component';
import {DomainSettingsFormComponent} from './domain/settings/forms/form/form.component';
import {DomainSettingsLoginComponent} from './domain/settings/login/login.component';
import {DomainSettingsEmailsComponent} from './domain/settings/emails/emails.component';
import {DomainSettingsEmailComponent} from './domain/settings/emails/email/email.component';
import {DomainSettingsExtensionGrantsComponent} from './domain/settings/extension-grants/extension-grants.component';
import {DomainSettingsAccountComponent} from './domain/settings/account/account.component';
import {DomainSettingsMembershipsComponent} from './domain/settings/memberships/memberships.component';
import {DomainSettingsFlowsComponent} from './domain/settings/flows/flows.component';
import {DomainCreationComponent} from './domain/creation/domain-creation.component';
import {ProviderCreationComponent} from './domain/settings/providers/creation/provider-creation.component';
import {ProviderComponent} from './domain/settings/providers/provider/provider.component';
import {LogoutCallbackComponent} from './logout/callback/callback.component';
import {LogoutComponent} from './logout/logout.component';
import {DomainsResolver} from './resolvers/domains.resolver';
import {DomainResolver} from './resolvers/domain.resolver';
import {DomainEntrypointResolver} from './resolvers/domain-entrypoint.resolver';
import {DomainFlowsResolver} from './resolvers/domain-flows.resolver';
import {DomainPermissionsResolver} from './resolvers/domain-permissions.resolver';
import {ProvidersResolver} from './resolvers/providers.resolver';
import {ProviderResolver} from './resolvers/provider.resolver';
import {ProviderRolesComponent} from './domain/settings/providers/provider/roles/roles.component';
import {ProviderSettingsComponent} from './domain/settings/providers/provider/settings/settings.component';
import {ProviderMappersComponent} from './domain/settings/providers/provider/mappers/mappers.component';
import {CertificatesResolver} from './resolvers/certificates.resolver';
import {CertificateCreationComponent} from './domain/settings/certificates/creation/certificate-creation.component';
import {CertificateComponent} from './domain/settings/certificates/certificate/certificate.component';
import {CertificateResolver} from './resolvers/certificate.resolver';
import {RolesResolver} from './resolvers/roles.resolver';
import {RoleCreationComponent} from './domain/settings/roles/creation/role-creation.component';
import {RoleComponent} from './domain/settings/roles/role/role.component';
import {RoleResolver} from './resolvers/role.resolver';
import {ScopeResolver} from './resolvers/scope.resolver';
import {ScopesResolver} from './resolvers/scopes.resolver';
import {ScopeCreationComponent} from './domain/settings/scopes/creation/scope-creation.component';
import {ScopeComponent} from './domain/settings/scopes/scope/scope.component';
import {SettingsComponent} from './settings/settings.component';
import {SettingsMembershipsComponent} from './settings/memberships/memberships.component';
import {UsersComponent} from './domain/settings/users/users.component';
import {UsersResolver} from './resolvers/users.resolver';
import {UserComponent} from './domain/settings/users/user/user.component';
import {UserResolver} from './resolvers/user.resolver';
import {UserCreationComponent} from './domain/settings/users/creation/user-creation.component';
import {UserProfileComponent} from './domain/settings/users/user/profile/profile.component';
import {UserApplicationsComponent} from './domain/settings/users/user/applications/applications.component';
import {UserApplicationComponent} from './domain/settings/users/user/applications/application/application.component';
import {UserRolesComponent} from './domain/settings/users/user/roles/roles.component';
import {UserRolesResolver} from './resolvers/user-roles.resolver';
import {UserFactorsComponent} from './domain/settings/users/user/factors/factors.component';
import {UserCredentialsResolver} from './resolvers/user-credentials.resolver';
import {UserCredentialResolver} from './resolvers/user-credential.resolver';
import {UserCredentialsComponent} from './domain/settings/users/user/credentials/credentials.component';
import {UserCredentialComponent} from'./domain/settings/users/user/credentials/credential/credential.component';
import {ExtensionGrantCreationComponent} from './domain/settings/extension-grants/creation/extension-grant-creation.component';
import {ExtensionGrantComponent} from './domain/settings/extension-grants/extension-grant/extension-grant.component';
import {ExtensionGrantsResolver} from './resolvers/extension-grants.resolver';
import {ExtensionGrantResolver} from './resolvers/extension-grant.resolver';
import {ManagementComponent} from './settings/management/management.component';
import {ManagementGeneralComponent} from './settings/management/general/general.component';
import {FormResolver} from './resolvers/form.resolver';
import {GroupsResolver} from './resolvers/groups.resolver';
import {GroupsComponent} from './domain/settings/groups/groups.component';
import {GroupCreationComponent} from './domain/settings/groups/creation/group-creation.component';
import {GroupResolver} from './resolvers/group.resolver';
import {GroupComponent} from './domain/settings/groups/group/group.component';
import {GroupSettingsComponent} from './domain/settings/groups/group/settings/settings.component';
import {GroupMembersComponent} from './domain/settings/groups/group/members/members.component';
import {GroupRolesComponent} from './domain/settings/groups/group/roles/roles.component';
import {GroupRolesResolver} from './resolvers/group-roles.resolver';
import {ScimComponent} from './domain/settings/scim/scim.component';
import {EmailResolver} from './resolvers/email.resolver';
import {ConsentsResolver} from './resolvers/consents.resolver';
import {AuditResolver} from './resolvers/audit.resolver';
import {AuditsComponent} from './domain/settings/audits/audits.component';
import {AuditComponent} from './domain/settings/audits/audit/audit.component';
import {AuditsSettingsComponent} from './domain/settings/audits/settings/settings.component';
import {ReportersResolver} from './resolvers/reporters.resolver';
import {ReporterResolver} from './resolvers/reporter.resolver';
import {ReporterComponent} from './domain/settings/audits/settings/reporter/reporter.component';
import {TagsResolver} from './resolvers/tags.resolver';
import {TagsComponent} from './settings/management/tags/tags.component';
import {TagCreationComponent} from './settings/management/tags/creation/tag-creation.component';
import {TagComponent} from './settings/management/tags/tag/tag.component';
import {TagResolver} from './resolvers/tag.resolver';
import {GroupMembersResolver} from './resolvers/group-members.resolver';
import {ApplicationsComponent} from './domain/applications/applications.component';
import {ApplicationsResolver} from './resolvers/applications.resolver';
import {ApplicationCreationComponent} from './domain/applications/creation/application-creation.component';
import {ApplicationComponent} from './domain/applications/application/application.component';
import {ApplicationOverviewComponent} from './domain/applications/application/overview/overview.component';
import {ApplicationEndpointsComponent} from './domain/applications/application/endpoints/endpoints.component';
import {ApplicationResolver} from './resolvers/application.resolver';
import {ApplicationPermissionsResolver} from './resolvers/application-permissions.resolver';
import {ApplicationIdPComponent} from './domain/applications/application/idp/idp.component';
import {ApplicationDesignComponent} from './domain/applications/application/design/design.component';
import {ApplicationFormsComponent} from './domain/applications/application/design/forms/forms.component';
import {ApplicationFormComponent} from './domain/applications/application/design/forms/form/form.component';
import {ApplicationEmailsComponent} from './domain/applications/application/design/emails/emails.component';
import {ApplicationEmailComponent} from './domain/applications/application/design/emails/email/email.component';
import {ApplicationAdvancedComponent} from './domain/applications/application/advanced/advanced.component';
import {ApplicationGeneralComponent} from './domain/applications/application/advanced/general/general.component';
import {ApplicationAccountSettingsComponent} from './domain/applications/application/advanced/account/account.component';
import {ApplicationOAuth2Component} from './domain/applications/application/advanced/oauth2/oauth2.component';
import {ApplicationCertificatesComponent} from './domain/applications/application/advanced/certificates/certificates.component';
import {ApplicationMetadataComponent} from './domain/applications/application/advanced/metadata/metadata.component';
import {ApplicationMembershipsComponent} from './domain/applications/application/advanced/memberships/memberships.component';
import {ApplicationFactorsComponent} from './domain/applications/application/advanced/factors/factors.component';
import {ApplicationFlowsComponent} from './domain/applications/application/design/flows/flows.component';
import {ManagementRolesComponent} from './settings/management/roles/roles.component';
import {ManagementRoleComponent} from './settings/management/roles/role/role.component';
import {MembershipsResolver} from './resolvers/memberships.resolver';
import {SettingsResolver} from './resolvers/settings.resolver';
import {AuthGuard} from './guards/auth-guard.service';
import {HomeComponent} from './home/home.component';
import {DomainSettingsFactorsComponent} from './domain/settings/factors/factors.component';
import {FactorsResolver} from './resolvers/factors.resolver';
import {FactorCreationComponent} from './domain/settings/factors/creation/factor-creation.component';
import {FactorComponent} from './domain/settings/factors/factor/factor.component';
import {FactorResolver} from './resolvers/factor.resolver';
import {EnrolledFactorsResolver} from './resolvers/enrolled-factors.resolver';
import {NotFoundComponent} from './not-found/not-found.component';
import {EntrypointsComponent} from './settings/management/entrypoints/entrypoints.component';
import {EntrypointCreationComponent} from './settings/management/entrypoints/creation/entrypoint-creation.component';
import {EntrypointComponent} from './settings/management/entrypoints/entrypoint/entrypoint.component';
import {EntrypointResolver} from './resolvers/entrypoint.resolver';
import {EntrypointsResolver} from './resolvers/entrypoints.resolver';
import {UmaComponent} from './domain/settings/uma/uma.component';
import {ApplicationResourcesComponent} from './domain/applications/application/advanced/resources/resources.component';
import {ApplicationResourcesResolver} from './resolvers/application-resources.resolver';
import {ApplicationResourceComponent} from './domain/applications/application/advanced/resources/resource/resource.component';
import {ApplicationResourceResolver} from './resolvers/application-resource.resolver';
import {ApplicationResourcePolicyComponent} from './domain/applications/application/advanced/resources/resource/policies/policy/policy.component';
import {ApplicationResourcePolicyResolver} from './resolvers/application-resource-policy.resolver';
import {ApplicationFlowsResolver} from './resolvers/application-flows.resolver';
import {DomainSettingsEntrypointsComponent} from './domain/settings/entrypoints/entrypoints.component';
import {DomainSettingsWebAuthnComponent} from './domain/settings/webauthn/webauthn.component';
import {ApplicationLoginSettingsComponent} from "./domain/applications/application/advanced/login/login.component";
import {IdentitiesResolver} from './resolvers/identities.resolver';
import {PluginPoliciesResolver} from './resolvers/plugin-policies.resolver';
import {PlatformFlowSchemaResolver} from './resolvers/platform-flow-schema.resolver';
import {NewsletterComponent} from "./newsletter/newsletter.component";
<<<<<<< HEAD
import {ApplicationAnalyticsComponent} from "./domain/applications/application/analytics/analytics.component";
import { UserHistoryComponent } from './domain/settings/users/user/history/history.component';
import {EnvironmentResolver} from "./resolvers/environment-resolver.service";
import {DummyComponent} from "./components/dummy/dummy.component";
import {CockpitComponent} from "./settings/cockpit/cockpit.component";
import {InstallationResolver} from "./resolvers/installation.resolver";
import {EnvironmentComponent} from "./environment/environment.component";
import { PluginReportersResolver } from './resolvers/plugin-reporters.resolver';
=======
import {NewsletterResolver} from "./resolvers/newsletter.resolver";
>>>>>>> a2a72168

let applyOnLabel = (label) => label.toLowerCase().replace(/_/g, ' ');

export const routes: Routes = [
  {
    path: 'settings',
    component: SettingsComponent,
    data: {
      perms: {
        only: ['organization_settings_read']
      }
    },
    children: [
      {
        path: '',
        component: ManagementComponent,
        data: {
          menu: {
            level: 'top',
            label: 'Settings',
            icon: 'settings'
          },
          perms: {
            only: ['organization_settings_read']
          }
        },
        children: [
          {path: '', redirectTo: 'general', pathMatch: 'full'},
          {
            path: 'general',
            component: ManagementGeneralComponent,
            canActivate: [AuthGuard],
            resolve: {
              settings: SettingsResolver,
            },
            data: {
              menu: {
                label: 'General',
                section: 'Settings'
              },
              perms: {
                only: ['organization_settings_read']
              }
            }
          },
          {
            path: 'members',
            component: SettingsMembershipsComponent,
            canActivate: [AuthGuard],
            resolve: {
              members: MembershipsResolver
            },
            data: {
              menu: {
                label: 'Administrative roles',
                section: 'Settings'
              },
              perms: {
                only: ['organization_member_list']
              }
            }
          },
          {
            path: 'forms',
            canActivate: [AuthGuard],
            data: {
              menu: {
                label: 'Forms',
                section: 'Design'
              },
              perms: {
                only: ['organization_form_list']
              }
            },
            children: [
              {
                path: '',
                pathMatch: 'full',
                component: DomainSettingsFormsComponent,
              },
              {
                path: 'form',
                component: DomainSettingsFormComponent,
                resolve: {
                  form: FormResolver
                },
                data: {
                  breadcrumb: {
                    label: 'form.template',
                    applyOnLabel: applyOnLabel
                  },
                  perms: {
                    only: ['organization_form_read']
                  }
                }
              }
            ]
          },
          {
            path: 'providers',
            canActivate: [AuthGuard],
            data: {
              menu: {
                label: 'Providers',
                section: 'Identities'
              },
              perms: {
                only: ['organization_identity_provider_list']
              }
            },
            children: [
              {
                path: '',
                pathMatch: 'full',
                component: DomainSettingsProvidersComponent,
                resolve: {
                  providers: ProvidersResolver,
                  identities: IdentitiesResolver
                }
              },
              {
                path: 'new',
                component: ProviderCreationComponent,
                canActivate: [AuthGuard],
                resolve: {
                  identities: IdentitiesResolver
                },
                data: {
                  perms: {
                    only: ['organization_identity_provider_create']
                  }
                }
              },
              {
                path: ':providerId',
                component: ProviderComponent,
                canActivate: [AuthGuard],
                resolve: {
                  provider: ProviderResolver
                },
                data: {
                  breadcrumb: {
                    label: 'provider.name'
                  },
                  perms: {
                    only: ['organization_identity_provider_read']
                  }
                },
                children: [
                  {path: '', redirectTo: 'settings', pathMatch: 'full'},
                  {path: 'settings', component: ProviderSettingsComponent},
                  {path: 'mappers', component: ProviderMappersComponent},
                  {path: 'roles', component: ProviderRolesComponent, resolve: {roles: RolesResolver}}
                ]
              },
            ]
          },
          {
            path: 'audits',
            canActivate: [AuthGuard],
            data: {
              menu: {
                label: 'Audit Log',
                section: 'Security'
              },
              perms: {
                only: ['organization_audit_list']
              }
            },
            children: [
              {
                path: '',
                pathMatch: 'full',
                component: AuditsComponent,
              },
              {
                path: ':auditId',
                component: AuditComponent,
                canActivate: [AuthGuard],
                resolve: {
                  audit: AuditResolver
                },
                data: {
                  breadcrumb: {
                    label: 'audit.id'
                  },
                  perms: {
                    only: ['organization_audit_read']
                  }
                }
              }
            ]
          },
          {
            path: 'users',
            canActivate: [AuthGuard],
            data: {
              menu: {
                label: 'Users',
                section: 'User Management'
              },
              perms: {
                only: ['organization_user_list']
              }
            },
            children: [
              {
                path: '',
                pathMatch: 'full',
                component: UsersComponent,
                resolve: {
                  users: UsersResolver
                }
              },
              {
                path: ':userId',
                component: UserComponent,
                canActivate: [AuthGuard],
                resolve: {
                  user: UserResolver
                },
                data: {
                  breadcrumb: {
                    label: 'user.username'
                  },
                  perms: {
                    only: ['organization_user_read']
                  }
                },
                children: [
                  {
                    path: '',
                    redirectTo: 'profile',
                    pathMatch: 'full'
                  },
                  {
                    path: 'profile',
                    component: UserProfileComponent
                  }
                ]
              },
            ]
          },
          {
            path: 'groups',
            canActivate: [AuthGuard],
            data: {
              menu: {
                label: 'Groups',
                section: 'User Management'
              },
              perms: {
                only: ['organization_group_list']
              }
            },
            children: [
              {
                path: '',
                pathMatch: 'full',
                component: GroupsComponent,
                resolve: {
                  groups: GroupsResolver
                }
              },
              {
                path: 'new',
                component: GroupCreationComponent,
                canActivate: [AuthGuard],
                data: {
                  perms: {
                    only: ['organization_group_create']
                  }
                }
              },
              {
                path: ':groupId',
                component: GroupComponent,
                canActivate: [AuthGuard],
                resolve: {
                  group: GroupResolver
                },
                data: {
                  breadcrumb: {
                    label: 'group.name'
                  },
                  perms: {
                    only: ['organization_group_read']
                  }
                },
                children: [
                  {path: '', redirectTo: 'settings', pathMatch: 'full'},
                  {path: 'settings', component: GroupSettingsComponent},
                  {path: 'members', component: GroupMembersComponent, resolve: {members: GroupMembersResolver}}
                ]
              }
            ]
          },
          {
            path: 'roles',
            canActivate: [AuthGuard],
            data: {
              menu: {
                label: 'Roles',
                section: 'User Management',
              },
              perms: {
                only: ['organization_role_list']
              }
            },
            children: [
              {
                path: '',
                pathMatch: 'full',
                component: ManagementRolesComponent,
                resolve: {
                  roles: RolesResolver
                },
              },
              {
                path: 'new',
                component: RoleCreationComponent,
                canActivate: [AuthGuard],
                data: {
                  perms: {
                    only: ['organization_role_create']
                  }
                }
              },
              {
                path: ':roleId',
                component: ManagementRoleComponent,
                canActivate: [AuthGuard],
                resolve: {
                  role: RoleResolver
                },
                data: {
                  breadcrumb: {
                    label: 'role.name'
                  },
                  perms: {
                    only: ['organization_role_read']
                  }
                }
              }
            ]
          },
          {
            path: 'tags',
            canActivate: [AuthGuard],
            data: {
              menu: {
                label: 'Sharding tags',
                section: 'Deployment'
              },
              perms: {
                only: ['organization_tag_list']
              }
            },
            children: [
              {
                path: '',
                pathMatch: 'full',
                component: TagsComponent,
                resolve: {
                  tags: TagsResolver
                },
              },
              {
                path: 'new',
                component: TagCreationComponent,
                canActivate: [AuthGuard],
                data: {
                  perms: {
                    only: ['organization_tag_create']
                  }
                }
              },
              {
                path: ':tagId',
                component: TagComponent,
                canActivate: [AuthGuard],
                resolve: {
                  tag: TagResolver
                },
                data: {
                  breadcrumb: {
                    label: 'tag.name'
                  },
                  perms: {
                    only: ['organization_tag_read']
                  }
                }
              }
            ]
          },
          {
            path: 'entrypoints',
            canActivate: [AuthGuard],
            data: {
              menu: {
                label: 'Entrypoints',
                section: 'Deployment'
              },
              perms: {
                only: ['organization_entrypoint_list']
              }
            },
            children: [
              {
                path: '',
                pathMatch: 'full',
                component: EntrypointsComponent,
                resolve: {
                  entrypoints: EntrypointsResolver
                },
              },
              {
                path: 'new',
                component: EntrypointCreationComponent,
                canActivate: [AuthGuard],
                data: {
                  perms: {
                    only: ['organization_entrypoint_create']
                  }
                }
              },
              {
                path: ':entrypointId',
                component: EntrypointComponent,
                canActivate: [AuthGuard],
                resolve: {
                  entrypoint: EntrypointResolver,
                  tags: TagsResolver
                },
                data: {
                  breadcrumb: {
                    label: 'entrypoint.name'
                  },
                  perms: {
                    only: ['organization_entrypoint_read']
                  }
                }
              }
            ]
          }
        ]
      },
      {
        path: 'cockpit',
        component: CockpitComponent,
        canActivate: [AuthGuard],
        resolve: {
          installation: InstallationResolver
        },
        data: {
          menu: {
            level: 'top',
            label: 'Cockpit',
            icon: 'explore',
            beta: true
          },
          perms: {
            only: ['installation_read']
          }
        }
      }
    ]
  },
  {
    path: 'environments',
    data: {
      breadcrumb: {
        disabled: true
      }
    },
    children: [
      {
        path: ':envHrid',
        canActivate: [AuthGuard],
        data: {
          breadcrumb: {
            disabled: true
          }
        },
        resolve: {
          environment: EnvironmentResolver,
        },
        children: [
          {
            path: '',
            pathMatch: 'full',
            component: EnvironmentComponent,
          },
          {
            path: 'domains',
            canActivate: [AuthGuard],
            data: {
              menu: {
                label: 'Domains',
                level: 'top',
                icon: 'developer_board',
                routerLinkActiveOptions: { exact: true },
                displayOptions: { exact: true }
              },
              breadcrumb: {
                label: 'domains'
              },
              perms: {
                only: ['domain_list']
              }
            },
            children: [
              {
                path: '',
                pathMatch: 'full',
                component: DomainsComponent,
                resolve: {
                  domains: DomainsResolver
                },
                canActivate: [AuthGuard],
                data: {
                  perms: {
                    only: ['domain_list']
                  }
                }
              },
              {
                path: 'new',
                component: DomainCreationComponent,
                resolve: {
                  environment: EnvironmentResolver
                },
                canActivate: [AuthGuard],
                data: {
                  perms: {
                    only: ['domain_create']
                  }
                },
              },
              {
                path: ':domainId',
                component: DomainComponent,
                resolve: {
                  domain: DomainResolver,
                  permissions: DomainPermissionsResolver
                },
                data: {
                  breadcrumb: {
                    label: "domain.name"
                  }
                },
                children: [
                  { path: '',
                    component: DomainComponent
                  },
                  {
                    path: 'dashboard',
                    component: DomainDashboardComponent,
                    canActivate: [AuthGuard],
                    data: {
                      menu: {
                        label: 'Dashboard',
                        icon: 'bar_chart',
                        level: 'top'
                      },
                      breadcrumb: {
                        include: true,
                      },
                      perms: {
                        only: ['domain_analytics_read']
                      }
                    }
                  },
                  {
                    path: 'applications',
                    data: {
                      menu: {
                        label: 'Applications',
                        icon: 'devices',
                        level: 'top'
                      },
                      perms: {
                        only: ['application_list']
                      }
                    },
                    children: [
                      {
                        path: '',
                        pathMatch: 'full',
                        component: ApplicationsComponent,
                        resolve: {
                          applications: ApplicationsResolver
                        },
                      },
                      {
                        path: 'new',
                        component: ApplicationCreationComponent,
                        canActivate: [AuthGuard],
                        data: {
                          perms: {
                            only: ['application_create']
                          }
                        }
                      },
                      {
                        path: ':appId',
                        component: ApplicationComponent,
                        resolve: {
                          application: ApplicationResolver,
                          permissions: ApplicationPermissionsResolver
                        },
                        runGuardsAndResolvers: 'pathParamsOrQueryParamsChange',
                        data: {
                          breadcrumb: {
                            label: 'application.name'
                          }
                        },
                        children: [
                          {
                            path: '', redirectTo: 'overview', pathMatch: 'full'
                          },
                          {
                            path: 'overview', component: ApplicationOverviewComponent,
                            resolve: {
                              entrypoint: DomainEntrypointResolver
                            }
                          },
                          {
                            path: 'endpoints', component: ApplicationEndpointsComponent,
                            resolve: {
                              entrypoint: DomainEntrypointResolver
                            }
                          },
                          {
                            path: 'idp',
                            component: ApplicationIdPComponent,
                            canActivate: [AuthGuard],
                            resolve: {
                              identities: IdentitiesResolver
                            },
                            data: {
                              perms: {
                                only: ['application_identity_provider_list']
                              }
                            }
                          },
                          {
                            path: 'design',
                            component: ApplicationDesignComponent,
                            children: [
                              {
                                path: 'forms',
                                canActivate: [AuthGuard],
                                data: {
                                  menu: {
                                    label: 'Forms',
                                    section: 'Design'
                                  },
                                  perms: {
                                    only: ['application_form_list', 'application_form_read']
                                  }
                                },
                                children: [
                                  {
                                    path: '',
                                    pathMatch: 'full',
                                    component: ApplicationFormsComponent,
                                  },
                                  {
                                    path: 'form',
                                    component: ApplicationFormComponent,
                                    canActivate: [AuthGuard],
                                    resolve: {form: FormResolver},
                                    data: {
                                      breadcrumb: {
                                        label: "form.template",
                                        applyOnLabel: applyOnLabel
                                      },
                                      perms: {
                                        only: ['application_form_read']
                                      }
                                    }
                                  }
                                ]
                              },
                              {
                                path: 'emails',
                                canActivate: [AuthGuard],
                                data: {
                                  menu: {
                                    label: 'Emails',
                                    section: 'Design'
                                  },
                                  perms: {
                                    only: ['application_email_template_list', 'application_email_template_read']
                                  }
                                },
                                children: [
                                  {
                                    path: '',
                                    pathMatch: 'full',
                                    component: ApplicationEmailsComponent,
                                    canActivate: [AuthGuard],
                                  },
                                  {
                                    path: 'email',
                                    component: ApplicationEmailComponent,
                                    canActivate: [AuthGuard],
                                    resolve: {
                                      email: EmailResolver
                                    },
                                    data: {
                                      breadcrumb: {
                                        label: "email.template",
                                        applyOnLabel: applyOnLabel
                                      },
                                      perms: {
                                        only: ['application_email_template_read']
                                      }
                                    }
                                  }
                                ]
                              },
                              { path: 'flows',
                                component: ApplicationFlowsComponent,
                                canActivate: [AuthGuard],
                                resolve: {
                                  flows: ApplicationFlowsResolver,
                                  policies: PluginPoliciesResolver,
                                  flowSettingsForm: PlatformFlowSchemaResolver
                                },
                                data: {
                                  menu: {
                                    label: 'Flows',
                                    section: 'Design'
                                  },
                                  perms: {
                                    only: ['application_flow_list', 'application_flow_read']
                                  }
                                }
                              },
                            ]
                          },
                          {
                            path: 'analytics',
                            component: ApplicationAnalyticsComponent,
                            canActivate: [AuthGuard],
                          },
                          {
                            path: 'settings',
                            component: ApplicationAdvancedComponent,
                            children: [
                              {
                                path: 'general',
                                component: ApplicationGeneralComponent,
                                canActivate: [AuthGuard],
                                data: {
                                  menu: {
                                    label: 'General',
                                    section: 'Settings'
                                  },
                                  perms: {
                                    only: ['application_settings_read']
                                  }
                                }
                              },
                              {
                                path: 'metadata',
                                component: ApplicationMetadataComponent,
                                canActivate: [AuthGuard],
                                data: {
                                  menu: {
                                    label: 'Application metadata',
                                    section: 'Settings'
                                  },
                                  perms: {
                                    only: ['application_settings_read']
                                  }
                                }
                              },
                              {
                                path: 'oauth2',
                                component: ApplicationOAuth2Component,
                                canActivate: [AuthGuard],
                                resolve: {domainGrantTypes: ExtensionGrantsResolver, scopes: ScopesResolver},
                                data: {
                                  menu: {
                                    label: 'OAuth 2.0 / OIDC',
                                    section: 'Settings'
                                  },
                                  perms: {
                                    only: ['application_openid_read']
                                  }
                                }
                              },
                              {
                                path: 'login',
                                component: ApplicationLoginSettingsComponent,
                                canActivate: [AuthGuard],
                                data: {
                                  menu: {
                                    label: 'Login',
                                    section: 'Settings'
                                  },
                                  perms: {
                                    only: ['application_settings_read']
                                  },
                                  types: {
                                    only: ['WEB', 'NATIVE', 'BROWSER', 'RESOURCE_SERVER']
                                  }
                                }
                              },
                              {
                                path: 'members',
                                component: ApplicationMembershipsComponent,
                                canActivate: [AuthGuard],
                                resolve: {
                                  members: MembershipsResolver
                                },
                                data: {
                                  menu: {
                                    label: 'Administrative roles',
                                    section: 'Settings'
                                  },
                                  perms: {
                                    only: ['application_member_list']
                                  }
                                }
                              },
                              {
                                path: 'factors',
                                component: ApplicationFactorsComponent,
                                canActivate: [AuthGuard],
                                data: {
                                  menu: {
                                    label: 'Multifactor Auth',
                                    section: 'Security'
                                  },
                                  perms: {
                                    only: ['application_factor_list']
                                  },
                                  types: {
                                    only: ['WEB', 'NATIVE', 'BROWSER', 'RESOURCE_SERVER']
                                  }
                                }
                              },
                              {
                                path: 'account',
                                component: ApplicationAccountSettingsComponent,
                                canActivate: [AuthGuard],
                                data: {
                                  menu: {
                                    label: 'User Accounts',
                                    section: 'Security'
                                  },
                                  perms: {
                                    only: ['application_settings_read']
                                  },
                                  types: {
                                    only: ['WEB', 'NATIVE', 'BROWSER', 'RESOURCE_SERVER']
                                  }
                                }
                              },
                              {
                                path: 'certificates',
                                component: ApplicationCertificatesComponent,
                                canActivate: [AuthGuard],
                                resolve: {certificates: CertificatesResolver},
                                data: {
                                  menu: {
                                    label: 'Certificates',
                                    section: 'Security'
                                  },
                                  perms: {
                                    only: ['application_certificate_list']
                                  }
                                }
                              },
                              {
                                path: 'resources',
                                canActivate: [AuthGuard],
                                data: {
                                  menu: {
                                    label: 'Resources',
                                    section: 'Security'
                                  },
                                  perms: {
                                    only: ['application_resource_list']
                                  },
                                  types: {
                                    only: ['RESOURCE_SERVER']
                                  }
                                },
                                children: [
                                  {
                                    path: '',
                                    pathMatch: 'full',
                                    component: ApplicationResourcesComponent,
                                    resolve: {
                                      resources: ApplicationResourcesResolver
                                    }
                                  },
                                  {
                                    path: ':resourceId',
                                    canActivate: [AuthGuard],
                                    resolve: {
                                      resource: ApplicationResourceResolver
                                    },
                                    data: {
                                      breadcrumb: {
                                        label: 'resource.name'
                                      },
                                      perms: {
                                        only: ['application_resource_read']
                                      }
                                    },
                                    children: [
                                      {
                                        path: '',
                                        pathMatch: 'full',
                                        component: ApplicationResourceComponent,
                                      },
                                      {
                                        path: 'policies/:policyId',
                                        component: ApplicationResourcePolicyComponent,
                                        canActivate: [AuthGuard],
                                        resolve: {
                                          policy: ApplicationResourcePolicyResolver
                                        },
                                        data: {
                                          breadcrumb: {
                                            label: 'policy.name'
                                          },
                                          perms: {
                                            only: ['application_resource_read']
                                          }
                                        }
                                      }

                                    ]
                                  },
                                ]
                              }
                            ]
                          }
                        ]
                      }
                    ]
                  },
                  {
                    path: 'settings',
                    component: DomainSettingsComponent,
                    canActivate: [AuthGuard],
                    data: {
                      menu: {
                        label: 'Settings',
                        icon: 'settings',
                        level: 'top'
                      },
                      perms: {
                        only: ['domain_settings_read']
                      }
                    },
                    children: [
                      {path: '', redirectTo: 'general', pathMatch: 'full'},
                      {
                        path: 'general',
                        component: DomainSettingsGeneralComponent,
                        canActivate: [AuthGuard],
                        resolve: {
                          tags: TagsResolver
                        },
                        data: {
                          menu: {
                            label: 'General',
                            section: 'Settings'
                          },
                          perms: {
                            only: ['domain_settings_read']
                          }
                        }
                      },
                      {
                        path: 'entrypoints',
                        component: DomainSettingsEntrypointsComponent,
                        canActivate: [AuthGuard],
                        resolve: {
                          entrypoint: DomainEntrypointResolver,
                          environment: EnvironmentResolver
                        },
                        data: {
                          menu: {
                            label: 'Entrypoints',
                            section: 'Settings'
                          },
                          perms: {
                            only: ['domain_settings_read']
                          }
                        }
                      },
                      {
                        path: 'login',
                        component: DomainSettingsLoginComponent,
                        canActivate: [AuthGuard],
                        data: {
                          menu: {
                            label: 'Login',
                            section: 'Settings'
                          },
                          perms: {
                            only: ['domain_settings_read']
                          }
                        }
                      },
                      {
                        path: 'members',
                        component: DomainSettingsMembershipsComponent,
                        canActivate: [AuthGuard],
                        resolve: {
                          members: MembershipsResolver
                        },
                        data: {
                          menu: {
                            label: 'Administrative roles',
                            section: 'Settings'
                          },
                          perms: {
                            only: ['domain_member_list']
                          }
                        }
                      },
                      {
                        path: 'forms',
                        canActivate: [AuthGuard],
                        data: {
                          menu: {
                            label: 'Forms',
                            section: 'Design'
                          },
                          perms: {
                            only: ['domain_form_list', 'domain_form_read']
                          }
                        },
                        children: [
                          {
                            path: '',
                            pathMatch: 'full',
                            component: DomainSettingsFormsComponent,
                          },
                          {
                            path: 'form',
                            component: DomainSettingsFormComponent,
                            resolve: {
                              form: FormResolver
                            },
                            data: {
                              breadcrumb: {
                                label: "form.template",
                                applyOnLabel: applyOnLabel
                              }
                            }
                          },
                        ]
                      },
                      {
                        path: 'emails',
                        canActivate: [AuthGuard],
                        data: {
                          menu: {
                            label: 'Emails',
                            section: 'Design'
                          },
                          perms: {
                            only: ['domain_email_template_list', 'domain_email_template_read']
                          }
                        },
                        children: [
                          {
                            path: '',
                            pathMatch: 'full',
                            component: DomainSettingsEmailsComponent,
                          },
                          {
                            path: 'email',
                            component: DomainSettingsEmailComponent,
                            resolve: {
                              email: EmailResolver
                            },
                            data: {
                              breadcrumb: {
                                label: "email.template",
                                applyOnLabel: applyOnLabel
                              }
                            }
                          }
                        ]
                      },
                      { path: 'flows',
                        component: DomainSettingsFlowsComponent,
                        canActivate: [AuthGuard],
                        resolve: {
                          flows: DomainFlowsResolver,
                          policies: PluginPoliciesResolver,
                          flowSettingsForm: PlatformFlowSchemaResolver
                        },
                        data: {
                          menu: {
                            label: 'Flows',
                            section: 'Design'
                          },
                          perms: {
                            only: ['domain_flow_list']
                          }
                        }
                      },
                      {
                        path: 'providers',
                        canActivate: [AuthGuard],
                        data: {
                          menu: {
                            label: 'Providers',
                            section: 'Identities'
                          },
                          perms: {
                            only: ['domain_identity_provider_list']
                          }
                        },
                        children: [
                          {
                            path: '',
                            pathMatch: 'full',
                            component: DomainSettingsProvidersComponent,
                            resolve: {
                              providers: ProvidersResolver,
                              identities: IdentitiesResolver
                            }
                          },
                          {
                            path: 'new',
                            component: ProviderCreationComponent,
                            resolve: {
                              certificates: CertificatesResolver,
                              identities: IdentitiesResolver
                            }
                          },
                          {
                            path: ':providerId',
                            component: ProviderComponent,
                            resolve: {
                              provider: ProviderResolver
                            },
                            data: {
                              breadcrumb: {
                                label: 'provider.name'
                              }
                            },
                            children: [
                              {
                                path: '', redirectTo: 'settings', pathMatch: 'full'
                              },
                              {
                                path: 'settings',
                                component: ProviderSettingsComponent,
                                data: {
                                  breadcrumb: {
                                    disabled: true
                                  }
                                },
                                resolve: {
                                  certificates: CertificatesResolver
                                }
                              },
                              {
                                path: 'mappers',
                                component: ProviderMappersComponent,
                                data: {
                                  breadcrumb: {
                                    label: 'user mappers'
                                  }
                                }
                              },
                              {
                                path: 'roles', component: ProviderRolesComponent,
                                resolve: {
                                  roles: RolesResolver
                                },
                                data: {
                                  breadcrumb: {
                                    label: 'role mappers'
                                  }
                                }
                              }
                            ]
                          }
                        ]
                      },
                      {
                        path: 'webauthn',
                        component: DomainSettingsWebAuthnComponent,
                        canActivate: [AuthGuard],
                        resolve: {
                          entrypoint: DomainEntrypointResolver
                        },
                        data: {
                          menu: {
                            label: 'WebAuthn',
                            section: 'Security'
                          },
                          perms: {
                            only: ['domain_settings_read']
                          }
                        }
                      },
                      {
                        path: 'factors',
                        canActivate: [AuthGuard],
                        data: {
                          menu: {
                            label: 'Multifactor Auth',
                            section: 'Security'
                          },
                          perms: {
                            only: ['domain_factor_list']
                          }
                        },
                        children: [
                          {
                            path: '',
                            pathMatch: 'full',
                            component: DomainSettingsFactorsComponent,
                            canActivate: [AuthGuard],
                            resolve: {
                              factors: FactorsResolver,
                            },
                            data: {
                              perms: {
                                only: ['domain_factor_list']
                              }
                            }
                          },
                          {
                            path: 'new',
                            component: FactorCreationComponent,
                            canActivate: [AuthGuard],
                            data: {
                              perms: {
                                only: ['domain_factor_create']
                              }
                            }
                          },
                          {
                            path: ':factorId',
                            component: FactorComponent,
                            canActivate: [AuthGuard],
                            resolve: {
                              factor: FactorResolver,
                            },
                            data: {
                              breadcrumb: {
                                label: "factor.name",
                              },
                              perms: {
                                only: ['domain_factor_read']
                              }
                            }
                          }
                        ]
                      },
                      {
                        path: 'audits',
                        canActivate: [AuthGuard],
                        data: {
                          menu: {
                            label: 'Audit Log',
                            section: 'Security'
                          },
                          perms: {
                            only: ['domain_audit_list']
                          }
                        },
                        children: [
                          {
                            path: '',
                            pathMatch: 'full',
                            component: AuditsComponent,
                            canActivate: [AuthGuard],
                            data: {
                              perms: {
                                only: ['domain_audit_list']
                              }
                            }
                          },
                          {
                            path: 'settings',
                            children: [
                              {
                                path: '',
                                pathMatch: 'full',
                                component: AuditsSettingsComponent,
                                canActivate: [AuthGuard],
                                resolve: {
                                  reporters: ReportersResolver
                                },
                                data: {
                                  perms: {
                                    only: ['domain_reporter_list']
                                  }
                                }
                              },
                              { path: 'new',
                                component: ReporterComponent,
                                canActivate: [AuthGuard],
                                resolve: {
                                  reporterPlugins: PluginReportersResolver
                                },
                                data: {
                                  perms: {
                                    only: ['domain_reporter_create']
                                  }
                                }
                              },
                              {
                                path: ':reporterId',
                                component: ReporterComponent,
                                resolve: {
                                  reporter: ReporterResolver,
                                  reporterPlugins: PluginReportersResolver
                                },
                                data: {
                                  breadcrumb: {
                                    label: 'reporter.name'
                                  },
                                  perms: {
                                    only: ['domain_reporter_read']
                                  }
                                }
                              }
                            ]
                          },
                          {
                            path: ':auditId',
                            component: AuditComponent,
                            resolve: {
                              audit: AuditResolver
                            },
                            data: {
                              breadcrumb: {
                                label: "audit.id"
                              },
                              perms: {
                                only: ['domain_audit_read']
                              }
                            }
                          }
                        ]
                      },
                      {
                        path: 'account',
                        component: DomainSettingsAccountComponent,
                        canActivate: [AuthGuard],
                        data: {
                          menu: {
                            label: 'User Accounts',
                            section: 'Security'
                          },
                          perms: {
                            only: ['domain_settings_read']
                          }
                        }
                      },
                      {
                        path: 'certificates',
                        canActivate: [AuthGuard],
                        data: {
                          menu: {
                            label: 'Certificates',
                            section: 'Security'
                          },
                          perms: {
                            only: ['domain_certificate_list']
                          }
                        },
                        children: [
                          {
                            path: '',
                            pathMatch: 'full',
                            component: DomainSettingsCertificatesComponent,
                            resolve: {
                              certificates: CertificatesResolver
                            }
                          },
                          {
                            path: 'new',
                            component: CertificateCreationComponent
                          },
                          {
                            path: ':certificateId',
                            component: CertificateComponent,
                            canActivate: [AuthGuard],
                            resolve: {
                              certificate: CertificateResolver
                            },
                            data: {
                              breadcrumb: {
                                label: 'certificate.name'
                              },
                              perms: {
                                only: ['domain_certificate_read']
                              }
                            }
                          }
                        ]
                      },
                      {
                        path: 'users',
                        canActivate: [AuthGuard],
                        data: {
                          menu: {
                            label: 'Users',
                            section: 'User Management'
                          },
                          perms: {
                            only: ['domain_user_list']
                          }
                        },
                        children: [
                          {
                            path: '',
                            pathMatch: 'full',
                            component: UsersComponent,
                            resolve: {
                              users: UsersResolver
                            }
                          },
                          {
                            path: 'new',
                            component: UserCreationComponent,
                            canActivate: [AuthGuard],
                            data: {
                              perms: {
                                only: ['domain_user_create']
                              }
                            }
                          },
                          {
                            path: ':userId',
                            component: UserComponent,
                            canActivate: [AuthGuard],
                            resolve: {
                              user: UserResolver
                            },
                            data: {
                              breadcrumb: {
                                label: 'user.username'
                              },
                              perms: {
                                only: ['domain_user_read']
                              }
                            },
                            children: [
                              {
                                path: '',
                                redirectTo: 'profile',
                                pathMatch: 'full'
                              },
                              {
                                path: 'profile',
                                component: UserProfileComponent
                              },
                              {
                                path: 'history',
                                component: UserHistoryComponent
                              },
                              {
                                path: 'applications',
                                children: [
                                  {
                                    path: '',
                                    pathMatch: 'full',
                                    component: UserApplicationsComponent,
                                    resolve: {
                                      consents: ConsentsResolver
                                    }
                                  },
                                  {
                                    path: ':appId',
                                    component: UserApplicationComponent,
                                    resolve: {
                                      application: ApplicationResolver,
                                      consents: ConsentsResolver
                                    },
                                    data: {
                                      breadcrumb: {
                                        label: 'application.name'
                                      }
                                    }
                                  }
                                ]
                              },
                              {
                                path: 'factors',
                                component: UserFactorsComponent,
                                resolve: {
                                  factors: EnrolledFactorsResolver
                                }
                              },
                              {
                                path: 'credentials',
                                children: [
                                  {
                                    path: '',
                                    pathMatch: 'full',
                                    component: UserCredentialsComponent,
                                    resolve: {credentials: UserCredentialsResolver}
                                  },
                                  {
                                    path: ':credentialId',
                                    component: UserCredentialComponent,
                                    resolve: {credential: UserCredentialResolver},
                                    data: {
                                      breadcrumb: {
                                        label: 'detail'
                                      }
                                    }
                                  }
                                ]
                              },
                              { path: 'roles',
                                component: UserRolesComponent,
                                resolve: {roles: UserRolesResolver}
                              }
                            ]
                          },
                        ]
                      },
                      {
                        path: 'groups',
                        canActivate: [AuthGuard],
                        data: {
                          menu: {
                            label: 'Groups',
                            section: 'User Management'
                          },
                          perms: {
                            only: ['domain_group_list']
                          }
                        },
                        children: [
                          {
                            path: '',
                            pathMatch: 'full',
                            component: GroupsComponent,
                            resolve: {
                              groups: GroupsResolver
                            }
                          },
                          {
                            path: 'new',
                            component: GroupCreationComponent,
                            canActivate: [AuthGuard],
                            data: {
                              perms: {
                                only: ['domain_group_create']
                              }
                            }
                          },
                          {
                            path: ':groupId',
                            component: GroupComponent,
                            canActivate: [AuthGuard],
                            resolve: {
                              group: GroupResolver
                            },
                            data: {
                              breadcrumb: {
                                label: 'group.name'
                              },
                              perms: {
                                only: ['domain_group_read']
                              }
                            },
                            children: [
                              {path: '', redirectTo: 'settings', pathMatch: 'full'},
                              {path: 'settings', component: GroupSettingsComponent},
                              {
                                path: 'members',
                                component: GroupMembersComponent,
                                resolve: {members: GroupMembersResolver}
                              },
                              {path: 'roles', component: GroupRolesComponent, resolve: {roles: GroupRolesResolver}}
                            ]
                          }
                        ]
                      },
                      {
                        path: 'roles',
                        canActivate: [AuthGuard],
                        data: {
                          menu: {
                            label: 'Roles',
                            section: 'User Management',
                          },
                          perms: {
                            only: ['domain_role_list']
                          }
                        },
                        children: [
                          {
                            path: '',
                            pathMatch: 'full',
                            component: DomainSettingsRolesComponent,
                            resolve: {
                              roles: RolesResolver
                            }
                          },
                          {
                            path: 'new',
                            component: RoleCreationComponent,
                            canActivate: [AuthGuard],
                            resolve: {
                              scopes: ScopesResolver
                            },
                            data: {
                              perms: {
                                only: ['domain_role_create']
                              }
                            }
                          },
                          {
                            path: ':roleId',
                            component: RoleComponent,
                            canActivate: [AuthGuard],
                            resolve: {
                              role: RoleResolver,
                              scopes: ScopesResolver
                            },
                            data: {
                              breadcrumb: {
                                label: 'role.name'
                              },
                              perms: {
                                only: ['domain_role_read']
                              }
                            }
                          }
                        ]
                      },
                      {
                        path: 'scim',
                        component: ScimComponent,
                        canActivate: [AuthGuard],
                        data: {
                          menu: {
                            label: 'SCIM',
                            section: 'User Management'
                          },
                          perms: {
                            only: ['domain_scim_read']
                          }
                        }
                      },
                      {
                        path: 'scopes',
                        canActivate: [AuthGuard],
                        data: {
                          menu: {
                            label: 'Scopes',
                            section: 'OAuth 2.0'
                          },
                          perms: {
                            only: ['domain_scope_list']
                          }
                        },
                        children: [
                          {
                            path: '',
                            pathMatch: 'full',
                            component: DomainSettingsScopesComponent,
                            resolve: {
                              scopes: ScopesResolver
                            }
                          },
                          {
                            path: 'new',
                            component: ScopeCreationComponent,
                            canActivate: [AuthGuard],
                            data: {
                              perms: {
                                only: ['domain_scope_create']
                              }
                            }
                          },
                          {
                            path: ':scopeId',
                            component: ScopeComponent,
                            canActivate: [AuthGuard],
                            resolve: {
                              scope: ScopeResolver
                            },
                            data: {
                              breadcrumb: {
                                label: 'scope.name'
                              },
                              perms: {
                                only: ['domain_scope_read']
                              }
                            }
                          }
                        ]
                      },
                      {
                        path: 'extensionGrants',
                        canActivate: [AuthGuard],
                        data: {
                          menu: {
                            label: 'Extension Grants',
                            section: 'OAuth 2.0'
                          },
                          perms: {
                            only: ['domain_extension_grant_list']
                          }
                        },
                        children: [
                          {
                            path: '',
                            pathMatch: 'full',
                            component: DomainSettingsExtensionGrantsComponent,
                            resolve: {
                              extensionGrants: ExtensionGrantsResolver
                            }
                          },
                          {
                            path: 'new',
                            component: ExtensionGrantCreationComponent,
                            canActivate: [AuthGuard],
                            resolve: {
                              identityProviders: ProvidersResolver
                            },
                            data: {
                              perms: {
                                only: ['domain_extension_grant_create']
                              }
                            }
                          },
                          {
                            path: ':extensionGrantId',
                            component: ExtensionGrantComponent,
                            canActivate: [AuthGuard],
                            resolve: {
                              extensionGrant: ExtensionGrantResolver,
                              identityProviders: ProvidersResolver
                            },
                            data: {
                              breadcrumb: {
                                label: 'extensionGrant.name'
                              },
                              perms: {
                                only: ['domain_extension_grant_read']
                              }
                            }
                          },
                        ]
                      },
                      {
                        path: 'dcr',
                        component: DomainSettingsOpenidClientRegistrationComponent,
                        canActivate: [AuthGuard],
                        data: {
                          menu: {
                            label: 'Client Registration',
                            section: 'Openid'
                          },
                          perms: {
                            only: ['domain_openid_read']
                          }
                        },
                        children: [
                          {path: '', redirectTo: 'settings', pathMatch: 'full'},
                          {
                            path: 'settings',
                            component: ClientRegistrationSettingsComponent
                          },
                          {
                            path: 'default-scope',
                            component: ClientRegistrationDefaultScopeComponent,
                            resolve: {scopes: ScopesResolver}
                          },
                          {
                            path: 'allowed-scope',
                            component: ClientRegistrationAllowedScopeComponent,
                            resolve: {scopes: ScopesResolver}
                          },
                          {
                            path: 'templates',
                            component: ClientRegistrationTemplatesComponent,
                            resolve: {apps: ApplicationsResolver}
                          }
                        ]
                      },
                      {
                        path: 'uma',
                        component: UmaComponent,
                        canActivate: [AuthGuard],
                        data: {
                          menu: {
                            label: 'UMA',
                            section: 'User-Managed Access'
                          },
                          perms: {
                            only: ['domain_uma_read']
                          }
                        }
                      }
                    ]
                  }
                ]
              }
            ]
          }
        ]
      }
    ]
  },
<<<<<<< HEAD
  {path: 'login', component: LoginComponent},
  {path: 'login/callback', component: LoginCallbackComponent},
  {path: 'logout', component: LogoutComponent},
  {path: 'logout/callback', component: LogoutCallbackComponent},
  {path: 'newsletter', component: NewsletterComponent },
  { path: 'dummy', component: DummyComponent},
  {path: '404', component: NotFoundComponent},
  {path: '', component: HomeComponent},
  {path: '**', redirectTo: '404', pathMatch: 'full'}
=======
  { path: 'login', component: LoginComponent },
  { path: 'login/callback', component: LoginCallbackComponent },
  { path: 'logout', component: LogoutComponent },
  { path: 'logout/callback', component: LogoutCallbackComponent },
  { path: 'newsletter', component: NewsletterComponent, resolve: { taglines: NewsletterResolver } },
  { path: 'dummy', component: DummyComponent },
  { path: '404', component: NotFoundComponent },
  { path: '', component: HomeComponent},
  { path: '**', redirectTo: '404', pathMatch: 'full' }
>>>>>>> a2a72168
];

@NgModule({
  imports: [RouterModule.forRoot(routes, {
    paramsInheritanceStrategy: 'always',
    scrollPositionRestoration: 'top',
    relativeLinkResolution: 'corrected',
    onSameUrlNavigation: 'reload',
  })],
  exports: [RouterModule]
})
export class AppRoutingModule {
}<|MERGE_RESOLUTION|>--- conflicted
+++ resolved
@@ -172,7 +172,7 @@
 import {PluginPoliciesResolver} from './resolvers/plugin-policies.resolver';
 import {PlatformFlowSchemaResolver} from './resolvers/platform-flow-schema.resolver';
 import {NewsletterComponent} from "./newsletter/newsletter.component";
-<<<<<<< HEAD
+import {NewsletterResolver} from "./resolvers/newsletter.resolver";
 import {ApplicationAnalyticsComponent} from "./domain/applications/application/analytics/analytics.component";
 import { UserHistoryComponent } from './domain/settings/users/user/history/history.component';
 import {EnvironmentResolver} from "./resolvers/environment-resolver.service";
@@ -181,9 +181,6 @@
 import {InstallationResolver} from "./resolvers/installation.resolver";
 import {EnvironmentComponent} from "./environment/environment.component";
 import { PluginReportersResolver } from './resolvers/plugin-reporters.resolver';
-=======
-import {NewsletterResolver} from "./resolvers/newsletter.resolver";
->>>>>>> a2a72168
 
 let applyOnLabel = (label) => label.toLowerCase().replace(/_/g, ' ');
 
@@ -2007,27 +2004,15 @@
       }
     ]
   },
-<<<<<<< HEAD
   {path: 'login', component: LoginComponent},
   {path: 'login/callback', component: LoginCallbackComponent},
   {path: 'logout', component: LogoutComponent},
   {path: 'logout/callback', component: LogoutCallbackComponent},
-  {path: 'newsletter', component: NewsletterComponent },
-  { path: 'dummy', component: DummyComponent},
+  {path: 'newsletter', component: NewsletterComponent, resolve: { taglines: NewsletterResolver } },
+  {path: 'dummy', component: DummyComponent},
   {path: '404', component: NotFoundComponent},
   {path: '', component: HomeComponent},
   {path: '**', redirectTo: '404', pathMatch: 'full'}
-=======
-  { path: 'login', component: LoginComponent },
-  { path: 'login/callback', component: LoginCallbackComponent },
-  { path: 'logout', component: LogoutComponent },
-  { path: 'logout/callback', component: LogoutCallbackComponent },
-  { path: 'newsletter', component: NewsletterComponent, resolve: { taglines: NewsletterResolver } },
-  { path: 'dummy', component: DummyComponent },
-  { path: '404', component: NotFoundComponent },
-  { path: '', component: HomeComponent},
-  { path: '**', redirectTo: '404', pathMatch: 'full' }
->>>>>>> a2a72168
 ];
 
 @NgModule({
