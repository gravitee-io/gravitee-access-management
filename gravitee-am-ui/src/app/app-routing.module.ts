/*
 * Copyright (C) 2015 The Gravitee team (http://gravitee.io)
 *
 * Licensed under the Apache License, Version 2.0 (the "License");
 * you may not use this file except in compliance with the License.
 * You may obtain a copy of the License at
 *
 *         http://www.apache.org/licenses/LICENSE-2.0
 *
 * Unless required by applicable law or agreed to in writing, software
 * distributed under the License is distributed on an "AS IS" BASIS,
 * WITHOUT WARRANTIES OR CONDITIONS OF ANY KIND, either express or implied.
 * See the License for the specific language governing permissions and
 * limitations under the License.
 */
import {NgModule} from '@angular/core';
import {RouterModule, Routes} from '@angular/router';
import {LoginComponent} from './login/login.component';
import {LoginCallbackComponent} from './login/callback/callback.component';
import {DomainsComponent} from './settings/domains/domains.component';
import {DomainComponent} from './domain/domain.component';
import {DomainDashboardComponent} from './domain/dashboard/dashboard.component';
import {DomainSettingsComponent} from './domain/settings/settings.component';
import {DomainSettingsGeneralComponent} from './domain/settings/general/general.component';
import {DomainSettingsOpenidClientRegistrationComponent} from './domain/settings/openid/client-registration/client-registration.component';
import {ClientRegistrationSettingsComponent} from './domain/settings/openid/client-registration/settings/settings.component';
import {ClientRegistrationDefaultScopeComponent} from './domain/settings/openid/client-registration/default-scope/default-scope.component';
import {ClientRegistrationAllowedScopeComponent} from './domain/settings/openid/client-registration/allowed-scope/allowed-scope.component';
import {ClientRegistrationTemplatesComponent} from './domain/settings/openid/client-registration/templates/templates.component';
import {DomainSettingsCertificatesComponent} from './domain/settings/certificates/certificates.component';
import {DomainSettingsProvidersComponent} from './domain/settings/providers/providers.component';
import {DomainSettingsRolesComponent} from './domain/settings/roles/roles.component';
import {DomainSettingsScopesComponent} from './domain/settings/scopes/scopes.component';
import {DomainSettingsFormsComponent} from './domain/settings/forms/forms.component';
import {DomainSettingsFormComponent} from './domain/settings/forms/form/form.component';
import {DomainSettingsLoginComponent} from './domain/settings/login/login.component';
import {DomainSettingsEmailsComponent} from './domain/settings/emails/emails.component';
import {DomainSettingsEmailComponent} from './domain/settings/emails/email/email.component';
import {DomainSettingsExtensionGrantsComponent} from './domain/settings/extension-grants/extension-grants.component';
import {DomainSettingsAccountComponent} from './domain/settings/account/account.component';
import {DomainSettingsMembershipsComponent} from './domain/settings/memberships/memberships.component';
import {DomainSettingsFlowsComponent} from './domain/settings/flows/flows.component';
import {DomainCreationComponent} from './domain/creation/domain-creation.component';
import {ProviderCreationComponent} from './domain/settings/providers/creation/provider-creation.component';
import {ProviderComponent} from './domain/settings/providers/provider/provider.component';
import {LogoutCallbackComponent} from './logout/callback/callback.component';
import {LogoutComponent} from './logout/logout.component';
import {DomainsResolver} from './resolvers/domains.resolver';
import {DomainResolver} from './resolvers/domain.resolver';
import {DomainEntrypointResolver} from './resolvers/domain-entrypoint.resolver';
import {DomainFlowsResolver} from './resolvers/domain-flows.resolver';
import {DomainPermissionsResolver} from './resolvers/domain-permissions.resolver';
import {ProvidersResolver} from './resolvers/providers.resolver';
import {ProviderResolver} from './resolvers/provider.resolver';
import {ProviderRolesComponent} from './domain/settings/providers/provider/roles/roles.component';
import {ProviderSettingsComponent} from './domain/settings/providers/provider/settings/settings.component';
import {ProviderMappersComponent} from './domain/settings/providers/provider/mappers/mappers.component';
import {CertificatesResolver} from './resolvers/certificates.resolver';
import {CertificateCreationComponent} from './domain/settings/certificates/creation/certificate-creation.component';
import {CertificateComponent} from './domain/settings/certificates/certificate/certificate.component';
import {CertificateResolver} from './resolvers/certificate.resolver';
import {RolesResolver} from './resolvers/roles.resolver';
import {RoleCreationComponent} from './domain/settings/roles/creation/role-creation.component';
import {RoleComponent} from './domain/settings/roles/role/role.component';
import {RoleResolver} from './resolvers/role.resolver';
import {ScopeResolver} from './resolvers/scope.resolver';
import {ScopesResolver} from './resolvers/scopes.resolver';
import {ScopeCreationComponent} from './domain/settings/scopes/creation/scope-creation.component';
import {ScopeComponent} from './domain/settings/scopes/scope/scope.component';
import {SettingsComponent} from './settings/settings.component';
import {SettingsMembershipsComponent} from './settings/memberships/memberships.component';
import {UsersComponent} from './domain/settings/users/users.component';
import {UsersResolver} from './resolvers/users.resolver';
import {UserComponent} from './domain/settings/users/user/user.component';
import {UserResolver} from './resolvers/user.resolver';
import {UserCreationComponent} from './domain/settings/users/creation/user-creation.component';
import {UserProfileComponent} from './domain/settings/users/user/profile/profile.component';
import {UserApplicationsComponent} from './domain/settings/users/user/applications/applications.component';
import {UserApplicationComponent} from './domain/settings/users/user/applications/application/application.component';
import {UserRolesComponent} from './domain/settings/users/user/roles/roles.component';
import {UserRolesResolver} from './resolvers/user-roles.resolver';
import {UserFactorsComponent} from './domain/settings/users/user/factors/factors.component';
import {UserCredentialsResolver} from './resolvers/user-credentials.resolver';
import {UserCredentialResolver} from './resolvers/user-credential.resolver';
import {UserCredentialsComponent} from './domain/settings/users/user/credentials/credentials.component';
import {UserCredentialComponent} from './domain/settings/users/user/credentials/credential/credential.component';
import {ExtensionGrantCreationComponent} from './domain/settings/extension-grants/creation/extension-grant-creation.component';
import {ExtensionGrantComponent} from './domain/settings/extension-grants/extension-grant/extension-grant.component';
import {ExtensionGrantsResolver} from './resolvers/extension-grants.resolver';
import {ExtensionGrantResolver} from './resolvers/extension-grant.resolver';
import {ManagementComponent} from './settings/management/management.component';
import {ManagementGeneralComponent} from './settings/management/general/general.component';
import {FormResolver} from './resolvers/form.resolver';
import {GroupsResolver} from './resolvers/groups.resolver';
import {GroupsComponent} from './domain/settings/groups/groups.component';
import {GroupCreationComponent} from './domain/settings/groups/creation/group-creation.component';
import {GroupResolver} from './resolvers/group.resolver';
import {GroupComponent} from './domain/settings/groups/group/group.component';
import {GroupSettingsComponent} from './domain/settings/groups/group/settings/settings.component';
import {GroupMembersComponent} from './domain/settings/groups/group/members/members.component';
import {GroupRolesComponent} from './domain/settings/groups/group/roles/roles.component';
import {GroupRolesResolver} from './resolvers/group-roles.resolver';
import {ScimComponent} from './domain/settings/scim/scim.component';
import {EmailResolver} from './resolvers/email.resolver';
import {ConsentsResolver} from './resolvers/consents.resolver';
import {AuditResolver} from './resolvers/audit.resolver';
import {AuditsComponent} from './domain/settings/audits/audits.component';
import {AuditComponent} from './domain/settings/audits/audit/audit.component';
import {AuditsSettingsComponent} from './domain/settings/audits/settings/settings.component';
import {ReportersResolver} from './resolvers/reporters.resolver';
import {ReporterResolver} from './resolvers/reporter.resolver';
import {ReporterComponent} from './domain/settings/audits/settings/reporter/reporter.component';
import {TagsResolver} from './resolvers/tags.resolver';
import {TagsComponent} from './settings/management/tags/tags.component';
import {TagCreationComponent} from './settings/management/tags/creation/tag-creation.component';
import {TagComponent} from './settings/management/tags/tag/tag.component';
import {TagResolver} from './resolvers/tag.resolver';
import {GroupMembersResolver} from './resolvers/group-members.resolver';
import {ApplicationsComponent} from './domain/applications/applications.component';
import {ApplicationsResolver} from './resolvers/applications.resolver';
import {ApplicationCreationComponent} from './domain/applications/creation/application-creation.component';
import {ApplicationComponent} from './domain/applications/application/application.component';
import {ApplicationOverviewComponent} from './domain/applications/application/overview/overview.component';
import {ApplicationEndpointsComponent} from './domain/applications/application/endpoints/endpoints.component';
import {ApplicationResolver} from './resolvers/application.resolver';
import {ApplicationPermissionsResolver} from './resolvers/application-permissions.resolver';
import {ApplicationIdPComponent} from './domain/applications/application/idp/idp.component';
import {ApplicationDesignComponent} from './domain/applications/application/design/design.component';
import {ApplicationFormsComponent} from './domain/applications/application/design/forms/forms.component';
import {ApplicationFormComponent} from './domain/applications/application/design/forms/form/form.component';
import {ApplicationEmailsComponent} from './domain/applications/application/design/emails/emails.component';
import {ApplicationEmailComponent} from './domain/applications/application/design/emails/email/email.component';
import {ApplicationAdvancedComponent} from './domain/applications/application/advanced/advanced.component';
import {ApplicationGeneralComponent} from './domain/applications/application/advanced/general/general.component';
import {PasswordPolicyComponent} from './domain/applications/application/advanced/password-policy/password-policy.component';
import {DomainPasswordPolicyComponent} from './domain/settings/password-policy/domain-password-policy.component';
import {ApplicationAccountSettingsComponent} from './domain/applications/application/advanced/account/account.component';
import {ApplicationOAuth2Component} from './domain/applications/application/advanced/oauth2/oauth2.component';
import {ApplicationCertificatesComponent} from './domain/applications/application/advanced/certificates/certificates.component';
import {ApplicationMetadataComponent} from './domain/applications/application/advanced/metadata/metadata.component';
import {ApplicationMembershipsComponent} from './domain/applications/application/advanced/memberships/memberships.component';
import {ApplicationFactorsComponent} from './domain/applications/application/advanced/factors/factors.component';
import {ApplicationFlowsComponent} from './domain/applications/application/design/flows/flows.component';
import {ManagementRolesComponent} from './settings/management/roles/roles.component';
import {ManagementRoleComponent} from './settings/management/roles/role/role.component';
import {MembershipsResolver} from './resolvers/memberships.resolver';
import {SettingsResolver} from './resolvers/settings.resolver';
import {AuthGuard} from './guards/auth-guard.service';
import {HomeComponent} from './home/home.component';
import {DomainSettingsFactorsComponent} from './domain/settings/factors/factors.component';
import {FactorsResolver} from './resolvers/factors.resolver';
import {FactorCreationComponent} from './domain/settings/factors/creation/factor-creation.component';
import {FactorComponent} from './domain/settings/factors/factor/factor.component';
import {FactorResolver} from './resolvers/factor.resolver';
import {EnrolledFactorsResolver} from './resolvers/enrolled-factors.resolver';
import {NotFoundComponent} from './not-found/not-found.component';
import {EntrypointsComponent} from './settings/management/entrypoints/entrypoints.component';
import {EntrypointCreationComponent} from './settings/management/entrypoints/creation/entrypoint-creation.component';
import {EntrypointComponent} from './settings/management/entrypoints/entrypoint/entrypoint.component';
import {EntrypointResolver} from './resolvers/entrypoint.resolver';
import {EntrypointsResolver} from './resolvers/entrypoints.resolver';
import {UmaComponent} from './domain/settings/uma/uma.component';
import {ApplicationResourcesComponent} from './domain/applications/application/advanced/resources/resources.component';
import {ApplicationResourcesResolver} from './resolvers/application-resources.resolver';
import {ApplicationResourceComponent} from './domain/applications/application/advanced/resources/resource/resource.component';
import {ApplicationResourceResolver} from './resolvers/application-resource.resolver';
import {ApplicationResourcePolicyComponent} from './domain/applications/application/advanced/resources/resource/policies/policy/policy.component';
import {ApplicationResourcePolicyResolver} from './resolvers/application-resource-policy.resolver';
import {ApplicationFlowsResolver} from './resolvers/application-flows.resolver';
import {DomainSettingsEntrypointsComponent} from './domain/settings/entrypoints/entrypoints.component';
import {DomainSettingsWebAuthnComponent} from './domain/settings/webauthn/webauthn.component';
import {ApplicationLoginSettingsComponent} from "./domain/applications/application/advanced/login/login.component";
import {IdentitiesResolver} from './resolvers/identities.resolver';
import {PluginPoliciesResolver} from './resolvers/plugin-policies.resolver';
import {PlatformFlowSchemaResolver} from './resolvers/platform-flow-schema.resolver';
import {NewsletterComponent} from "./newsletter/newsletter.component";
import {NewsletterResolver} from "./resolvers/newsletter.resolver";
import {ApplicationAnalyticsComponent} from "./domain/applications/application/analytics/analytics.component";
import {UserHistoryComponent} from './domain/settings/users/user/history/history.component';
import {EnvironmentResolver} from "./resolvers/environment-resolver.service";
import {DummyComponent} from "./components/dummy/dummy.component";
import {CockpitComponent} from "./settings/cockpit/cockpit.component";
import {InstallationResolver} from "./resolvers/installation.resolver";
import {EnvironmentComponent} from "./environment/environment.component";
import {PluginReportersResolver} from './resolvers/plugin-reporters.resolver';
import {DomainAlertGeneralComponent} from "./domain/alerts/general/general.component";
import {DomainAlertsComponent} from "./domain/alerts/alerts.component";
import {NotifiersResolver} from "./resolvers/notifiers.resolver";
import {AlertNotifiersResolver} from "./resolvers/alert-notifiers.resolver";
import {DomainAlertNotifiersComponent} from "./domain/alerts/notifiers/notifiers.component";
import {AlertNotifierResolver} from "./resolvers/alert-notifier.resolver";
import {DomainAlertNotifierCreationComponent} from "./domain/alerts/notifiers/creation/notifier-creation.component";
import {DomainAlertNotifierComponent} from "./domain/alerts/notifiers/notifier/notifier.component";
import {PlatformAlertStatusResolver} from "./resolvers/platform-alert-status.resolver";

let applyOnLabel = (label) => label.toLowerCase().replace(/_/g, ' ');

export const routes: Routes = [
  {
    path: 'settings',
    component: SettingsComponent,
    data: {
      perms: {
        only: ['organization_settings_read']
      }
    },
    children: [
      {
        path: '',
        component: ManagementComponent,
        data: {
          menu: {
            level: 'top',
            label: 'Settings',
            icon: 'settings'
          },
          perms: {
            only: ['organization_settings_read']
          }
        },
        children: [
          {path: '', redirectTo: 'general', pathMatch: 'full'},
          {
            path: 'general',
            component: ManagementGeneralComponent,
            canActivate: [AuthGuard],
            resolve: {
              settings: SettingsResolver,
            },
            data: {
              menu: {
                label: 'General',
                section: 'Settings'
              },
              perms: {
                only: ['organization_settings_read']
              }
            }
          },
          {
            path: 'members',
            component: SettingsMembershipsComponent,
            canActivate: [AuthGuard],
            resolve: {
              members: MembershipsResolver
            },
            data: {
              menu: {
                label: 'Administrative roles',
                section: 'Settings'
              },
              perms: {
                only: ['organization_member_list']
              }
            }
          },
          {
            path: 'forms',
            canActivate: [AuthGuard],
            data: {
              menu: {
                label: 'Forms',
                section: 'Design'
              },
              perms: {
                only: ['organization_form_list']
              }
            },
            children: [
              {
                path: '',
                pathMatch: 'full',
                component: DomainSettingsFormsComponent,
              },
              {
                path: 'form',
                component: DomainSettingsFormComponent,
                resolve: {
                  form: FormResolver
                },
                data: {
                  breadcrumb: {
                    label: 'form.template',
                    applyOnLabel: applyOnLabel
                  },
                  perms: {
                    only: ['organization_form_read']
                  }
                }
              }
            ]
          },
          {
            path: 'providers',
            canActivate: [AuthGuard],
            data: {
              menu: {
                label: 'Providers',
                section: 'Identities'
              },
              perms: {
                only: ['organization_identity_provider_list']
              }
            },
            children: [
              {
                path: '',
                pathMatch: 'full',
                component: DomainSettingsProvidersComponent,
                resolve: {
                  providers: ProvidersResolver,
                  identities: IdentitiesResolver
                }
              },
              {
                path: 'new',
                component: ProviderCreationComponent,
                canActivate: [AuthGuard],
                resolve: {
                  identities: IdentitiesResolver
                },
                data: {
                  perms: {
                    only: ['organization_identity_provider_create']
                  }
                }
              },
              {
                path: ':providerId',
                component: ProviderComponent,
                canActivate: [AuthGuard],
                resolve: {
                  provider: ProviderResolver
                },
                data: {
                  breadcrumb: {
                    label: 'provider.name'
                  },
                  perms: {
                    only: ['organization_identity_provider_read']
                  }
                },
                children: [
                  {path: '', redirectTo: 'settings', pathMatch: 'full'},
                  {path: 'settings', component: ProviderSettingsComponent},
                  {path: 'mappers', component: ProviderMappersComponent},
                  {path: 'roles', component: ProviderRolesComponent, resolve: {roles: RolesResolver}}
                ]
              },
            ]
          },
          {
            path: 'audits',
            canActivate: [AuthGuard],
            data: {
              menu: {
                label: 'Audit Log',
                section: 'Security'
              },
              perms: {
                only: ['organization_audit_list']
              }
            },
            children: [
              {
                path: '',
                pathMatch: 'full',
                component: AuditsComponent,
              },
              {
                path: ':auditId',
                component: AuditComponent,
                canActivate: [AuthGuard],
                resolve: {
                  audit: AuditResolver
                },
                data: {
                  breadcrumb: {
                    label: 'audit.id'
                  },
                  perms: {
                    only: ['organization_audit_read']
                  }
                }
              }
            ]
          },
          {
            path: 'users',
            canActivate: [AuthGuard],
            data: {
              menu: {
                label: 'Users',
                section: 'User Management'
              },
              perms: {
                only: ['organization_user_list']
              }
            },
            children: [
              {
                path: '',
                pathMatch: 'full',
                component: UsersComponent,
                resolve: {
                  users: UsersResolver
                }
              },
              {
                path: ':userId',
                component: UserComponent,
                canActivate: [AuthGuard],
                resolve: {
                  user: UserResolver
                },
                data: {
                  breadcrumb: {
                    label: 'user.username'
                  },
                  perms: {
                    only: ['organization_user_read']
                  }
                },
                children: [
                  {
                    path: '',
                    redirectTo: 'profile',
                    pathMatch: 'full'
                  },
                  {
                    path: 'profile',
                    component: UserProfileComponent
                  }
                ]
              },
            ]
          },
          {
            path: 'groups',
            canActivate: [AuthGuard],
            data: {
              menu: {
                label: 'Groups',
                section: 'User Management'
              },
              perms: {
                only: ['organization_group_list']
              }
            },
            children: [
              {
                path: '',
                pathMatch: 'full',
                component: GroupsComponent,
                resolve: {
                  groups: GroupsResolver
                }
              },
              {
                path: 'new',
                component: GroupCreationComponent,
                canActivate: [AuthGuard],
                data: {
                  perms: {
                    only: ['organization_group_create']
                  }
                }
              },
              {
                path: ':groupId',
                component: GroupComponent,
                canActivate: [AuthGuard],
                resolve: {
                  group: GroupResolver
                },
                data: {
                  breadcrumb: {
                    label: 'group.name'
                  },
                  perms: {
                    only: ['organization_group_read']
                  }
                },
                children: [
                  {path: '', redirectTo: 'settings', pathMatch: 'full'},
                  {path: 'settings', component: GroupSettingsComponent},
                  {path: 'members', component: GroupMembersComponent, resolve: {members: GroupMembersResolver}}
                ]
              }
            ]
          },
          {
            path: 'roles',
            canActivate: [AuthGuard],
            data: {
              menu: {
                label: 'Roles',
                section: 'User Management',
              },
              perms: {
                only: ['organization_role_list']
              }
            },
            children: [
              {
                path: '',
                pathMatch: 'full',
                component: ManagementRolesComponent,
                resolve: {
                  roles: RolesResolver
                },
              },
              {
                path: 'new',
                component: RoleCreationComponent,
                canActivate: [AuthGuard],
                data: {
                  perms: {
                    only: ['organization_role_create']
                  }
                }
              },
              {
                path: ':roleId',
                component: ManagementRoleComponent,
                canActivate: [AuthGuard],
                resolve: {
                  role: RoleResolver
                },
                data: {
                  breadcrumb: {
                    label: 'role.name'
                  },
                  perms: {
                    only: ['organization_role_read']
                  }
                }
              }
            ]
          },
          {
            path: 'tags',
            canActivate: [AuthGuard],
            data: {
              menu: {
                label: 'Sharding tags',
                section: 'Deployment'
              },
              perms: {
                only: ['organization_tag_list']
              }
            },
            children: [
              {
                path: '',
                pathMatch: 'full',
                component: TagsComponent,
                resolve: {
                  tags: TagsResolver
                },
              },
              {
                path: 'new',
                component: TagCreationComponent,
                canActivate: [AuthGuard],
                data: {
                  perms: {
                    only: ['organization_tag_create']
                  }
                }
              },
              {
                path: ':tagId',
                component: TagComponent,
                canActivate: [AuthGuard],
                resolve: {
                  tag: TagResolver
                },
                data: {
                  breadcrumb: {
                    label: 'tag.name'
                  },
                  perms: {
                    only: ['organization_tag_read']
                  }
                }
              }
            ]
          },
          {
            path: 'entrypoints',
            canActivate: [AuthGuard],
            data: {
              menu: {
                label: 'Entrypoints',
                section: 'Deployment'
              },
              perms: {
                only: ['organization_entrypoint_list']
              }
            },
            children: [
              {
                path: '',
                pathMatch: 'full',
                component: EntrypointsComponent,
                resolve: {
                  entrypoints: EntrypointsResolver
                },
              },
              {
                path: 'new',
                component: EntrypointCreationComponent,
                canActivate: [AuthGuard],
                data: {
                  perms: {
                    only: ['organization_entrypoint_create']
                  }
                }
              },
              {
                path: ':entrypointId',
                component: EntrypointComponent,
                canActivate: [AuthGuard],
                resolve: {
                  entrypoint: EntrypointResolver,
                  tags: TagsResolver
                },
                data: {
                  breadcrumb: {
                    label: 'entrypoint.name'
                  },
                  perms: {
                    only: ['organization_entrypoint_read']
                  }
                }
              }
            ]
          }
        ]
      },
      {
        path: 'cockpit',
        component: CockpitComponent,
        canActivate: [AuthGuard],
        resolve: {
          installation: InstallationResolver
        },
        data: {
          menu: {
            level: 'top',
            label: 'Cockpit',
            icon: 'explore',
            beta: true
          },
          perms: {
            only: ['installation_read']
          }
        }
      }
    ]
  },
  {
    path: 'environments',
    data: {
      breadcrumb: {
        disabled: true
      }
    },
    children: [
      {
        path: ':envHrid',
        canActivate: [AuthGuard],
        data: {
          breadcrumb: {
            disabled: true
          }
        },
        resolve: {
          environment: EnvironmentResolver,
        },
        children: [
          {
            path: '',
            pathMatch: 'full',
            component: EnvironmentComponent,
          },
          {
            path: 'domains',
            canActivate: [AuthGuard],
            data: {
              menu: {
                label: 'Domains',
                level: 'top',
                icon: 'developer_board',
                routerLinkActiveOptions: {exact: true},
                displayOptions: {exact: true}
              },
              breadcrumb: {
                label: 'domains'
              },
              perms: {
                only: ['domain_list']
              }
            },
            children: [
              {
                path: '',
                pathMatch: 'full',
                component: DomainsComponent,
                resolve: {
                  domains: DomainsResolver
                },
                canActivate: [AuthGuard],
                data: {
                  perms: {
                    only: ['domain_list']
                  }
                }
              },
              {
                path: 'new',
                component: DomainCreationComponent,
                resolve: {
                  environment: EnvironmentResolver
                },
                canActivate: [AuthGuard],
                data: {
                  perms: {
                    only: ['domain_create']
                  }
                },
              },
              {
                path: ':domainId',
                component: DomainComponent,
                resolve: {
                  domain: DomainResolver,
                  permissions: DomainPermissionsResolver
                },
                data: {
                  breadcrumb: {
                    label: "domain.name"
                  }
                },
                children: [
                  {
                    path: '',
                    component: DomainComponent
                  },
                  {
                    path: 'dashboard',
                    component: DomainDashboardComponent,
                    canActivate: [AuthGuard],
                    data: {
                      menu: {
                        label: 'Dashboard',
                        icon: 'bar_chart',
                        level: 'top'
                      },
                      breadcrumb: {
                        include: true,
                      },
                      perms: {
                        only: ['domain_analytics_read']
                      }
                    }
                  },
                  {
                    path: 'applications',
                    data: {
                      menu: {
                        label: 'Applications',
                        icon: 'devices',
                        level: 'top'
                      },
                      perms: {
                        only: ['application_list']
                      }
                    },
                    children: [
                      {
                        path: '',
                        pathMatch: 'full',
                        component: ApplicationsComponent,
                        resolve: {
                          applications: ApplicationsResolver
                        },
                      },
                      {
                        path: 'new',
                        component: ApplicationCreationComponent,
                        canActivate: [AuthGuard],
                        data: {
                          perms: {
                            only: ['application_create']
                          }
                        }
                      },
                      {
                        path: ':appId',
                        component: ApplicationComponent,
                        resolve: {
                          application: ApplicationResolver,
                          permissions: ApplicationPermissionsResolver
                        },
                        runGuardsAndResolvers: 'pathParamsOrQueryParamsChange',
                        data: {
                          breadcrumb: {
                            label: 'application.name'
                          }
                        },
                        children: [
                          {
                            path: '', redirectTo: 'overview', pathMatch: 'full'
                          },
                          {
                            path: 'overview', component: ApplicationOverviewComponent,
                            resolve: {
                              entrypoint: DomainEntrypointResolver
                            }
                          },
                          {
                            path: 'endpoints', component: ApplicationEndpointsComponent,
                            resolve: {
                              entrypoint: DomainEntrypointResolver
                            }
                          },
                          {
                            path: 'idp',
                            component: ApplicationIdPComponent,
                            canActivate: [AuthGuard],
                            resolve: {
                              identities: IdentitiesResolver
                            },
                            data: {
                              perms: {
                                only: ['application_identity_provider_list']
                              }
                            }
                          },
                          {
                            path: 'design',
                            component: ApplicationDesignComponent,
                            children: [
                              {
                                path: 'forms',
                                canActivate: [AuthGuard],
                                data: {
                                  menu: {
                                    label: 'Forms',
                                    section: 'Design'
                                  },
                                  perms: {
                                    only: ['application_form_list', 'application_form_read']
                                  }
                                },
                                children: [
                                  {
                                    path: '',
                                    pathMatch: 'full',
                                    component: ApplicationFormsComponent,
                                  },
                                  {
                                    path: 'form',
                                    component: ApplicationFormComponent,
                                    canActivate: [AuthGuard],
                                    resolve: {form: FormResolver},
                                    data: {
                                      breadcrumb: {
                                        label: "form.template",
                                        applyOnLabel: applyOnLabel
                                      },
                                      perms: {
                                        only: ['application_form_read']
                                      }
                                    }
                                  }
                                ]
                              },
                              {
                                path: 'emails',
                                canActivate: [AuthGuard],
                                data: {
                                  menu: {
                                    label: 'Emails',
                                    section: 'Design'
                                  },
                                  perms: {
                                    only: ['application_email_template_list', 'application_email_template_read']
                                  }
                                },
                                children: [
                                  {
                                    path: '',
                                    pathMatch: 'full',
                                    component: ApplicationEmailsComponent,
                                    canActivate: [AuthGuard],
                                  },
                                  {
                                    path: 'email',
                                    component: ApplicationEmailComponent,
                                    canActivate: [AuthGuard],
                                    resolve: {
                                      email: EmailResolver
                                    },
                                    data: {
                                      breadcrumb: {
                                        label: "email.template",
                                        applyOnLabel: applyOnLabel
                                      },
                                      perms: {
                                        only: ['application_email_template_read']
                                      }
                                    }
                                  }
                                ]
                              },
                              {
                                path: 'flows',
                                component: ApplicationFlowsComponent,
                                canActivate: [AuthGuard],
                                resolve: {
                                  flows: ApplicationFlowsResolver,
                                  policies: PluginPoliciesResolver,
                                  flowSettingsForm: PlatformFlowSchemaResolver
                                },
                                data: {
                                  menu: {
                                    label: 'Flows',
                                    section: 'Design'
                                  },
                                  perms: {
                                    only: ['application_flow_list', 'application_flow_read']
                                  }
                                }
                              },
                            ]
                          },
                          {
                            path: 'analytics',
                            component: ApplicationAnalyticsComponent,
                            canActivate: [AuthGuard],
                          },
                          {
                            path: 'settings',
                            component: ApplicationAdvancedComponent,
                            children: [
                              {
                                path: 'general',
                                component: ApplicationGeneralComponent,
                                canActivate: [AuthGuard],
                                data: {
                                  menu: {
                                    label: 'General',
                                    section: 'Settings'
                                  },
                                  perms: {
                                    only: ['application_settings_read']
                                  }
                                }
                              },
                              {
                                path: 'metadata',
                                component: ApplicationMetadataComponent,
                                canActivate: [AuthGuard],
                                data: {
                                  menu: {
                                    label: 'Application metadata',
                                    section: 'Settings'
                                  },
                                  perms: {
                                    only: ['application_settings_read']
                                  }
                                }
                              },
                              {
                                path: 'oauth2',
                                component: ApplicationOAuth2Component,
                                canActivate: [AuthGuard],
                                resolve: {domainGrantTypes: ExtensionGrantsResolver, scopes: ScopesResolver},
                                data: {
                                  menu: {
                                    label: 'OAuth 2.0 / OIDC',
                                    section: 'Settings'
                                  },
                                  perms: {
                                    only: ['application_openid_read']
                                  }
                                }
                              },
                              {
                                path: 'login',
                                component: ApplicationLoginSettingsComponent,
                                canActivate: [AuthGuard],
                                data: {
                                  menu: {
                                    label: 'Login',
                                    section: 'Settings'
                                  },
                                  perms: {
                                    only: ['application_settings_read']
                                  },
                                  types: {
                                    only: ['WEB', 'NATIVE', 'BROWSER', 'RESOURCE_SERVER']
                                  }
                                }
                              },
                              {
                                path: 'members',
                                component: ApplicationMembershipsComponent,
                                canActivate: [AuthGuard],
                                resolve: {
                                  members: MembershipsResolver
                                },
                                data: {
                                  menu: {
                                    label: 'Administrative roles',
                                    section: 'Settings'
                                  },
                                  perms: {
                                    only: ['application_member_list']
                                  }
                                }
                              },
                              {
                                path: 'factors',
                                component: ApplicationFactorsComponent,
                                canActivate: [AuthGuard],
                                data: {
                                  menu: {
                                    label: 'Multifactor Auth',
                                    section: 'Security'
                                  },
                                  perms: {
                                    only: ['application_factor_list']
                                  },
                                  types: {
                                    only: ['WEB', 'NATIVE', 'BROWSER', 'RESOURCE_SERVER']
                                  }
                                }
                              },
                              {
                                path: 'account',
                                component: ApplicationAccountSettingsComponent,
                                canActivate: [AuthGuard],
                                data: {
                                  menu: {
                                    label: 'User Accounts',
                                    section: 'Security'
                                  },
                                  perms: {
                                    only: ['application_settings_read']
                                  },
                                  types: {
                                    only: ['WEB', 'NATIVE', 'BROWSER', 'RESOURCE_SERVER']
                                  }
                                }
                              },
                              {
                                path: 'certificates',
                                component: ApplicationCertificatesComponent,
                                canActivate: [AuthGuard],
                                resolve: {certificates: CertificatesResolver},
                                data: {
                                  menu: {
                                    label: 'Certificates',
                                    section: 'Security'
                                  },
                                  perms: {
                                    only: ['application_certificate_list']
                                  }
                                }
                              },
                              {
                                path: 'password-policy',
                                component: PasswordPolicyComponent,
                                canActivate: [AuthGuard],
                                data: {
                                  menu: {
                                    label: 'Password policy',
                                    section: 'Security'
                                  },
                                  perms: {
                                    only: ['application_settings_read']
                                  }
                                }
                              },
                              {
                                path: 'resources',
                                canActivate: [AuthGuard],
                                data: {
                                  menu: {
                                    label: 'Resources',
                                    section: 'Security'
                                  },
                                  perms: {
                                    only: ['application_resource_list']
                                  },
                                  types: {
                                    only: ['RESOURCE_SERVER']
                                  }
                                },
                                children: [
                                  {
                                    path: '',
                                    pathMatch: 'full',
                                    component: ApplicationResourcesComponent,
                                    resolve: {
                                      resources: ApplicationResourcesResolver
                                    }
                                  },
                                  {
                                    path: ':resourceId',
                                    canActivate: [AuthGuard],
                                    resolve: {
                                      resource: ApplicationResourceResolver
                                    },
                                    data: {
                                      breadcrumb: {
                                        label: 'resource.name'
                                      },
                                      perms: {
                                        only: ['application_resource_read']
                                      }
                                    },
                                    children: [
                                      {
                                        path: '',
                                        pathMatch: 'full',
                                        component: ApplicationResourceComponent,
                                      },
                                      {
                                        path: 'policies/:policyId',
                                        component: ApplicationResourcePolicyComponent,
                                        canActivate: [AuthGuard],
                                        resolve: {
                                          policy: ApplicationResourcePolicyResolver
                                        },
                                        data: {
                                          breadcrumb: {
                                            label: 'policy.name'
                                          },
                                          perms: {
                                            only: ['application_resource_read']
                                          }
                                        }
                                      }

                                    ]
                                  },
                                ]
                              }
                            ]
                          }
                        ]
                      }
                    ]
                  },
                  {
                    path: 'settings',
                    component: DomainSettingsComponent,
                    canActivate: [AuthGuard],
                    data: {
                      menu: {
                        label: 'Settings',
                        icon: 'settings',
                        level: 'top'
                      },
                      perms: {
                        only: ['domain_settings_read']
                      }
                    },
                    children: [
                      {path: '', redirectTo: 'general', pathMatch: 'full'},
                      {
                        path: 'general',
                        component: DomainSettingsGeneralComponent,
                        canActivate: [AuthGuard],
                        resolve: {
                          tags: TagsResolver
                        },
                        data: {
                          menu: {
                            label: 'General',
                            section: 'Settings'
                          },
                          perms: {
                            only: ['domain_settings_read']
                          }
                        }
                      },
                      {
                        path: 'entrypoints',
                        component: DomainSettingsEntrypointsComponent,
                        canActivate: [AuthGuard],
                        resolve: {
                          entrypoint: DomainEntrypointResolver,
                          environment: EnvironmentResolver
                        },
                        data: {
                          menu: {
                            label: 'Entrypoints',
                            section: 'Settings'
                          },
                          perms: {
                            only: ['domain_settings_read']
                          }
                        }
                      },
                      {
                        path: 'login',
                        component: DomainSettingsLoginComponent,
                        canActivate: [AuthGuard],
                        data: {
                          menu: {
                            label: 'Login',
                            section: 'Settings'
                          },
                          perms: {
                            only: ['domain_settings_read']
                          }
                        }
                      },
                      {
                        path: 'members',
                        component: DomainSettingsMembershipsComponent,
                        canActivate: [AuthGuard],
                        resolve: {
                          members: MembershipsResolver
                        },
                        data: {
                          menu: {
                            label: 'Administrative roles',
                            section: 'Settings'
                          },
                          perms: {
                            only: ['domain_member_list']
                          }
                        }
                      },
                      {
                        path: 'forms',
                        canActivate: [AuthGuard],
                        data: {
                          menu: {
                            label: 'Forms',
                            section: 'Design'
                          },
                          perms: {
                            only: ['domain_form_list', 'domain_form_read']
                          }
                        },
                        children: [
                          {
                            path: '',
                            pathMatch: 'full',
                            component: DomainSettingsFormsComponent,
                          },
                          {
                            path: 'form',
                            component: DomainSettingsFormComponent,
                            resolve: {
                              form: FormResolver
                            },
                            data: {
                              breadcrumb: {
                                label: "form.template",
                                applyOnLabel: applyOnLabel
                              }
                            }
                          },
                        ]
                      },
                      {
                        path: 'emails',
                        canActivate: [AuthGuard],
                        data: {
                          menu: {
                            label: 'Emails',
                            section: 'Design'
                          },
                          perms: {
                            only: ['domain_email_template_list', 'domain_email_template_read']
                          }
                        },
                        children: [
                          {
                            path: '',
                            pathMatch: 'full',
                            component: DomainSettingsEmailsComponent,
                          },
                          {
                            path: 'email',
                            component: DomainSettingsEmailComponent,
                            resolve: {
                              email: EmailResolver
                            },
                            data: {
                              breadcrumb: {
                                label: "email.template",
                                applyOnLabel: applyOnLabel
                              }
                            }
                          }
                        ]
                      },
                      {
                        path: 'flows',
                        component: DomainSettingsFlowsComponent,
                        canActivate: [AuthGuard],
                        resolve: {
                          flows: DomainFlowsResolver,
                          policies: PluginPoliciesResolver,
                          flowSettingsForm: PlatformFlowSchemaResolver
                        },
                        data: {
                          menu: {
                            label: 'Flows',
                            section: 'Design'
                          },
                          perms: {
                            only: ['domain_flow_list']
                          }
                        }
                      },
                      {
                        path: 'providers',
                        canActivate: [AuthGuard],
                        data: {
                          menu: {
                            label: 'Providers',
                            section: 'Identities'
                          },
                          perms: {
                            only: ['domain_identity_provider_list']
                          }
                        },
                        children: [
                          {
                            path: '',
                            pathMatch: 'full',
                            component: DomainSettingsProvidersComponent,
                            resolve: {
                              providers: ProvidersResolver,
                              identities: IdentitiesResolver
                            }
                          },
                          {
                            path: 'new',
                            component: ProviderCreationComponent,
                            resolve: {
                              certificates: CertificatesResolver,
                              identities: IdentitiesResolver
                            }
                          },
                          {
                            path: ':providerId',
                            component: ProviderComponent,
                            resolve: {
                              provider: ProviderResolver
                            },
                            data: {
                              breadcrumb: {
                                label: 'provider.name'
                              }
                            },
                            children: [
                              {
                                path: '', redirectTo: 'settings', pathMatch: 'full'
                              },
                              {
                                path: 'settings',
                                component: ProviderSettingsComponent,
                                data: {
                                  breadcrumb: {
                                    disabled: true
                                  }
                                },
                                resolve: {
                                  certificates: CertificatesResolver
                                }
                              },
                              {
                                path: 'mappers',
                                component: ProviderMappersComponent,
                                data: {
                                  breadcrumb: {
                                    label: 'user mappers'
                                  }
                                }
                              },
                              {
                                path: 'roles', component: ProviderRolesComponent,
                                resolve: {
                                  roles: RolesResolver
                                },
                                data: {
                                  breadcrumb: {
                                    label: 'role mappers'
                                  }
                                }
                              }
                            ]
                          }
                        ]
                      },
                      {
                        path: 'webauthn',
                        component: DomainSettingsWebAuthnComponent,
                        canActivate: [AuthGuard],
                        resolve: {
                          entrypoint: DomainEntrypointResolver
                        },
                        data: {
                          menu: {
                            label: 'WebAuthn',
                            section: 'Security'
                          },
                          perms: {
                            only: ['domain_settings_read']
                          }
                        }
                      },
                      {
                        path: 'factors',
                        canActivate: [AuthGuard],
                        data: {
                          menu: {
                            label: 'Multifactor Auth',
                            section: 'Security'
                          },
                          perms: {
                            only: ['domain_factor_list']
                          }
                        },
                        children: [
                          {
                            path: '',
                            pathMatch: 'full',
                            component: DomainSettingsFactorsComponent,
                            canActivate: [AuthGuard],
                            resolve: {
                              factors: FactorsResolver,
                            },
                            data: {
                              perms: {
                                only: ['domain_factor_list']
                              }
                            }
                          },
                          {
                            path: 'new',
                            component: FactorCreationComponent,
                            canActivate: [AuthGuard],
                            data: {
                              perms: {
                                only: ['domain_factor_create']
                              }
                            }
                          },
                          {
                            path: ':factorId',
                            component: FactorComponent,
                            canActivate: [AuthGuard],
                            resolve: {
                              factor: FactorResolver,
                            },
                            data: {
                              breadcrumb: {
                                label: "factor.name",
                              },
                              perms: {
                                only: ['domain_factor_read']
                              }
                            }
                          }
                        ]
                      },
                      {
                        path: 'password-policy',
                        component: DomainPasswordPolicyComponent,
                        canActivate: [AuthGuard],
                        data: {
                          menu: {
                            label: 'Password policy',
                            section: 'Security'
                          },
                          perms: {
                            only: ['application_settings_read']
                          }
                        }
                      },
                      {
                        path: 'audits',
                        canActivate: [AuthGuard],
                        data: {
                          menu: {
                            label: 'Audit Log',
                            section: 'Security'
                          },
                          perms: {
                            only: ['domain_audit_list']
                          }
                        },
                        children: [
                          {
                            path: '',
                            pathMatch: 'full',
                            component: AuditsComponent,
                            canActivate: [AuthGuard],
                            data: {
                              perms: {
                                only: ['domain_audit_list']
                              }
                            }
                          },
                          {
                            path: 'settings',
                            children: [
                              {
                                path: '',
                                pathMatch: 'full',
                                component: AuditsSettingsComponent,
                                canActivate: [AuthGuard],
                                resolve: {
                                  reporters: ReportersResolver
                                },
                                data: {
                                  perms: {
                                    only: ['domain_reporter_list']
                                  }
                                }
                              },
                              {
                                path: 'new',
                                component: ReporterComponent,
                                canActivate: [AuthGuard],
                                resolve: {
                                  reporterPlugins: PluginReportersResolver
                                },
                                data: {
                                  perms: {
                                    only: ['domain_reporter_create']
                                  }
                                }
                              },
                              {
                                path: ':reporterId',
                                component: ReporterComponent,
                                resolve: {
                                  reporter: ReporterResolver,
                                  reporterPlugins: PluginReportersResolver
                                },
                                data: {
                                  breadcrumb: {
                                    label: 'reporter.name'
                                  },
                                  perms: {
                                    only: ['domain_reporter_read']
                                  }
                                }
                              }
                            ]
                          },
                          {
                            path: ':auditId',
                            component: AuditComponent,
                            resolve: {
                              audit: AuditResolver
                            },
                            data: {
                              breadcrumb: {
                                label: "audit.id"
                              },
                              perms: {
                                only: ['domain_audit_read']
                              }
                            }
                          }
                        ]
                      },
                      {
                        path: 'account',
                        component: DomainSettingsAccountComponent,
                        canActivate: [AuthGuard],
                        data: {
                          menu: {
                            label: 'User Accounts',
                            section: 'Security'
                          },
                          perms: {
                            only: ['domain_settings_read']
                          }
                        }
                      },
                      {
                        path: 'certificates',
                        canActivate: [AuthGuard],
                        data: {
                          menu: {
                            label: 'Certificates',
                            section: 'Security'
                          },
                          perms: {
                            only: ['domain_certificate_list']
                          }
                        },
                        children: [
                          {
                            path: '',
                            pathMatch: 'full',
                            component: DomainSettingsCertificatesComponent,
                            resolve: {
                              certificates: CertificatesResolver
                            }
                          },
                          {
                            path: 'new',
                            component: CertificateCreationComponent
                          },
                          {
                            path: ':certificateId',
                            component: CertificateComponent,
                            canActivate: [AuthGuard],
                            resolve: {
                              certificate: CertificateResolver
                            },
                            data: {
                              breadcrumb: {
                                label: 'certificate.name'
                              },
                              perms: {
                                only: ['domain_certificate_read']
                              }
                            }
                          }
                        ]
                      },
                      {
                        path: 'users',
                        canActivate: [AuthGuard],
                        data: {
                          menu: {
                            label: 'Users',
                            section: 'User Management'
                          },
                          perms: {
                            only: ['domain_user_list']
                          }
                        },
                        children: [
                          {
                            path: '',
                            pathMatch: 'full',
                            component: UsersComponent,
                            resolve: {
                              users: UsersResolver
                            }
                          },
                          {
                            path: 'new',
                            component: UserCreationComponent,
                            canActivate: [AuthGuard],
                            data: {
                              perms: {
                                only: ['domain_user_create']
                              }
                            }
                          },
                          {
                            path: ':userId',
                            component: UserComponent,
                            canActivate: [AuthGuard],
                            resolve: {
                              user: UserResolver
                            },
                            data: {
                              breadcrumb: {
                                label: 'user.username'
                              },
                              perms: {
                                only: ['domain_user_read']
                              }
                            },
                            children: [
                              {
                                path: '',
                                redirectTo: 'profile',
                                pathMatch: 'full'
                              },
                              {
                                path: 'profile',
                                component: UserProfileComponent
                              },
                              {
                                path: 'history',
                                component: UserHistoryComponent
                              },
                              {
                                path: 'applications',
                                children: [
                                  {
                                    path: '',
                                    pathMatch: 'full',
                                    component: UserApplicationsComponent,
                                    resolve: {
                                      consents: ConsentsResolver
                                    }
                                  },
                                  {
                                    path: ':appId',
                                    component: UserApplicationComponent,
                                    resolve: {
                                      application: ApplicationResolver,
                                      consents: ConsentsResolver
                                    },
                                    data: {
                                      breadcrumb: {
                                        label: 'application.name'
                                      }
                                    }
                                  }
                                ]
                              },
                              {
                                path: 'factors',
                                component: UserFactorsComponent,
                                resolve: {
                                  factors: EnrolledFactorsResolver
                                }
                              },
                              {
                                path: 'credentials',
                                children: [
                                  {
                                    path: '',
                                    pathMatch: 'full',
                                    component: UserCredentialsComponent,
                                    resolve: {credentials: UserCredentialsResolver}
                                  },
                                  {
                                    path: ':credentialId',
                                    component: UserCredentialComponent,
                                    resolve: {credential: UserCredentialResolver},
                                    data: {
                                      breadcrumb: {
                                        label: 'detail'
                                      }
                                    }
                                  }
                                ]
                              },
                              {
                                path: 'roles',
                                component: UserRolesComponent,
                                resolve: {roles: UserRolesResolver}
                              }
                            ]
                          },
                        ]
                      },
                      {
                        path: 'groups',
                        canActivate: [AuthGuard],
                        data: {
                          menu: {
                            label: 'Groups',
                            section: 'User Management'
                          },
                          perms: {
                            only: ['domain_group_list']
                          }
                        },
                        children: [
                          {
                            path: '',
                            pathMatch: 'full',
                            component: GroupsComponent,
                            resolve: {
                              groups: GroupsResolver
                            }
                          },
                          {
                            path: 'new',
                            component: GroupCreationComponent,
                            canActivate: [AuthGuard],
                            data: {
                              perms: {
                                only: ['domain_group_create']
                              }
                            }
                          },
                          {
                            path: ':groupId',
                            component: GroupComponent,
                            canActivate: [AuthGuard],
                            resolve: {
                              group: GroupResolver
                            },
                            data: {
                              breadcrumb: {
                                label: 'group.name'
                              },
                              perms: {
                                only: ['domain_group_read']
                              }
                            },
                            children: [
                              {path: '', redirectTo: 'settings', pathMatch: 'full'},
                              {path: 'settings', component: GroupSettingsComponent},
                              {
                                path: 'members',
                                component: GroupMembersComponent,
                                resolve: {members: GroupMembersResolver}
                              },
                              {path: 'roles', component: GroupRolesComponent, resolve: {roles: GroupRolesResolver}}
                            ]
                          }
                        ]
                      },
                      {
                        path: 'roles',
                        canActivate: [AuthGuard],
                        data: {
                          menu: {
                            label: 'Roles',
                            section: 'User Management',
                          },
                          perms: {
                            only: ['domain_role_list']
                          }
                        },
                        children: [
                          {
                            path: '',
                            pathMatch: 'full',
                            component: DomainSettingsRolesComponent,
                            resolve: {
                              roles: RolesResolver
                            }
                          },
                          {
                            path: 'new',
                            component: RoleCreationComponent,
                            canActivate: [AuthGuard],
                            resolve: {
                              scopes: ScopesResolver
                            },
                            data: {
                              perms: {
                                only: ['domain_role_create']
                              }
                            }
                          },
                          {
                            path: ':roleId',
                            component: RoleComponent,
                            canActivate: [AuthGuard],
                            resolve: {
                              role: RoleResolver,
                              scopes: ScopesResolver
                            },
                            data: {
                              breadcrumb: {
                                label: 'role.name'
                              },
                              perms: {
                                only: ['domain_role_read']
                              }
                            }
                          }
                        ]
                      },
                      {
                        path: 'scim',
                        component: ScimComponent,
                        canActivate: [AuthGuard],
                        data: {
                          menu: {
                            label: 'SCIM',
                            section: 'User Management'
                          },
                          perms: {
                            only: ['domain_scim_read']
                          }
                        }
                      },
                      {
                        path: 'scopes',
                        canActivate: [AuthGuard],
                        data: {
                          menu: {
                            label: 'Scopes',
                            section: 'OAuth 2.0'
                          },
                          perms: {
                            only: ['domain_scope_list']
                          }
                        },
                        children: [
                          {
                            path: '',
                            pathMatch: 'full',
                            component: DomainSettingsScopesComponent,
                            resolve: {
                              scopes: ScopesResolver
                            }
                          },
                          {
                            path: 'new',
                            component: ScopeCreationComponent,
                            canActivate: [AuthGuard],
                            data: {
                              perms: {
                                only: ['domain_scope_create']
                              }
                            }
                          },
                          {
                            path: ':scopeId',
                            component: ScopeComponent,
                            canActivate: [AuthGuard],
                            resolve: {
                              scope: ScopeResolver
                            },
                            data: {
                              breadcrumb: {
                                label: 'scope.name'
                              },
                              perms: {
                                only: ['domain_scope_read']
                              }
                            }
                          }
                        ]
                      },
                      {
                        path: 'extensionGrants',
                        canActivate: [AuthGuard],
                        data: {
                          menu: {
                            label: 'Extension Grants',
                            section: 'OAuth 2.0'
                          },
                          perms: {
                            only: ['domain_extension_grant_list']
                          }
                        },
                        children: [
                          {
                            path: '',
                            pathMatch: 'full',
                            component: DomainSettingsExtensionGrantsComponent,
                            resolve: {
                              extensionGrants: ExtensionGrantsResolver
                            }
                          },
                          {
                            path: 'new',
                            component: ExtensionGrantCreationComponent,
                            canActivate: [AuthGuard],
                            resolve: {
                              identityProviders: ProvidersResolver
                            },
                            data: {
                              perms: {
                                only: ['domain_extension_grant_create']
                              }
                            }
                          },
                          {
                            path: ':extensionGrantId',
                            component: ExtensionGrantComponent,
                            canActivate: [AuthGuard],
                            resolve: {
                              extensionGrant: ExtensionGrantResolver,
                              identityProviders: ProvidersResolver
                            },
                            data: {
                              breadcrumb: {
                                label: 'extensionGrant.name'
                              },
                              perms: {
                                only: ['domain_extension_grant_read']
                              }
                            }
                          },
                        ]
                      },
                      {
                        path: 'dcr',
                        component: DomainSettingsOpenidClientRegistrationComponent,
                        canActivate: [AuthGuard],
                        data: {
                          menu: {
                            label: 'Client Registration',
                            section: 'Openid'
                          },
                          perms: {
                            only: ['domain_openid_read']
                          }
                        },
                        children: [
                          {path: '', redirectTo: 'settings', pathMatch: 'full'},
                          {
                            path: 'settings',
                            component: ClientRegistrationSettingsComponent
                          },
                          {
                            path: 'default-scope',
                            component: ClientRegistrationDefaultScopeComponent,
                            resolve: {scopes: ScopesResolver}
                          },
                          {
                            path: 'allowed-scope',
                            component: ClientRegistrationAllowedScopeComponent,
                            resolve: {scopes: ScopesResolver}
                          },
                          {
                            path: 'templates',
                            component: ClientRegistrationTemplatesComponent,
                            resolve: {apps: ApplicationsResolver}
                          }
                        ]
                      },
                      {
                        path: 'uma',
                        component: UmaComponent,
                        canActivate: [AuthGuard],
                        data: {
                          menu: {
                            label: 'UMA',
                            section: 'User-Managed Access'
                          },
                          perms: {
                            only: ['domain_uma_read']
                          }
                        }
                      }
                    ]
                  },
                  {
                    path: 'alerts',
                    component: DomainAlertsComponent,
                    canActivate: [AuthGuard],
                    resolve: {
                      alertStatus: PlatformAlertStatusResolver
                    },
                    data: {
                      menu: {
                        label: 'Alerts',
                        icon: 'alarm',
                        level: 'top',
                        beta: true
                      },
                      perms: {
                        only: ['domain_alert_read']
                      }
                    },
                    children: [
                      {
                        path: '', redirectTo: 'general', pathMatch: 'full'
                      },
                      {
                        path: 'general',
                        component: DomainAlertGeneralComponent,
                        canActivate: [AuthGuard],
                        resolve: {
                          alertNotifiers: AlertNotifiersResolver
                        },
                        data: {
                          menu: {
                            label: 'General',
                            section: 'Alerts'
                          },
                          perms: {
                            only: ['domain_alert_read']
                          }
                        }
                      },
                      {
                        path: 'notifiers',
                        canActivate: [AuthGuard],
                        runGuardsAndResolvers: 'pathParamsOrQueryParamsChange',
                        resolve: {
                          notifiers: NotifiersResolver,
                          alertNotifiers: AlertNotifiersResolver
                        },
                        data: {
                          menu: {
                            label: 'Notifiers',
                            section: 'Alerts'
                          },
                          perms: {
                            only: ['domain_alert_notifier_list']
                          }
                        },
                        children: [
                          {
                            path: '',
                            pathMatch: 'full',
                            component: DomainAlertNotifiersComponent,
                          },
                          {
                            path: 'new',
                            component: DomainAlertNotifierCreationComponent,
                            canActivate: [AuthGuard],
                            data: {
                              perms: {
                                only: ['domain_alert_notifier_create']
                              }
                            }
                          },
                          {
                            path: ':alertNotifierId',
                            component: DomainAlertNotifierComponent,
                            canActivate: [AuthGuard],
                            resolve: {
                              alertNotifier: AlertNotifierResolver
                            },
                            data: {
                              breadcrumb: {
                                label: 'alertNotifier.name'
                              },
                              perms: {
                                only: ['domain_alert_notifier_read']
                              }
                            }
                          },
                        ]
                      }
                    ]
                  }
                ]
              }
            ]
          }
        ]
      }
    ]
  },
  {path: 'login', component: LoginComponent},
  {path: 'login/callback', component: LoginCallbackComponent},
  {path: 'logout', component: LogoutComponent},
  {path: 'logout/callback', component: LogoutCallbackComponent},
<<<<<<< HEAD
  {path: 'newsletter', component: NewsletterComponent},
=======
  {path: 'newsletter', component: NewsletterComponent, resolve: { taglines: NewsletterResolver } },
>>>>>>> 22d61a4a
  {path: 'dummy', component: DummyComponent},
  {path: '404', component: NotFoundComponent},
  {path: '', component: HomeComponent},
  {path: '**', redirectTo: '404', pathMatch: 'full'}
];

@NgModule({
  imports: [RouterModule.forRoot(routes, {
    paramsInheritanceStrategy: 'always',
    scrollPositionRestoration: 'top',
    relativeLinkResolution: 'corrected',
    onSameUrlNavigation: 'reload',
  })],
  exports: [RouterModule]
})
export class AppRoutingModule {
}<|MERGE_RESOLUTION|>--- conflicted
+++ resolved
@@ -2144,11 +2144,7 @@
   {path: 'login/callback', component: LoginCallbackComponent},
   {path: 'logout', component: LogoutComponent},
   {path: 'logout/callback', component: LogoutCallbackComponent},
-<<<<<<< HEAD
-  {path: 'newsletter', component: NewsletterComponent},
-=======
-  {path: 'newsletter', component: NewsletterComponent, resolve: { taglines: NewsletterResolver } },
->>>>>>> 22d61a4a
+  {path: 'newsletter', component: NewsletterComponent, resolve: { taglines: NewsletterResolver }},
   {path: 'dummy', component: DummyComponent},
   {path: '404', component: NotFoundComponent},
   {path: '', component: HomeComponent},
