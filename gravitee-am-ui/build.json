--- conflicted
+++ resolved
@@ -1,7 +1,3 @@
 {
-<<<<<<< HEAD
-    "version": "3.20.2"
-=======
-    "version": "3.19.8"
->>>>>>> a87ddaca
+    "version": "3.20.3"
 }