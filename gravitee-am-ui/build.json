--- conflicted
+++ resolved
@@ -1,7 +1,3 @@
 {
-<<<<<<< HEAD
-    "version": "3.7.1"
-=======
-    "version": "3.6.2"
->>>>>>> 22d61a4a
+    "version": "3.7.2"
 }