apiVersion: v1
name: am
# When the version is modified, make sure the artifacthub.io/changes list is updated
# Also update CHANGELOG.md
version: 4.3.0
appVersion: 4.3.0
description: Official Gravitee.io Helm chart for Access Management
home: https://gravitee.io
sources:
  - https://github.com/gravitee-io
icon: https://avatars2.githubusercontent.com/u/12655666?s=200&v=4
keywords:
  - gravitee.io
  - gravitee
  - graviteeio
  - oauth2
  - oidc
  - authentication
  - API
  - security
kubeVersion: ">=1.14.0-0"
annotations:
  # List of changes for the release in artifacthub.io
  # https://artifacthub.io/packages/helm/graviteeio/am?modal=changelog
  artifacthub.io/changes: |
<<<<<<< HEAD
    - BREAKING CHANGE: In gateway ingress controller, change ssl-redirect option from "false" to default. More info here: https://kubernetes.github.io/ingress-nginx/user-guide/nginx-configuration/annotations/#server-side-https-enforcement-through-redirect
    - Add `*.ingress.pathType` to helm/values.yaml
=======
    - 'BREAKING CHANGE: In gateway ingress controller, change ssl-redirect option from "false" to default. More info here: https://kubernetes.github.io/ingress-nginx/user-guide/nginx-configuration/annotations/#server-side-https-enforcement-through-redirect'
>>>>>>> 9ae3742a
<|MERGE_RESOLUTION|>--- conflicted
+++ resolved
@@ -23,9 +23,5 @@
   # List of changes for the release in artifacthub.io
   # https://artifacthub.io/packages/helm/graviteeio/am?modal=changelog
   artifacthub.io/changes: |
-<<<<<<< HEAD
-    - BREAKING CHANGE: In gateway ingress controller, change ssl-redirect option from "false" to default. More info here: https://kubernetes.github.io/ingress-nginx/user-guide/nginx-configuration/annotations/#server-side-https-enforcement-through-redirect
-    - Add `*.ingress.pathType` to helm/values.yaml
-=======
     - 'BREAKING CHANGE: In gateway ingress controller, change ssl-redirect option from "false" to default. More info here: https://kubernetes.github.io/ingress-nginx/user-guide/nginx-configuration/annotations/#server-side-https-enforcement-through-redirect'
->>>>>>> 9ae3742a
+    - Add `*.ingress.pathType` to helm/values.yaml