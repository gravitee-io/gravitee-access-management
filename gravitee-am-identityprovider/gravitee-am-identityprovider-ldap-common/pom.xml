<?xml version="1.0" encoding="UTF-8"?>
<!--

    Copyright (C) 2015 The Gravitee team (http://gravitee.io)

    Licensed under the Apache License, Version 2.0 (the "License");
    you may not use this file except in compliance with the License.
    You may obtain a copy of the License at

            http://www.apache.org/licenses/LICENSE-2.0

    Unless required by applicable law or agreed to in writing, software
    distributed under the License is distributed on an "AS IS" BASIS,
    WITHOUT WARRANTIES OR CONDITIONS OF ANY KIND, either express or implied.
    See the License for the specific language governing permissions and
    limitations under the License.

-->
<project xmlns="http://maven.apache.org/POM/4.0.0"
         xmlns:xsi="http://www.w3.org/2001/XMLSchema-instance"
         xsi:schemaLocation="http://maven.apache.org/POM/4.0.0 http://maven.apache.org/xsd/maven-4.0.0.xsd">
    <parent>
        <artifactId>gravitee-am-identityprovider</artifactId>
        <groupId>io.gravitee.am.identityprovider</groupId>
<<<<<<< HEAD
        <version>3.11.2-SNAPSHOT</version>
=======
        <version>3.10.5</version>
>>>>>>> f4a921b9
    </parent>
    <modelVersion>4.0.0</modelVersion>

    <artifactId>gravitee-am-identityprovider-ldap-common</artifactId>
    <name>Gravitee IO - Access Management - Identity Provider - LDAP Common</name>

    <dependencies>
        <dependency>
            <groupId>org.ldaptive</groupId>
            <artifactId>ldaptive</artifactId>
        </dependency>

        <dependency>
            <groupId>org.ldaptive</groupId>
            <artifactId>ldaptive-unboundid</artifactId>
        </dependency>
    </dependencies>
</project><|MERGE_RESOLUTION|>--- conflicted
+++ resolved
@@ -22,16 +22,16 @@
     <parent>
         <artifactId>gravitee-am-identityprovider</artifactId>
         <groupId>io.gravitee.am.identityprovider</groupId>
-<<<<<<< HEAD
         <version>3.11.2-SNAPSHOT</version>
-=======
-        <version>3.10.5</version>
->>>>>>> f4a921b9
     </parent>
     <modelVersion>4.0.0</modelVersion>
 
     <artifactId>gravitee-am-identityprovider-ldap-common</artifactId>
     <name>Gravitee IO - Access Management - Identity Provider - LDAP Common</name>
+
+    <properties>
+        <unboundid.version>6.0.1</unboundid.version>
+    </properties>
 
     <dependencies>
         <dependency>
@@ -42,6 +42,18 @@
         <dependency>
             <groupId>org.ldaptive</groupId>
             <artifactId>ldaptive-unboundid</artifactId>
+            <exclusions>
+                <exclusion>
+                    <groupId>com.unboundid</groupId>
+                    <artifactId>unboundid-ldapsdk</artifactId>
+                </exclusion>
+            </exclusions>
+        </dependency>
+
+        <dependency>
+            <groupId>com.unboundid</groupId>
+            <artifactId>unboundid-ldapsdk</artifactId>
+            <version>${unboundid.version}</version>
         </dependency>
     </dependencies>
 </project>