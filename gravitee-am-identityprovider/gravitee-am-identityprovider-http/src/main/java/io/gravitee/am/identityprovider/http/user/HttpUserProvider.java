--- conflicted
+++ resolved
@@ -22,11 +22,8 @@
 import io.gravitee.am.identityprovider.http.configuration.HttpResponseErrorCondition;
 import io.gravitee.am.identityprovider.http.configuration.HttpUsersResourceConfiguration;
 import io.gravitee.am.identityprovider.http.user.spring.HttpUserProviderConfiguration;
-<<<<<<< HEAD
+import io.gravitee.am.identityprovider.http.utils.SanitizeUtils;
 import io.gravitee.am.service.authentication.crypto.password.PasswordEncoder;
-=======
-import io.gravitee.am.identityprovider.http.utils.SanitizeUtils;
->>>>>>> 0718f26c
 import io.gravitee.am.service.exception.AbstractManagementException;
 import io.gravitee.am.service.exception.TechnicalManagementException;
 import io.gravitee.common.http.HttpHeader;
@@ -99,18 +96,6 @@
     @Override
     public Single<User> create(User user) {
         try {
-<<<<<<< HEAD
-            // prepare context
-            AuthenticationContext authenticationContext = new SimpleAuthenticationContext();
-            TemplateEngine templateEngine = authenticationContext.getTemplateEngine();
-            // encode password
-            if (!StringUtils.isEmpty(user.getCredentials())) {
-                ((DefaultUser) user).setCredentials(passwordEncoder.encode(user.getCredentials()));
-            }
-            templateEngine.getTemplateContext().setVariable(USER_CONTEXT_KEY, user);
-
-=======
->>>>>>> 0718f26c
             // prepare request
             final HttpUsersResourceConfiguration usersResourceConfiguration = configuration.getUsersResource();
             final HttpResourceConfiguration createResourceConfiguration = usersResourceConfiguration.getPaths().getCreateResource();
@@ -124,7 +109,7 @@
             TemplateEngine templateEngine = authenticationContext.getTemplateEngine();
             // sanitize password
             if (!StringUtils.isEmpty(user.getCredentials())) {
-                ((DefaultUser) user).setCredentials(SanitizeUtils.sanitize(user.getCredentials(), createUserBody, createUserHttpHeaders));
+                ((DefaultUser) user).setCredentials(SanitizeUtils.sanitize(passwordEncoder.encode(user.getCredentials()), createUserBody, createUserHttpHeaders));
             }
             templateEngine.getTemplateContext().setVariable(USER_CONTEXT_KEY, user);
 
@@ -153,19 +138,6 @@
     @Override
     public Single<User> update(String id, User updateUser) {
         try {
-<<<<<<< HEAD
-            // prepare context
-            AuthenticationContext authenticationContext = new SimpleAuthenticationContext();
-            TemplateEngine templateEngine = authenticationContext.getTemplateEngine();
-            ((DefaultUser) updateUser).setId(id);
-            // encode password
-            if (!StringUtils.isEmpty(updateUser.getCredentials())) {
-                ((DefaultUser) updateUser).setCredentials(passwordEncoder.encode(updateUser.getCredentials()));
-            }
-            templateEngine.getTemplateContext().setVariable(USER_CONTEXT_KEY, updateUser);
-
-=======
->>>>>>> 0718f26c
             // prepare request
             final HttpUsersResourceConfiguration usersResourceConfiguration = configuration.getUsersResource();
             final HttpResourceConfiguration updateResourceConfiguration = usersResourceConfiguration.getPaths().getUpdateResource();
@@ -180,7 +152,7 @@
             ((DefaultUser) updateUser).setId(id);
             // sanitize password
             if (!StringUtils.isEmpty(updateUser.getCredentials())) {
-                ((DefaultUser) updateUser).setCredentials(SanitizeUtils.sanitize(updateUser.getCredentials(), updateUserBody, updateUserHttpHeaders));
+                ((DefaultUser) updateUser).setCredentials(SanitizeUtils.sanitize(passwordEncoder.encode(updateUser.getCredentials()), updateUserBody, updateUserHttpHeaders));
             }
             templateEngine.getTemplateContext().setVariable(USER_CONTEXT_KEY, updateUser);
 
