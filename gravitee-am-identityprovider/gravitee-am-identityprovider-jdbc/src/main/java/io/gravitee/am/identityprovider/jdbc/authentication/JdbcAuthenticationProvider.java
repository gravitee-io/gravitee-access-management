--- conflicted
+++ resolved
@@ -85,10 +85,6 @@
 
                     return true;
                 })
-<<<<<<< HEAD
-                .map(attributes -> createUser(authentication.getContext(), attributes))
-=======
->>>>>>> 1483898f
                 .toList()
                 .flatMapMaybe(users -> {
                     if (users.isEmpty()) {
@@ -97,7 +93,7 @@
                     if (users.size() > 1) {
                         return Maybe.error(new BadCredentialsException("Bad credentials"));
                     }
-                    return Maybe.just(createUser(users.get(0)));
+                    return Maybe.just(createUser(authentication.getContext(), users.get(0)));
                 });
     }
 
