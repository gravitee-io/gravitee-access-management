/**
 * Copyright (C) 2015 The Gravitee team (http://gravitee.io)
 *
 * Licensed under the Apache License, Version 2.0 (the "License");
 * you may not use this file except in compliance with the License.
 * You may obtain a copy of the License at
 *
 *         http://www.apache.org/licenses/LICENSE-2.0
 *
 * Unless required by applicable law or agreed to in writing, software
 * distributed under the License is distributed on an "AS IS" BASIS,
 * WITHOUT WARRANTIES OR CONDITIONS OF ANY KIND, either express or implied.
 * See the License for the specific language governing permissions and
 * limitations under the License.
 */
package io.gravitee.am.identityprovider.mongo.authentication;

import com.mongodb.reactivestreams.client.MongoClient;
import com.mongodb.reactivestreams.client.MongoCollection;
import io.gravitee.am.common.exception.authentication.BadCredentialsException;
import io.gravitee.am.common.exception.authentication.UsernameNotFoundException;
import io.gravitee.am.common.oidc.StandardClaims;
import io.gravitee.am.identityprovider.api.*;
import io.gravitee.am.identityprovider.mongo.MongoIdentityProviderConfiguration;
import io.gravitee.am.identityprovider.mongo.authentication.spring.MongoAuthenticationProviderConfiguration;
import io.gravitee.am.service.authentication.crypto.password.PasswordEncoder;
import io.reactivex.Flowable;
import io.reactivex.Maybe;
import io.reactivex.Observable;
import org.bson.BsonDocument;
import org.bson.Document;
import org.bson.types.ObjectId;
import org.slf4j.Logger;
import org.slf4j.LoggerFactory;
import org.springframework.beans.factory.annotation.Autowired;
import org.springframework.context.annotation.Import;

import java.util.ArrayList;
import java.util.HashMap;
import java.util.List;
import java.util.Map;

/**
 * @author David BRASSELY (david.brassely at graviteesource.com)
 * @author Titouan COMPIEGNE (titouan.compiegne at graviteesource.com)
 * @author GraviteeSource Team
 */
@Import({MongoAuthenticationProviderConfiguration.class})
public class MongoAuthenticationProvider implements AuthenticationProvider {

    private static final Logger LOGGER = LoggerFactory.getLogger(MongoAuthenticationProvider.class);
    private static final String FIELD_ID = "_id";
    private static final String FIELD_USERNAME = "username";
    private static final String FIELD_CREATED_AT = "createdAt";
    private static final String FIELD_UPDATED_AT = "updatedAt";

    @Autowired
    private IdentityProviderMapper mapper;

    @Autowired
    private IdentityProviderRoleMapper roleMapper;

    @Autowired
    private PasswordEncoder passwordEncoder;

    @Autowired
    private MongoIdentityProviderConfiguration configuration;

    @Autowired
    private MongoClient mongoClient;

    public Maybe<User> loadUserByUsername(Authentication authentication) {
        String username = ((String) authentication.getPrincipal()).toLowerCase();
        return findUserByMultipleField(username)
                .toList()
                .flatMapPublisher(users -> {
                    if (users.isEmpty()) {
                        return Flowable.error(new UsernameNotFoundException(username));
                    }
                    return Flowable.fromIterable(users);
                })
                .filter( user -> {
                    String password = user.getString(this.configuration.getPasswordField());
                    String presentedPassword = authentication.getCredentials().toString();

                    if (password == null) {
                        LOGGER.debug("Authentication failed: password is null");
                        return false;
                    }

                    if (configuration.isUseDedicatedSalt()) {
                        String hash = user.getString(configuration.getPasswordSaltAttribute());
                        if (!passwordEncoder.matches(presentedPassword, password, hash)) {
                            LOGGER.debug("Authentication failed: password does not match stored value");
                            return false;
                        }
                    } else {
                        if (!passwordEncoder.matches(presentedPassword, password)) {
                            LOGGER.debug("Authentication failed: password does not match stored value");
                            return false;
                        }
                    }

                    return true;
                })
<<<<<<< HEAD
                .map(doc -> this.createUser(authentication.getContext(), doc))
=======
>>>>>>> 1483898f
                .toList()
                .flatMapMaybe(users -> {
                    if (users.isEmpty()) {
                        return Maybe.error(new BadCredentialsException("Bad credentials"));
                    }
                    if (users.size() > 1) {
                        return Maybe.error(new BadCredentialsException("Bad credentials"));
                    }
                    return Maybe.just(this.createUser(users.get(0)));
                });
    }

    private Flowable<Document> findUserByMultipleField(String value) {
        MongoCollection<Document> usersCol = this.mongoClient.getDatabase(this.configuration.getDatabase()).getCollection(this.configuration.getUsersCollection());
        String findQuery = this.configuration.getFindUserByMultipleFieldsQuery() != null ? this.configuration.getFindUserByMultipleFieldsQuery() : this.configuration.getFindUserByUsernameQuery();
        String rawQuery = findQuery.replaceAll("\\?", value);
        String jsonQuery = convertToJsonString(rawQuery);
        BsonDocument query = BsonDocument.parse(jsonQuery);
        return Flowable.fromPublisher(usersCol.find(query));
    }

    public Maybe<User> loadUserByUsername(String username) {
        final String encodedUsername = username.toLowerCase();
        return findUserByUsername(encodedUsername)
                .map(document -> createUser(new SimpleAuthenticationContext(), document));
    }

    private Maybe<Document> findUserByUsername(String username) {
        MongoCollection<Document> usersCol = this.mongoClient.getDatabase(this.configuration.getDatabase()).getCollection(this.configuration.getUsersCollection());
        String rawQuery = this.configuration.getFindUserByUsernameQuery().replaceAll("\\?", username);
        String jsonQuery = convertToJsonString(rawQuery);
        BsonDocument query = BsonDocument.parse(jsonQuery);
        return Observable.fromPublisher(usersCol.find(query).first()).firstElement();
    }

    private User createUser(AuthenticationContext authContext, Document document) {
        String username = document.getString(FIELD_USERNAME);
        DefaultUser user = new DefaultUser(username);
        Map<String, Object> claims = new HashMap<>();

        String sub = document.containsKey(FIELD_ID) ?
                document.get(FIELD_ID) instanceof ObjectId ? ((ObjectId) document.get(FIELD_ID)).toString() : document.getString(FIELD_ID)
                : username;
        // set technical id
        user.setId(sub);

        // set user roles
        user.setRoles(getUserRoles(authContext, document));

        // set claims
        claims.put(StandardClaims.SUB, sub);
        claims.put(StandardClaims.PREFERRED_USERNAME, username);
        if (this.mapper != null
                && this.mapper.getMappers() != null
                && !this.mapper.getMappers().isEmpty()) {
            claims.putAll(this.mapper.apply(authContext, document));
        } else {
            // default claims
            // remove reserved claims
            document.remove(FIELD_ID);
            document.remove(FIELD_USERNAME);
            document.remove(configuration.getPasswordField());
            if (configuration.isUseDedicatedSalt()) {
                document.remove(configuration.getPasswordSaltAttribute());
            }
            document.remove(FIELD_CREATED_AT);
            if (document.containsKey(FIELD_UPDATED_AT)) {
                document.put(StandardClaims.UPDATED_AT, document.get(FIELD_UPDATED_AT));
                document.remove(FIELD_UPDATED_AT);
            }
            document.entrySet().forEach(entry -> claims.put(entry.getKey(), entry.getValue()));
        }
        user.setAdditionalInformation(claims);

        return user;
    }

    private String convertToJsonString(String rawString) {
        rawString = rawString.replaceAll("[^\\{\\}\\[\\],:\\s]+", "\"$0\"").replaceAll("\\s+","");
        return rawString;
    }

    private List<String> getUserRoles(AuthenticationContext context, Document document) {
        if (roleMapper != null) {
            Map<String, Object> profile = new HashMap<>();
            document.forEach((key, value) -> profile.put(key, value));
            return roleMapper.apply(context, profile);
        }
        return new ArrayList<>();
    }
}<|MERGE_RESOLUTION|>--- conflicted
+++ resolved
@@ -103,10 +103,6 @@
 
                     return true;
                 })
-<<<<<<< HEAD
-                .map(doc -> this.createUser(authentication.getContext(), doc))
-=======
->>>>>>> 1483898f
                 .toList()
                 .flatMapMaybe(users -> {
                     if (users.isEmpty()) {
@@ -115,7 +111,7 @@
                     if (users.size() > 1) {
                         return Maybe.error(new BadCredentialsException("Bad credentials"));
                     }
-                    return Maybe.just(this.createUser(users.get(0)));
+                    return Maybe.just(this.createUser(authentication.getContext(), users.get(0)));
                 });
     }
 
