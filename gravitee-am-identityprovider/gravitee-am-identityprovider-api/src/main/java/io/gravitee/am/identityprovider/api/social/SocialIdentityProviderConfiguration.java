/**
 * Copyright (C) 2015 The Gravitee team (http://gravitee.io)
 *
 * Licensed under the Apache License, Version 2.0 (the "License");
 * you may not use this file except in compliance with the License.
 * You may obtain a copy of the License at
 *
 *         http://www.apache.org/licenses/LICENSE-2.0
 *
 * Unless required by applicable law or agreed to in writing, software
 * distributed under the License is distributed on an "AS IS" BASIS,
 * WITHOUT WARRANTIES OR CONDITIONS OF ANY KIND, either express or implied.
 * See the License for the specific language governing permissions and
 * limitations under the License.
 */
package io.gravitee.am.identityprovider.api.social;

import io.gravitee.am.common.oidc.ClientAuthenticationMethod;
import io.gravitee.am.identityprovider.api.IdentityProviderConfiguration;

import java.util.Set;
import java.util.concurrent.TimeUnit;

/**
 * @author Eric LELEU (eric.leleu at graviteesource.com)
 * @author GraviteeSource Team
 */
public interface SocialIdentityProviderConfiguration extends IdentityProviderConfiguration {
<<<<<<< HEAD

    public String getClientId();
=======
    String getClientId();
>>>>>>> 97318ef8

    String getClientSecret();

    Set<String> getScopes();

    String getUserAuthorizationUri();

    String getAccessTokenUri();

    String getLogoutUri();

    String getUserProfileUri();

    String getCodeParameter();

    String getResponseType();

    Integer getConnectTimeout();

<<<<<<< HEAD
    public Integer getIdleTimeout();

    public Integer getMaxPoolSize();
=======
    Integer getMaxPoolSize();
>>>>>>> 97318ef8

}<|MERGE_RESOLUTION|>--- conflicted
+++ resolved
@@ -15,23 +15,16 @@
  */
 package io.gravitee.am.identityprovider.api.social;
 
-import io.gravitee.am.common.oidc.ClientAuthenticationMethod;
 import io.gravitee.am.identityprovider.api.IdentityProviderConfiguration;
 
 import java.util.Set;
-import java.util.concurrent.TimeUnit;
 
 /**
  * @author Eric LELEU (eric.leleu at graviteesource.com)
  * @author GraviteeSource Team
  */
 public interface SocialIdentityProviderConfiguration extends IdentityProviderConfiguration {
-<<<<<<< HEAD
-
-    public String getClientId();
-=======
     String getClientId();
->>>>>>> 97318ef8
 
     String getClientSecret();
 
@@ -51,12 +44,8 @@
 
     Integer getConnectTimeout();
 
-<<<<<<< HEAD
-    public Integer getIdleTimeout();
+    Integer getIdleTimeout();
 
-    public Integer getMaxPoolSize();
-=======
     Integer getMaxPoolSize();
->>>>>>> 97318ef8
 
 }