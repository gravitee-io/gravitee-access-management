/**
 * Copyright (C) 2015 The Gravitee team (http://gravitee.io)
 *
 * Licensed under the Apache License, Version 2.0 (the "License");
 * you may not use this file except in compliance with the License.
 * You may obtain a copy of the License at
 *
 *         http://www.apache.org/licenses/LICENSE-2.0
 *
 * Unless required by applicable law or agreed to in writing, software
 * distributed under the License is distributed on an "AS IS" BASIS,
 * WITHOUT WARRANTIES OR CONDITIONS OF ANY KIND, either express or implied.
 * See the License for the specific language governing permissions and
 * limitations under the License.
 */
package io.gravitee.am.identityprovider.oauth2.authentication.spring;

import io.gravitee.am.identityprovider.common.oauth2.utils.WebClientBuilder;
import io.gravitee.am.identityprovider.oauth2.OAuth2GenericIdentityProviderConfiguration;
<<<<<<< HEAD
=======
import io.gravitee.am.service.http.WebClientBuilder;
import io.vertx.ext.web.client.WebClientOptions;
>>>>>>> 113d1b49
import io.vertx.reactivex.core.Vertx;
import io.vertx.reactivex.ext.web.client.WebClient;
import org.springframework.beans.factory.annotation.Autowired;
import org.springframework.beans.factory.annotation.Qualifier;
import org.springframework.context.annotation.Bean;
import org.springframework.context.annotation.Configuration;

/**
 * @author Titouan COMPIEGNE (titouan.compiegne at graviteesource.com)
 * @author GraviteeSource Team
 */
@Configuration
public class OAuth2GenericAuthenticationProviderConfiguration {

<<<<<<< HEAD
=======
    private static final String DEFAULT_USER_AGENT = "Gravitee.io-AM/3";
    private static final String HTTPS = "https://";

>>>>>>> 113d1b49
    @Autowired
    private Vertx vertx;

    @Autowired
    private OAuth2GenericIdentityProviderConfiguration configuration;

    @Bean
    public WebClientBuilder webClientBuilder() {
        return new WebClientBuilder();
    }

    @Bean
    @Qualifier("oauthWebClient")
<<<<<<< HEAD
    public WebClient httpClient() {
        return WebClientBuilder.build(vertx, configuration);
=======
    public WebClient httpClient(WebClientBuilder webClientBuilder) {
        WebClientOptions httpClientOptions = new WebClientOptions();
        httpClientOptions
                .setUserAgent(DEFAULT_USER_AGENT)
                .setConnectTimeout(configuration.getConnectTimeout())
                .setMaxPoolSize(configuration.getMaxPoolSize())
                .setSsl(isTLS());

        return webClientBuilder.createWebClient(vertx, httpClientOptions);
    }

    /**
     * Check if all defined oauth2 urls are secured or not.
     * This method is mainly used to determine if ssl should be enabled on the webClient used to communicate with the oauth2 server.
     *
     * @return <code>true</code> if all urls are secured, <code>false</code> else.
     */
    private boolean isTLS() {
        return configuration.getAccessTokenUri() != null && configuration.getAccessTokenUri().startsWith(HTTPS)
                && configuration.getUserAuthorizationUri() != null && configuration.getUserAuthorizationUri().startsWith(HTTPS)
                && configuration.getUserProfileUri() != null && configuration.getUserProfileUri().startsWith(HTTPS)
                && configuration.getWellKnownUri() != null && configuration.getWellKnownUri().startsWith(HTTPS);
>>>>>>> 113d1b49
    }
}<|MERGE_RESOLUTION|>--- conflicted
+++ resolved
@@ -15,13 +15,9 @@
  */
 package io.gravitee.am.identityprovider.oauth2.authentication.spring;
 
-import io.gravitee.am.identityprovider.common.oauth2.utils.WebClientBuilder;
 import io.gravitee.am.identityprovider.oauth2.OAuth2GenericIdentityProviderConfiguration;
-<<<<<<< HEAD
-=======
 import io.gravitee.am.service.http.WebClientBuilder;
 import io.vertx.ext.web.client.WebClientOptions;
->>>>>>> 113d1b49
 import io.vertx.reactivex.core.Vertx;
 import io.vertx.reactivex.ext.web.client.WebClient;
 import org.springframework.beans.factory.annotation.Autowired;
@@ -36,12 +32,9 @@
 @Configuration
 public class OAuth2GenericAuthenticationProviderConfiguration {
 
-<<<<<<< HEAD
-=======
     private static final String DEFAULT_USER_AGENT = "Gravitee.io-AM/3";
     private static final String HTTPS = "https://";
 
->>>>>>> 113d1b49
     @Autowired
     private Vertx vertx;
 
@@ -55,10 +48,6 @@
 
     @Bean
     @Qualifier("oauthWebClient")
-<<<<<<< HEAD
-    public WebClient httpClient() {
-        return WebClientBuilder.build(vertx, configuration);
-=======
     public WebClient httpClient(WebClientBuilder webClientBuilder) {
         WebClientOptions httpClientOptions = new WebClientOptions();
         httpClientOptions
@@ -81,6 +70,5 @@
                 && configuration.getUserAuthorizationUri() != null && configuration.getUserAuthorizationUri().startsWith(HTTPS)
                 && configuration.getUserProfileUri() != null && configuration.getUserProfileUri().startsWith(HTTPS)
                 && configuration.getWellKnownUri() != null && configuration.getWellKnownUri().startsWith(HTTPS);
->>>>>>> 113d1b49
     }
 }