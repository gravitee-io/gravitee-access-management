#
# Copyright (C) 2015 The Gravitee team (http://gravitee.io)
#
# Licensed under the Apache License, Version 2.0 (the "License");
# you may not use this file except in compliance with the License.
# You may obtain a copy of the License at
#
#         http://www.apache.org/licenses/LICENSE-2.0
#
# Unless required by applicable law or agreed to in writing, software
# distributed under the License is distributed on an "AS IS" BASIS,
# WITHOUT WARRANTIES OR CONDITIONS OF ANY KIND, either express or implied.
# See the License for the specific language governing permissions and
# limitations under the License.
#

openapi: 3.0.1
info:
  title: Gravitee.io - Access Management API
  version: 4.10.0-alpha.3-SNAPSHOT
servers:
- url: /management
security:
- gravitee-auth: []
tags:
- name: Authentication Device Notifier
- name: Authorization Engine
- name: Bot Detection
- name: Certificate
- name: Device Identifier
- name: Extension Grant
- name: Factor
- name: Identity Provider
- name: Newsletter
- name: Notifier
- name: Password Policy
- name: Plugin
- name: Policy
- name: Reporter
- name: Resource
- name: alerts
- name: application
- name: audit
- name: authorization engine
- name: bot detection
- name: certificate
- name: data-sources
- name: dataPlane
- name: device identifiers
- name: devices
- name: dictionary
- name: domain
- name: email
- name: entrypoints
- name: extension grant
- name: factor
- name: flow
- name: form
- name: group
- name: identity provider
- name: platform
- name: preview
- name: protected-resource
- name: reporter
- name: resource
- name: role
- name: scope
- name: sharding-tags
- name: theme
- name: user
- name: user notifications
paths:
  /application.wadl:
    get:
      operationId: getWadl
      responses:
        default:
          description: default response
          content:
            application/vnd.sun.wadl+xml: {}
            application/xml: {}
  /application.wadl/{path}:
    get:
      operationId: getExternalGrammar
      parameters:
      - name: path
        in: path
        required: true
        schema:
          type: string
      responses:
        default:
          description: default response
          content:
            application/xml: {}
  /organizations/{organizationId}/audits:
    get:
      tags:
      - audit
      summary: List audit logs for the organization
      description: "User must have the ORGANIZATION_AUDIT[LIST] permission on the\
        \ specified organization. Except if user has ORGANIZATION_AUDIT[READ] permission\
        \ on the organization, each returned audit is filtered and contains only basic\
        \ information such as id, date, event, actor, target and status."
      operationId: listOrganizationAudits
      parameters:
      - name: organizationId
        in: path
        required: true
        schema:
          type: string
      - name: type
        in: query
        schema:
          type: string
      - name: status
        in: query
        schema:
          type: string
      - name: user
        in: query
        schema:
          type: string
      - name: from
        in: query
        schema:
          type: integer
          format: int64
      - name: to
        in: query
        schema:
          type: integer
          format: int64
      - name: size
        in: query
        schema:
          type: integer
          format: int32
          default: 10
      - name: page
        in: query
        schema:
          type: integer
          format: int32
          default: 0
      responses:
        "200":
          description: List audit logs for the platform
          content:
            application/json:
              schema:
                type: array
                items:
                  $ref: "#/components/schemas/Audit"
        "500":
          description: Internal server error
  /organizations/{organizationId}/audits/{audit}:
    get:
      tags:
      - audit
      summary: Get an audit log
      description: "User must have the ORGANIZATION_AUDIT[READ] permission on the\
        \ specified organization"
      operationId: getOrganizationAudit
      parameters:
      - name: organizationId
        in: path
        required: true
        schema:
          type: string
      - name: audit
        in: path
        required: true
        schema:
          type: string
      responses:
        "200":
          description: Audit log successfully fetched
          content:
            application/json:
              schema:
                $ref: "#/components/schemas/Audit"
        "500":
          description: Internal server error
  /organizations/{organizationId}/entrypoints:
    get:
      tags:
      - entrypoints
      summary: List entrypoints
      description: "User must have the ORGANIZATION[LIST] permission on the specified\
        \ organization. Each returned entrypoint is filtered and contains only basic\
        \ information such as id and name."
      operationId: listEntrypoints
      parameters:
      - name: organizationId
        in: path
        required: true
        schema:
          type: string
      responses:
        "200":
          description: List all the entrypoints
          content:
            application/json:
              schema:
                type: array
                items:
                  $ref: "#/components/schemas/Entrypoint"
        "500":
          description: Internal server error
    post:
      tags:
      - entrypoints
      summary: Create a entrypoint
      description: "User must have the ORGANIZATION_ENTRYPOINT[CREATE] permission\
        \ on the specified organization"
      operationId: createEntrypoint
      parameters:
      - name: organizationId
        in: path
        required: true
        schema:
          type: string
      requestBody:
        content:
          application/json:
            schema:
              $ref: "#/components/schemas/NewEntrypoint"
        required: true
      responses:
        "201":
          description: Entrypoint successfully created
        "500":
          description: Internal server error
  /organizations/{organizationId}/entrypoints/{entrypointId}:
    get:
      tags:
      - entrypoints
      summary: Get a sharding entrypoint
      description: "User must have the ORGANIZATION_ENTRYPOINT[READ] permission on\
        \ the specified organization"
      operationId: getEntrypoint
      parameters:
      - name: organizationId
        in: path
        required: true
        schema:
          type: string
      - name: entrypointId
        in: path
        required: true
        schema:
          type: string
      responses:
        "200":
          description: Sharding entrypoint
          content:
            application/json:
              schema:
                $ref: "#/components/schemas/Entrypoint"
        "500":
          description: Internal server error
    put:
      tags:
      - entrypoints
      summary: Update the sharding entrypoint
      description: "User must have the ORGANIZATION_ENTRYPOINT[UPDATE] permission\
        \ on the specified organization"
      operationId: updateEntrypoint
      parameters:
      - name: organizationId
        in: path
        required: true
        schema:
          type: string
      - name: entrypointId
        in: path
        required: true
        schema:
          type: string
      requestBody:
        content:
          application/json:
            schema:
              $ref: "#/components/schemas/UpdateEntrypoint"
        required: true
      responses:
        "200":
          description: Sharding entrypoint successfully updated
          content:
            application/json:
              schema:
                $ref: "#/components/schemas/Entrypoint"
        "500":
          description: Internal server error
    delete:
      tags:
      - entrypoints
      summary: Delete the sharding entrypoint
      description: "User must have the ORGANIZATION_ENTRYPOINT[DELETE] permission\
        \ on the specified organization"
      operationId: deleteEntrypoint
      parameters:
      - name: organizationId
        in: path
        required: true
        schema:
          type: string
      - name: entrypointId
        in: path
        required: true
        schema:
          type: string
      responses:
        "204":
          description: Sharding entrypoint successfully deleted
        "500":
          description: Internal server error
  /organizations/{organizationId}/environments:
    get:
      summary: List all the environments
      description: "User must have the ENVIRONMENT[LIST] permission on the specified\
        \ organization AND either ENVIRONMENT[READ] permission on each environment\
        \ or ENVIRONMENT[READ] permission on the specified organization.Each returned\
        \ environment is filtered and contains only basic information such as id and\
        \ name."
      operationId: listEnvironments
      parameters:
      - name: organizationId
        in: path
        required: true
        schema:
          type: string
      responses:
        "200":
          description: List all the environments of the organization
          content:
            application/json:
              schema:
                type: array
                items:
                  $ref: "#/components/schemas/Environment"
        "500":
          description: Internal server error
  /organizations/{organizationId}/environments/{environmentId}/data-planes:
    get:
      tags:
      - dataPlane
      summary: List of data planes
      description: "List all the data planes accessible to the current user. User\
        \ must have DATA_PLANE[READ] permission on the specified environment or organization"
      operationId: listDataPlanes
      parameters:
      - name: organizationId
        in: path
        required: true
        schema:
          type: string
      - name: environmentId
        in: path
        required: true
        schema:
          type: string
      responses:
        "200":
          description: List accessible data planes for current user
          content:
            application/json:
              schema:
                type: array
                items:
                  $ref: "#/components/schemas/DataPlane"
        "500":
          description: Internal server error
  /organizations/{organizationId}/environments/{environmentId}/data-sources:
    get:
      tags:
      - data-sources
      summary: List all the data sources
      description: Returns all of the available data sources to be used in IDP creation
      operationId: listAllDataSources
      parameters:
      - name: organizationId
        in: path
        required: true
        schema:
          type: string
      - name: environmentId
        in: path
        required: true
        schema:
          type: string
      responses:
        "200":
          description: List all the IDP data sources
          content:
            application/json:
              schema:
                type: array
                items:
                  $ref: "#/components/schemas/DataSource"
        "500":
          description: Internal server error
  /organizations/{organizationId}/environments/{environmentId}/domains:
    get:
      tags:
      - domain
      summary: List security domains for an environment
      description: "List all the security domains accessible to the current user.\
        \ User must have DOMAIN[LIST] permission on the specified environment or organization\
        \ AND either DOMAIN[READ] permission on each security domain or DOMAIN[READ]\
        \ permission on the specified environment or DOMAIN[READ] permission on the\
        \ specified organization.Each returned domain is filtered and contains only\
        \ basic information such as id, name and description and isEnabled."
      operationId: listDomains
      parameters:
      - name: organizationId
        in: path
        required: true
        schema:
          type: string
      - name: environmentId
        in: path
        required: true
        schema:
          type: string
      - name: page
        in: query
        schema:
          type: integer
          format: int32
          default: 0
      - name: size
        in: query
        schema:
          type: integer
          format: int32
          default: 50
      - name: q
        in: query
        schema:
          type: string
      responses:
        "200":
          description: List accessible security domains for current user
          content:
            application/json:
              schema:
                type: array
                items:
                  $ref: "#/components/schemas/DomainPage"
        "500":
          description: Internal server error
    post:
      tags:
      - domain
      summary: Create a security domain.
      description: "Create a security domain. User must have DOMAIN[CREATE] permission\
        \ on the specified environment or DOMAIN[CREATE] permission on the specified\
        \ organization"
      operationId: createDomain
      parameters:
      - name: organizationId
        in: path
        required: true
        schema:
          type: string
      - name: environmentId
        in: path
        required: true
        schema:
          type: string
      requestBody:
        content:
          application/json:
            schema:
              $ref: "#/components/schemas/NewDomain"
        required: true
      responses:
        "201":
          description: Domain successfully created
          content:
            application/json:
              schema:
                $ref: "#/components/schemas/Domain"
        "500":
          description: Internal server error
  /organizations/{organizationId}/environments/{environmentId}/domains/_hrid/{hrid}:
    get:
      tags:
      - domain
      summary: Get a security domain by hrid
      description: "User must have the DOMAIN[READ] permission on the specified domain,\
        \ environment or organization. Domain will be filtered according to permissions\
        \ (READ on DOMAIN_USER_ACCOUNT, DOMAIN_IDENTITY_PROVIDER, DOMAIN_FORM, DOMAIN_LOGIN_SETTINGS,\
        \ DOMAIN_DCR, DOMAIN_SCIM, DOMAIN_SETTINGS)"
      operationId: findDomainByHrid
      parameters:
      - name: organizationId
        in: path
        required: true
        schema:
          type: string
      - name: environmentId
        in: path
        required: true
        schema:
          type: string
      - name: hrid
        in: path
        required: true
        schema:
          type: string
      responses:
        "200":
          description: Domain
          content:
            application/json:
              schema:
                $ref: "#/components/schemas/Domain"
        "500":
          description: Internal server error
  /organizations/{organizationId}/environments/{environmentId}/domains/{domain}:
    get:
      tags:
      - domain
      summary: Get a security domain
      description: "User must have the DOMAIN[READ] permission on the specified domain,\
        \ environment or organization. Domain will be filtered according to permissions\
        \ (READ on DOMAIN_USER_ACCOUNT, DOMAIN_IDENTITY_PROVIDER, DOMAIN_FORM, DOMAIN_LOGIN_SETTINGS,\
        \ DOMAIN_DCR, DOMAIN_SCIM, DOMAIN_SETTINGS)"
      operationId: findDomain
      parameters:
      - name: organizationId
        in: path
        required: true
        schema:
          type: string
      - name: environmentId
        in: path
        required: true
        schema:
          type: string
      - name: domain
        in: path
        required: true
        schema:
          type: string
      responses:
        "200":
          description: Domain
          content:
            application/json:
              schema:
                $ref: "#/components/schemas/Domain"
        "500":
          description: Internal server error
    put:
      tags:
      - domain
      summary: Update the security domain
      description: "User must have the DOMAIN_SETTINGS[UPDATE] permission on the specified\
        \ domain or DOMAIN_SETTINGS[UPDATE] permission on the specified environment\
        \ or DOMAIN_SETTINGS[UPDATE] permission on the specified organization."
      operationId: updateDomain
      parameters:
      - name: organizationId
        in: path
        required: true
        schema:
          type: string
      - name: environmentId
        in: path
        required: true
        schema:
          type: string
      - name: domain
        in: path
        required: true
        schema:
          type: string
      requestBody:
        content:
          application/json:
            schema:
              $ref: "#/components/schemas/PatchDomain"
        required: true
      responses:
        "200":
          description: Domain successfully updated
          content:
            application/json:
              schema:
                $ref: "#/components/schemas/Domain"
        "500":
          description: Internal server error
    delete:
      tags:
      - domain
      summary: Delete the security domain
      description: "User must have the DOMAIN[DELETE] permission on the specified\
        \ domain or DOMAIN[DELETE] permission on the specified environment or DOMAIN[DELETE]\
        \ permission on the specified organization."
      operationId: deleteDomain
      parameters:
      - name: organizationId
        in: path
        required: true
        schema:
          type: string
      - name: environmentId
        in: path
        required: true
        schema:
          type: string
      - name: domain
        in: path
        required: true
        schema:
          type: string
      responses:
        "204":
          description: Domain successfully deleted
        "500":
          description: Internal server error
    patch:
      tags:
      - domain
      summary: Patch the security domain
      description: "User must have the DOMAIN_SETTINGS[UPDATE] permission on the specified\
        \ domain or DOMAIN_SETTINGS[UPDATE] permission on the specified environment\
        \ or DOMAIN_SETTINGS[UPDATE] permission on the specified organization."
      operationId: patchDomain
      parameters:
      - name: organizationId
        in: path
        required: true
        schema:
          type: string
      - name: environmentId
        in: path
        required: true
        schema:
          type: string
      - name: domain
        in: path
        required: true
        schema:
          type: string
      requestBody:
        content:
          application/json:
            schema:
              $ref: "#/components/schemas/PatchDomain"
        required: true
      responses:
        "200":
          description: Domain successfully patched
          content:
            application/json:
              schema:
                $ref: "#/components/schemas/Domain"
        "500":
          description: Internal server error
  /organizations/{organizationId}/environments/{environmentId}/domains/{domain}/alerts/notifiers:
    get:
      tags:
      - alerts
      - domain
      summary: List alert notifiers
      description: "List all the alert notifiers of the domain. User must have DOMAIN_ALERT_NOTIFIER[LIST]\
        \ permission on the specified domain, environment or organization."
      operationId: listAlertNotifiers
      parameters:
      - name: organizationId
        in: path
        required: true
        schema:
          type: string
      - name: environmentId
        in: path
        required: true
        schema:
          type: string
      - name: domain
        in: path
        required: true
        schema:
          type: string
      responses:
        "200":
          description: List alert notifiers for current user
          content:
            application/json:
              schema:
                type: array
                items:
                  $ref: "#/components/schemas/AlertNotifier"
        "500":
          description: Internal server error
    post:
      tags:
      - alerts
      - domain
      summary: Create an alert notifier
      description: "Create a new alert notifierUser must have DOMAIN_ALERT_NOTIFIER[CREATE]\
        \ permission on the specified domain, environment or organization."
      operationId: createAlertNotifier
      parameters:
      - name: organizationId
        in: path
        required: true
        schema:
          type: string
      - name: environmentId
        in: path
        required: true
        schema:
          type: string
      - name: domain
        in: path
        required: true
        schema:
          type: string
      requestBody:
        content:
          application/json:
            schema:
              $ref: "#/components/schemas/NewAlertNotifier"
        required: true
      responses:
        "200":
          description: Alert notifier successfully created
          content:
            application/json:
              schema:
                $ref: "#/components/schemas/AlertNotifier"
        "500":
          description: Internal server error
  /organizations/{organizationId}/environments/{environmentId}/domains/{domain}/alerts/notifiers/{notifierId}:
    get:
      tags:
      - alerts
      - domain
      summary: Get an alert notifier
      description: "Get an alert notifier by its id. User must have DOMAIN_ALERT_NOTIFIER[LIST]\
        \ permission on the specified domain, environment or organization."
      operationId: getAlertNotifier
      parameters:
      - name: organizationId
        in: path
        required: true
        schema:
          type: string
      - name: environmentId
        in: path
        required: true
        schema:
          type: string
      - name: domain
        in: path
        required: true
        schema:
          type: string
      - name: notifierId
        in: path
        required: true
        schema:
          type: string
      responses:
        "200":
          description: The alert notifier
          content:
            application/json:
              schema:
                $ref: "#/components/schemas/AlertNotifier"
        "500":
          description: Internal server error
    delete:
      tags:
      - alerts
      - domain
      summary: Delete an alert notifier
      description: "Delete an alert notifier by its id. User must have DOMAIN_ALERT_NOTIFIER[DELETE]\
        \ permission on the specified domain, environment or organization."
      operationId: deleteAlertNotifier
      parameters:
      - name: organizationId
        in: path
        required: true
        schema:
          type: string
      - name: environmentId
        in: path
        required: true
        schema:
          type: string
      - name: domain
        in: path
        required: true
        schema:
          type: string
      - name: notifierId
        in: path
        required: true
        schema:
          type: string
      responses:
        "204":
          description: Alert notifier successfully deleted
        "500":
          description: Internal server error
    patch:
      tags:
      - alerts
      - domain
      summary: Update an alert notifier
      description: "Update an alert notifierUser must have DOMAIN_ALERT_NOTIFIER[UPDATE]\
        \ permission on the specified domain, environment or organization."
      operationId: patchAlertNotifier
      parameters:
      - name: organizationId
        in: path
        required: true
        schema:
          type: string
      - name: environmentId
        in: path
        required: true
        schema:
          type: string
      - name: domain
        in: path
        required: true
        schema:
          type: string
      - name: notifierId
        in: path
        required: true
        schema:
          type: string
      requestBody:
        content:
          application/json:
            schema:
              $ref: "#/components/schemas/PatchAlertNotifier"
        required: true
      responses:
        "200":
          description: Alert notifier successfully updated
          content:
            application/json:
              schema:
                $ref: "#/components/schemas/AlertNotifier"
        "500":
          description: Internal server error
  /organizations/{organizationId}/environments/{environmentId}/domains/{domain}/alerts/triggers:
    get:
      tags:
      - alerts
      - domain
      summary: List alert triggers
      description: "List all the alert triggers of the domain accessible to the current\
        \ user. User must have DOMAIN_ALERT[LIST] permission on the specified domain,\
        \ environment or organization."
      operationId: listAlertTriggers
      parameters:
      - name: organizationId
        in: path
        required: true
        schema:
          type: string
      - name: environmentId
        in: path
        required: true
        schema:
          type: string
      - name: domain
        in: path
        required: true
        schema:
          type: string
      responses:
        "200":
          description: List alert triggers for current user
          content:
            application/json:
              schema:
                type: array
                items:
                  $ref: "#/components/schemas/AlertTrigger"
        "500":
          description: Internal server error
    patch:
      tags:
      - alerts
      - domain
      summary: Update multiple alert triggers
      description: "Update multiple alert triggers in the same timeUser must have\
        \ DOMAIN_ALERT[UPDATE] permission on the specified domain, environment or\
        \ organization."
      operationId: updateAlertTriggers
      parameters:
      - name: organizationId
        in: path
        required: true
        schema:
          type: string
      - name: environmentId
        in: path
        required: true
        schema:
          type: string
      - name: domain
        in: path
        required: true
        schema:
          type: string
      requestBody:
        content:
          application/json:
            schema:
              type: array
              items:
                $ref: "#/components/schemas/PatchAlertTrigger"
        required: true
      responses:
        "200":
          description: Alert triggers successfully updated
          content:
            application/json:
              schema:
                type: array
                items:
                  $ref: "#/components/schemas/AlertTrigger"
        "500":
          description: Internal server error
  /organizations/{organizationId}/environments/{environmentId}/domains/{domain}/analytics:
    get:
      tags:
      - domain
      summary: Find domain analytics
      description: "User must have DOMAIN_ANALYTICS[READ] permission on the specified\
        \ domain or DOMAIN_ANALYTICS[READ] permission on the specified environment\
        \ or DOMAIN_ANALYTICS[READ] permission on the specified organization"
      operationId: findDomainAnalytics
      parameters:
      - name: organizationId
        in: path
        required: true
        schema:
          type: string
      - name: environmentId
        in: path
        required: true
        schema:
          type: string
      - name: domain
        in: path
        required: true
        schema:
          type: string
      - name: from
        in: query
        description: Used to define the start date of the time window to query
        schema:
          type: integer
          format: int64
      - name: to
        in: query
        description: Used to define the end date of the time window to query
        schema:
          type: integer
          format: int64
      - name: interval
        in: query
        description: The time interval when getting histogram data
        schema:
          type: integer
          format: int64
      - name: size
        in: query
        description: The number of data to retrieve
        schema:
          type: integer
          format: int32
      - name: type
        in: query
        description: "The type of data to retrieve (group_by, date_histo, count)"
        required: true
        schema:
          $ref: "#/components/schemas/AnalyticsTypeParam"
      - name: field
        in: query
        schema:
          type: string
      responses:
        "200":
          description: Analytics successfully fetched
        "500":
          description: Internal server error
  /organizations/{organizationId}/environments/{environmentId}/domains/{domain}/applications:
    get:
      tags:
      - application
      - domain
      summary: List registered applications for a security domain
      description: "User must have the APPLICATION[LIST] permission on the specified\
        \ domain, environment or organization AND either APPLICATION[READ] permission\
        \ on each domain's application or APPLICATION[READ] permission on the specified\
        \ domain or APPLICATION[READ] permission on the specified environment or APPLICATION[READ]\
        \ permission on the specified organization. Each returned application is filtered\
        \ and contains only basic information such as id, name, description and isEnabled."
      operationId: listApplications
      parameters:
      - name: organizationId
        in: path
        required: true
        schema:
          type: string
      - name: environmentId
        in: path
        required: true
        schema:
          type: string
      - name: domain
        in: path
        required: true
        schema:
          type: string
      - name: page
        in: query
        schema:
          type: integer
          format: int32
          default: 0
      - name: size
        in: query
        schema:
          type: integer
          format: int32
          default: 50
      - name: q
        in: query
        schema:
          type: string
      responses:
        "200":
          description: List registered applications for a security domain
          content:
            application/json:
              schema:
                $ref: "#/components/schemas/ApplicationPage"
        "500":
          description: Internal server error
    post:
      tags:
      - application
      - domain
      summary: Create an application
      description: "User must have APPLICATION[CREATE] permission on the specified\
        \ domain or APPLICATION[CREATE] permission on the specified environment or\
        \ APPLICATION[CREATE] permission on the specified organization"
      operationId: createApplication
      parameters:
      - name: organizationId
        in: path
        required: true
        schema:
          type: string
      - name: environmentId
        in: path
        required: true
        schema:
          type: string
      - name: domain
        in: path
        required: true
        schema:
          type: string
      requestBody:
        content:
          application/json:
            schema:
              $ref: "#/components/schemas/NewApplication"
        required: true
      responses:
        "201":
          description: Application successfully created
          content:
            application/json:
              schema:
                $ref: "#/components/schemas/Application"
        "500":
          description: Internal server error
  /organizations/{organizationId}/environments/{environmentId}/domains/{domain}/applications/{application}:
    get:
      tags:
      - application
      - domain
      summary: Get an application
      description: "User must have the APPLICATION[READ] permission on the specified\
        \ application or APPLICATION[READ] permission on the specified domain or APPLICATION[READ]\
        \ permission on the specified environment or APPLICATION[READ] permission\
        \ on the specified organization. Application will be filtered according to\
        \ permissions (READ on APPLICATION_IDENTITY_PROVIDER, APPLICATION_CERTIFICATE,\
        \ APPLICATION_METADATA, APPLICATION_USER_ACCOUNT, APPLICATION_SETTINGS)"
      operationId: findApplication
      parameters:
      - name: organizationId
        in: path
        required: true
        schema:
          type: string
      - name: environmentId
        in: path
        required: true
        schema:
          type: string
      - name: domain
        in: path
        required: true
        schema:
          type: string
      - name: application
        in: path
        required: true
        schema:
          type: string
      responses:
        "200":
          description: Application
          content:
            application/json:
              schema:
                $ref: "#/components/schemas/Application"
        "500":
          description: Internal server error
    put:
      tags:
      - application
      - domain
      summary: Update an application
      description: "User must have APPLICATION[UPDATE] permission on the specified\
        \ application or APPLICATION[UPDATE] permission on the specified domain or\
        \ APPLICATION[UPDATE] permission on the specified environment or APPLICATION[UPDATE]\
        \ permission on the specified organization"
      operationId: updateApplication
      parameters:
      - name: organizationId
        in: path
        required: true
        schema:
          type: string
      - name: environmentId
        in: path
        required: true
        schema:
          type: string
      - name: domain
        in: path
        required: true
        schema:
          type: string
      - name: application
        in: path
        required: true
        schema:
          type: string
      requestBody:
        content:
          application/json:
            schema:
              $ref: "#/components/schemas/PatchApplication"
        required: true
      responses:
        "200":
          description: Application successfully updated
          content:
            application/json:
              schema:
                $ref: "#/components/schemas/Application"
        "500":
          description: Internal server error
    delete:
      tags:
      - application
      - domain
      summary: Delete an application
      description: "User must have APPLICATION[DELETE] permission on the specified\
        \ application or APPLICATION[DELETE] permission on the specified domain or\
        \ APPLICATION[DELETE] permission on the specified environment or APPLICATION[DELETE]\
        \ permission on the specified organization"
      operationId: deleteApplication
      parameters:
      - name: organizationId
        in: path
        required: true
        schema:
          type: string
      - name: environmentId
        in: path
        required: true
        schema:
          type: string
      - name: domain
        in: path
        required: true
        schema:
          type: string
      - name: application
        in: path
        required: true
        schema:
          type: string
      responses:
        "204":
          description: Application successfully deleted
        "500":
          description: Internal server error
    patch:
      tags:
      - application
      - domain
      summary: Patch an application
      description: "User must have APPLICATION[UPDATE] permission on the specified\
        \ application or APPLICATION[UPDATE] permission on the specified domain or\
        \ APPLICATION[UPDATE] permission on the specified environment or APPLICATION[UPDATE]\
        \ permission on the specified organization"
      operationId: patchApplication
      parameters:
      - name: organizationId
        in: path
        required: true
        schema:
          type: string
      - name: environmentId
        in: path
        required: true
        schema:
          type: string
      - name: domain
        in: path
        required: true
        schema:
          type: string
      - name: application
        in: path
        required: true
        schema:
          type: string
      requestBody:
        content:
          application/json:
            schema:
              $ref: "#/components/schemas/PatchApplication"
        required: true
      responses:
        "200":
          description: Application successfully patched
          content:
            application/json:
              schema:
                $ref: "#/components/schemas/Application"
        "500":
          description: Internal server error
  /organizations/{organizationId}/environments/{environmentId}/domains/{domain}/applications/{application}/analytics:
    get:
      tags:
      - application
      - domain
      summary: Find application analytics
      description: "User must have APPLICATION_ANALYTICS[READ] permission on the specified\
        \ application or APPLICATION_ANALYTICS[READ] permission on the specified domain\
        \ or APPLICATION_ANALYTICS[READ] permission on the specified environment or\
        \ APPLICATION_ANALYTICS[READ] permission on the specified organization"
      operationId: getApplicationAnalytics
      parameters:
      - name: organizationId
        in: path
        required: true
        schema:
          type: string
      - name: environmentId
        in: path
        required: true
        schema:
          type: string
      - name: domain
        in: path
        required: true
        schema:
          type: string
      - name: application
        in: path
        required: true
        schema:
          type: string
      - name: from
        in: query
        description: Used to define the start date of the time window to query
        schema:
          type: integer
          format: int64
      - name: to
        in: query
        description: Used to define the end date of the time window to query
        schema:
          type: integer
          format: int64
      - name: interval
        in: query
        description: The time interval when getting histogram data
        schema:
          type: integer
          format: int64
      - name: size
        in: query
        description: The number of data to retrieve
        schema:
          type: integer
          format: int32
      - name: type
        in: query
        description: "The type of data to retrieve (group_by, date_histo, count)"
        required: true
        schema:
          $ref: "#/components/schemas/AnalyticsTypeParam"
      - name: field
        in: query
        schema:
          type: string
      responses:
        "200":
          description: Analytics successfully fetched
        "500":
          description: Internal server error
  /organizations/{organizationId}/environments/{environmentId}/domains/{domain}/applications/{application}/emails:
    get:
      tags:
      - email
      - application
      - domain
      summary: Find a email for an application
      description: "User must have APPLICATION_EMAIL_TEMPLATE[READ] permission on\
        \ the specified application or APPLICATION_EMAIL_TEMPLATE[READ] permission\
        \ on the specified domain or APPLICATION_EMAIL_TEMPLATE[READ] permission on\
        \ the specified environment or APPLICATION_EMAIL_TEMPLATE[READ] permission\
        \ on the specified organization"
      operationId: findApplicationEmail
      parameters:
      - name: organizationId
        in: path
        required: true
        schema:
          type: string
      - name: environmentId
        in: path
        required: true
        schema:
          type: string
      - name: domain
        in: path
        required: true
        schema:
          type: string
      - name: application
        in: path
        required: true
        schema:
          type: string
      - name: template
        in: query
        required: true
        schema:
          type: string
          enum:
          - LOGIN
          - REGISTRATION
          - REGISTRATION_CONFIRMATION
          - REGISTRATION_VERIFY
          - FORGOT_PASSWORD
          - RESET_PASSWORD
          - OAUTH2_USER_CONSENT
          - MFA_ENROLL
          - MFA_CHALLENGE
          - MFA_CHALLENGE_ALTERNATIVES
          - MFA_RECOVERY_CODE
          - BLOCKED_ACCOUNT
          - COMPLETE_PROFILE
          - WEBAUTHN_REGISTER
          - WEBAUTHN_REGISTER_SUCCESS
          - WEBAUTHN_LOGIN
          - IDENTIFIER_FIRST_LOGIN
          - ERROR
          - CERTIFICATE_EXPIRATION
          - CLIENT_SECRET_EXPIRATION
          - VERIFY_ATTEMPT
      responses:
        "200":
          description: Email successfully fetched
        "500":
          description: Internal server error
    post:
      tags:
      - email
      - application
      - domain
      summary: Create a email for an application
      description: "User must have APPLICATION_EMAIL_TEMPLATE[CREATE] permission on\
        \ the specified application or APPLICATION_EMAIL_TEMPLATE[CREATE] permission\
        \ on the specified domain or APPLICATION_EMAIL_TEMPLATE[CREATE] permission\
        \ on the specified environment or APPLICATION_EMAIL_TEMPLATE[CREATE] permission\
        \ on the specified organization"
      operationId: createApplicationEmail
      parameters:
      - name: organizationId
        in: path
        required: true
        schema:
          type: string
      - name: environmentId
        in: path
        required: true
        schema:
          type: string
      - name: domain
        in: path
        required: true
        schema:
          type: string
      - name: application
        in: path
        required: true
        schema:
          type: string
      requestBody:
        content:
          application/json:
            schema:
              $ref: "#/components/schemas/NewEmail"
        required: true
      responses:
        "201":
          description: Email successfully created
        "500":
          description: Internal server error
  /organizations/{organizationId}/environments/{environmentId}/domains/{domain}/applications/{application}/emails/{email}:
    put:
      tags:
      - email
      - application
      - domain
      summary: Update an email for an application
      description: "User must have APPLICATION_EMAIL_TEMPLATE[UPDATE] permission on\
        \ the specified application or APPLICATION_EMAIL_TEMPLATE[UPDATE] permission\
        \ on the specified domain or APPLICATION_EMAIL_TEMPLATE[UPDATE] permission\
        \ on the specified environment or APPLICATION_EMAIL_TEMPLATE[UPDATE] permission\
        \ on the specified organization"
      operationId: updateApplicationEmail
      parameters:
      - name: organizationId
        in: path
        required: true
        schema:
          type: string
      - name: environmentId
        in: path
        required: true
        schema:
          type: string
      - name: domain
        in: path
        required: true
        schema:
          type: string
      - name: application
        in: path
        required: true
        schema:
          type: string
      - name: email
        in: path
        required: true
        schema:
          type: string
      requestBody:
        content:
          application/json:
            schema:
              $ref: "#/components/schemas/UpdateEmail"
        required: true
      responses:
        "201":
          description: Email successfully updated
          content:
            application/json:
              schema:
                $ref: "#/components/schemas/Email"
        "500":
          description: Internal server error
    delete:
      tags:
      - email
      - application
      - domain
      summary: Delete an email for an application
      description: "User must have APPLICATION_EMAIL_TEMPLATE[DELETE] permission on\
        \ the specified application or APPLICATION_EMAIL_TEMPLATE[DELETE] permission\
        \ on the specified domain or APPLICATION_EMAIL_TEMPLATE[DELETE] permission\
        \ on the specified environment or APPLICATION_EMAIL_TEMPLATE[DELETE] permission\
        \ on the specified organization"
      operationId: deleteApplicationEmail
      parameters:
      - name: organizationId
        in: path
        required: true
        schema:
          type: string
      - name: environmentId
        in: path
        required: true
        schema:
          type: string
      - name: domain
        in: path
        required: true
        schema:
          type: string
      - name: application
        in: path
        required: true
        schema:
          type: string
      - name: email
        in: path
        required: true
        schema:
          type: string
      responses:
        "204":
          description: Email successfully deleted
        "500":
          description: Internal server error
  /organizations/{organizationId}/environments/{environmentId}/domains/{domain}/applications/{application}/flows:
    get:
      tags:
      - application
      - domain
      summary: List registered flows for an application
      description: "User must have the APPLICATION_FLOW[LIST] permission on the specified\
        \ domain or APPLICATION_FLOW[LIST] permission on the specified environment\
        \ or APPLICATION_FLOW[LIST] permission on the specified organization. Except\
        \ if user has APPLICATION_FLOW[READ] permission on the domain, environment\
        \ or organization, each returned flow is filtered and contains only basic\
        \ information such as id and name and isEnabled."
      operationId: listAppFlows
      parameters:
      - name: organizationId
        in: path
        required: true
        schema:
          type: string
      - name: environmentId
        in: path
        required: true
        schema:
          type: string
      - name: domain
        in: path
        required: true
        schema:
          type: string
      - name: application
        in: path
        required: true
        schema:
          type: string
      responses:
        "200":
          description: List registered flows for an application
          content:
            application/json:
              schema:
                type: array
                items:
                  $ref: "#/components/schemas/FlowEntity"
        "500":
          description: Internal server error
    put:
      tags:
      - application
      - domain
      summary: Create or update list of flows
      description: "User must have the APPLICATION_FLOW[UPDATE] permission on the\
        \ specified domain or APPLICATION_FLOW[UPDATE] permission on the specified\
        \ environment or APPLICATION_FLOW[UPDATE] permission on the specified organization"
      operationId: defineAppFlows
      parameters:
      - name: organizationId
        in: path
        required: true
        schema:
          type: string
      - name: environmentId
        in: path
        required: true
        schema:
          type: string
      - name: domain
        in: path
        required: true
        schema:
          type: string
      - name: application
        in: path
        required: true
        schema:
          type: string
      requestBody:
        content:
          application/json:
            schema:
              type: array
              items:
                $ref: "#/components/schemas/Flow"
        required: true
      responses:
        "200":
          description: Flows successfully updated
          content:
            application/json:
              schema:
                type: array
                items:
                  $ref: "#/components/schemas/FlowEntity"
        "500":
          description: Internal server error
  /organizations/{organizationId}/environments/{environmentId}/domains/{domain}/applications/{application}/flows/{flow}:
    get:
      tags:
      - application
      - domain
      summary: Get a flow
      description: "User must have the APPLICATION_FLOW[READ] permission on the specified\
        \ domain or APPLICATION_FLOW[READ] permission on the specified environment\
        \ or APPLICATION_FLOW[READ] permission on the specified organization"
      operationId: getAppFlow
      parameters:
      - name: organizationId
        in: path
        required: true
        schema:
          type: string
      - name: environmentId
        in: path
        required: true
        schema:
          type: string
      - name: domain
        in: path
        required: true
        schema:
          type: string
      - name: application
        in: path
        required: true
        schema:
          type: string
      - name: flow
        in: path
        required: true
        schema:
          type: string
      responses:
        "200":
          description: Flow
          content:
            application/json:
              schema:
                $ref: "#/components/schemas/FlowEntity"
        "500":
          description: Internal server error
    put:
      tags:
      - application
      - domain
      summary: Update a flow
      description: "User must have the APPLICATION_FLOW[UPDATE] permission on the\
        \ specified domain or APPLICATION_FLOW[UPDATE] permission on the specified\
        \ environment or APPLICATION_FLOW[UPDATE] permission on the specified organization"
      operationId: updateAppFlow
      parameters:
      - name: organizationId
        in: path
        required: true
        schema:
          type: string
      - name: environmentId
        in: path
        required: true
        schema:
          type: string
      - name: domain
        in: path
        required: true
        schema:
          type: string
      - name: application
        in: path
        required: true
        schema:
          type: string
      - name: flow
        in: path
        required: true
        schema:
          type: string
      requestBody:
        content:
          application/json:
            schema:
              $ref: "#/components/schemas/Flow"
        required: true
      responses:
        "201":
          description: Flow successfully updated
          content:
            application/json:
              schema:
                $ref: "#/components/schemas/FlowEntity"
        "500":
          description: Internal server error
  /organizations/{organizationId}/environments/{environmentId}/domains/{domain}/applications/{application}/forms:
    get:
      tags:
      - form
      - application
      - domain
      summary: Find a form for an application
      description: "User must have APPLICATION_FORM[READ] permission on the specified\
        \ application or APPLICATION_FORM[READ] permission on the specified domain\
        \ or APPLICATION_FORM[READ] permission on the specified environment or APPLICATION_FORM[READ]\
        \ permission on the specified organization"
      operationId: findApplicationForm
      parameters:
      - name: organizationId
        in: path
        required: true
        schema:
          type: string
      - name: environmentId
        in: path
        required: true
        schema:
          type: string
      - name: domain
        in: path
        required: true
        schema:
          type: string
      - name: application
        in: path
        required: true
        schema:
          type: string
      - name: template
        in: query
        required: true
        schema:
          type: string
          enum:
          - LOGIN
          - REGISTRATION
          - REGISTRATION_CONFIRMATION
          - REGISTRATION_VERIFY
          - FORGOT_PASSWORD
          - RESET_PASSWORD
          - OAUTH2_USER_CONSENT
          - MFA_ENROLL
          - MFA_CHALLENGE
          - MFA_CHALLENGE_ALTERNATIVES
          - MFA_RECOVERY_CODE
          - BLOCKED_ACCOUNT
          - COMPLETE_PROFILE
          - WEBAUTHN_REGISTER
          - WEBAUTHN_REGISTER_SUCCESS
          - WEBAUTHN_LOGIN
          - IDENTIFIER_FIRST_LOGIN
          - ERROR
          - CERTIFICATE_EXPIRATION
          - CLIENT_SECRET_EXPIRATION
          - VERIFY_ATTEMPT
      responses:
        "200":
          description: Form successfully fetched
        "500":
          description: Internal server error
    post:
      tags:
      - form
      - application
      - domain
      summary: Create a form for an application
      description: "User must have APPLICATION_FORM[CREATE] permission on the specified\
        \ application or APPLICATION_FORM[CREATE] permission on the specified domain\
        \ or APPLICATION_FORM[CREATE] permission on the specified environment or APPLICATION_FORM[CREATE]\
        \ permission on the specified organization"
      operationId: createApplicationForm
      parameters:
      - name: organizationId
        in: path
        required: true
        schema:
          type: string
      - name: environmentId
        in: path
        required: true
        schema:
          type: string
      - name: domain
        in: path
        required: true
        schema:
          type: string
      - name: application
        in: path
        required: true
        schema:
          type: string
      requestBody:
        content:
          application/json:
            schema:
              $ref: "#/components/schemas/NewForm"
        required: true
      responses:
        "201":
          description: Form successfully created
        "500":
          description: Internal server error
  /organizations/{organizationId}/environments/{environmentId}/domains/{domain}/applications/{application}/forms/{form}:
    put:
      tags:
      - form
      - application
      - domain
      summary: Update a form for an application
      description: "User must have APPLICATION_FORM[UPDATE] permission on the specified\
        \ application or APPLICATION_FORM[UPDATE] permission on the specified domain\
        \ or APPLICATION_FORM[UPDATE] permission on the specified environment or APPLICATION_FORM[UPDATE]\
        \ permission on the specified organization"
      operationId: updateApplicationForm
      parameters:
      - name: organizationId
        in: path
        required: true
        schema:
          type: string
      - name: environmentId
        in: path
        required: true
        schema:
          type: string
      - name: domain
        in: path
        required: true
        schema:
          type: string
      - name: application
        in: path
        required: true
        schema:
          type: string
      - name: form
        in: path
        required: true
        schema:
          type: string
      requestBody:
        content:
          application/json:
            schema:
              $ref: "#/components/schemas/UpdateForm"
        required: true
      responses:
        "201":
          description: Form successfully updated
          content:
            application/json:
              schema:
                $ref: "#/components/schemas/Form"
        "500":
          description: Internal server error
    delete:
      tags:
      - form
      - application
      - domain
      summary: Delete a form for an application
      description: "User must have APPLICATION_FORM[DELETE] permission on the specified\
        \ application or APPLICATION_FORM[DELETE] permission on the specified domain\
        \ or APPLICATION_FORM[DELETE] permission on the specified environment or APPLICATION_FORM[DELETE]\
        \ permission on the specified organization"
      operationId: deleteApplicationForm
      parameters:
      - name: organizationId
        in: path
        required: true
        schema:
          type: string
      - name: environmentId
        in: path
        required: true
        schema:
          type: string
      - name: domain
        in: path
        required: true
        schema:
          type: string
      - name: application
        in: path
        required: true
        schema:
          type: string
      - name: form
        in: path
        required: true
        schema:
          type: string
      responses:
        "204":
          description: Form successfully deleted
        "500":
          description: Internal server error
  /organizations/{organizationId}/environments/{environmentId}/domains/{domain}/applications/{application}/members:
    get:
      tags:
      - application
      - domain
      summary: List members for an application
      description: "User must have APPLICATION_MEMBER[LIST] permission on the specified\
        \ application or APPLICATION_MEMBER[LIST] permission on the specified domain\
        \ or APPLICATION_MEMBER[LIST] permission on the specified environment or APPLICATION_MEMBER[LIST]\
        \ permission on the specified organization"
      operationId: getMembers
      parameters:
      - name: organizationId
        in: path
        required: true
        schema:
          type: string
      - name: environmentId
        in: path
        required: true
        schema:
          type: string
      - name: domain
        in: path
        required: true
        schema:
          type: string
      - name: application
        in: path
        required: true
        schema:
          type: string
      responses:
        "200":
          description: List members for an application
          content:
            application/json:
              schema:
                $ref: "#/components/schemas/MembershipListItem"
        "500":
          description: Internal server error
    post:
      tags:
      - application
      - domain
      summary: Add or update an application member
      description: "User must have APPLICATION_MEMBER[CREATE] permission on the specified\
        \ application or APPLICATION_MEMBER[CREATE] permission on the specified domain\
        \ or APPLICATION_MEMBER[CREATE] permission on the specified environment or\
        \ APPLICATION_MEMBER[CREATE] permission on the specified organization"
      operationId: addOrUpdateMember
      parameters:
      - name: organizationId
        in: path
        required: true
        schema:
          type: string
      - name: environmentId
        in: path
        required: true
        schema:
          type: string
      - name: domain
        in: path
        required: true
        schema:
          type: string
      - name: application
        in: path
        required: true
        schema:
          type: string
      requestBody:
        content:
          application/json:
            schema:
              $ref: "#/components/schemas/NewMembership"
        required: true
      responses:
        "201":
          description: Member has been added or updated successfully
        "400":
          description: Membership parameter is not valid
        "500":
          description: Internal server error
  /organizations/{organizationId}/environments/{environmentId}/domains/{domain}/applications/{application}/members/permissions:
    get:
      tags:
      - application
      - domain
      summary: List application member's permissions
      description: "User must have APPLICATION[READ] permission on the specified application\
        \ or APPLICATION[READ] permission on the specified domain or APPLICATION[READ]\
        \ permission on the specified environment or APPLICATION[READ] permission\
        \ on the specified organization"
      operationId: getApplicationMemberPermissions
      parameters:
      - name: organizationId
        in: path
        required: true
        schema:
          type: string
      - name: environmentId
        in: path
        required: true
        schema:
          type: string
      - name: domain
        in: path
        required: true
        schema:
          type: string
      - name: application
        in: path
        required: true
        schema:
          type: string
      responses:
        "200":
          description: Application member's permissions
          content:
            application/json:
              schema:
                type: string
        "500":
          description: Internal server error
  /organizations/{organizationId}/environments/{environmentId}/domains/{domain}/applications/{application}/members/{member}:
    delete:
      tags:
      - application
      - domain
      summary: Remove a membership
      description: "User must have APPLICATION_MEMBER[DELETE] permission on the specified\
        \ application or APPLICATION_MEMBER[DELETE] permission on the specified domain\
        \ or APPLICATION_MEMBER[DELETE] permission on the specified environment or\
        \ APPLICATION_MEMBER[DELETE] permission on the specified organization"
      operationId: removeApplicationMember
      parameters:
      - name: organizationId
        in: path
        required: true
        schema:
          type: string
      - name: environmentId
        in: path
        required: true
        schema:
          type: string
      - name: domain
        in: path
        required: true
        schema:
          type: string
      - name: application
        in: path
        required: true
        schema:
          type: string
      - name: member
        in: path
        required: true
        schema:
          type: string
      responses:
        "204":
          description: Membership successfully deleted
        "500":
          description: Internal server error
  /organizations/{organizationId}/environments/{environmentId}/domains/{domain}/applications/{application}/resources:
    get:
      tags:
      - application
      - domain
      summary: List resources for an application
      description: "User must have APPLICATION_RESOURCE[LIST] permission on the specified\
        \ application or APPLICATION_RESOURCE[LIST] permission on the specified domain\
        \ or APPLICATION_RESOURCE[LIST] permission on the specified environment or\
        \ APPLICATION_RESOURCE[LIST] permission on the specified organization"
      operationId: listApplicationResources
      parameters:
      - name: organizationId
        in: path
        required: true
        schema:
          type: string
      - name: environmentId
        in: path
        required: true
        schema:
          type: string
      - name: domain
        in: path
        required: true
        schema:
          type: string
      - name: application
        in: path
        required: true
        schema:
          type: string
      - name: page
        in: query
        schema:
          type: integer
          format: int32
          default: 0
      - name: size
        in: query
        schema:
          type: integer
          format: int32
          default: 50
      responses:
        "200":
          description: List resources for an application
          content:
            application/json:
              schema:
                $ref: "#/components/schemas/ResourceListItem"
        "500":
          description: Internal server error
  /organizations/{organizationId}/environments/{environmentId}/domains/{domain}/applications/{application}/resources/{resource}:
    get:
      tags:
      - application
      - domain
      summary: Get a resource for an application
      description: "User must have APPLICATION_RESOURCE[READ] permission on the specified\
        \ application or APPLICATION_RESOURCE[READ] permission on the specified domain\
        \ or APPLICATION_RESOURCE[READ] permission on the specified environment or\
        \ APPLICATION_RESOURCE[READ] permission on the specified organization"
      operationId: getApplicationResource
      parameters:
      - name: organizationId
        in: path
        required: true
        schema:
          type: string
      - name: environmentId
        in: path
        required: true
        schema:
          type: string
      - name: domain
        in: path
        required: true
        schema:
          type: string
      - name: application
        in: path
        required: true
        schema:
          type: string
      - name: resource
        in: path
        required: true
        schema:
          type: string
      responses:
        "200":
          description: Get a resource for an application
          content:
            application/json:
              schema:
                $ref: "#/components/schemas/Resource"
        "500":
          description: Internal server error
  ? /organizations/{organizationId}/environments/{environmentId}/domains/{domain}/applications/{application}/resources/{resource}/policies
  : get:
      tags:
      - application
      - domain
      summary: Get resource access policies
      description: "User must have APPLICATION_RESOURCE[READ] permission on the specified\
        \ application or APPLICATION_RESOURCE[READ] permission on the specified domain\
        \ or APPLICATION_RESOURCE[READ] permission on the specified environment or\
        \ APPLICATION_RESOURCE[READ] permission on the specified organization"
      operationId: listApplicationPolicies
      parameters:
      - name: organizationId
        in: path
        required: true
        schema:
          type: string
      - name: environmentId
        in: path
        required: true
        schema:
          type: string
      - name: domain
        in: path
        required: true
        schema:
          type: string
      - name: application
        in: path
        required: true
        schema:
          type: string
      - name: resource
        in: path
        required: true
        schema:
          type: string
      responses:
        "200":
          description: Get resource access policies
          content:
            application/json:
              schema:
                type: array
                items:
                  $ref: "#/components/schemas/AccessPolicyListItem"
        "500":
          description: Internal server error
  ? /organizations/{organizationId}/environments/{environmentId}/domains/{domain}/applications/{application}/resources/{resource}/policies/{policy}
  : get:
      tags:
      - application
      - domain
      summary: Get resource access policy
      description: "User must have APPLICATION_RESOURCE[READ] permission on the specified\
        \ application or APPLICATION_RESOURCE[READ] permission on the specified domain\
        \ or APPLICATION_RESOURCE[READ] permission on the specified environment or\
        \ APPLICATION_RESOURCE[READ] permission on the specified organization"
      operationId: getApplicationResourcePolicy
      parameters:
      - name: organizationId
        in: path
        required: true
        schema:
          type: string
      - name: environmentId
        in: path
        required: true
        schema:
          type: string
      - name: domain
        in: path
        required: true
        schema:
          type: string
      - name: application
        in: path
        required: true
        schema:
          type: string
      - name: resource
        in: path
        required: true
        schema:
          type: string
      - name: policy
        in: path
        required: true
        schema:
          type: string
      responses:
        "200":
          description: Get resource access policy
          content:
            application/json:
              schema:
                $ref: "#/components/schemas/AccessPolicy"
        "500":
          description: Internal server error
  /organizations/{organizationId}/environments/{environmentId}/domains/{domain}/applications/{application}/secrets:
    get:
      tags:
      - application
      - domain
      summary: List secrets of an application
      description: "User must have APPLICATION_OPENID[LIST] permission on the specified\
        \ application or APPLICATION_OPENID[LIST] permission on the specified domain\
        \ or APPLICATION_OPENID[LIST] permission on the specified environment or APPLICATION_OPENID[LIST]\
        \ permission on the specified organization"
      operationId: listSecrets
      parameters:
      - name: organizationId
        in: path
        required: true
        schema:
          type: string
      - name: environmentId
        in: path
        required: true
        schema:
          type: string
      - name: domain
        in: path
        required: true
        schema:
          type: string
      - name: application
        in: path
        required: true
        schema:
          type: string
      responses:
        "200":
          description: List secrets of an application
          content:
            application/json:
              schema:
                type: array
                items:
                  $ref: "#/components/schemas/ClientSecret"
        "500":
          description: Internal server error
    post:
      tags:
      - application
      - domain
      summary: Create a secret for an application
      description: "User must have APPLICATION_OPENID[CREATE] permission on the specified\
        \ application or APPLICATION_OPENID[CREATE] permission on the specified domain\
        \ or APPLICATION_OPENID[CREATE] permission on the specified environment or\
        \ APPLICATION_OPENID[CREATE] permission on the specified organization"
      operationId: createSecret
      parameters:
      - name: organizationId
        in: path
        required: true
        schema:
          type: string
      - name: environmentId
        in: path
        required: true
        schema:
          type: string
      - name: domain
        in: path
        required: true
        schema:
          type: string
      - name: application
        in: path
        required: true
        schema:
          type: string
      requestBody:
        content:
          application/json:
            schema:
              $ref: "#/components/schemas/NewClientSecret"
        required: true
      responses:
        "200":
          description: Application secret successfully created
          content:
            application/json:
              schema:
                $ref: "#/components/schemas/ClientSecret"
        "500":
          description: Internal server error
  /organizations/{organizationId}/environments/{environmentId}/domains/{domain}/applications/{application}/secrets/{secret}:
    delete:
      tags:
      - application
      - domain
      summary: Delete a secret of an application
      description: "User must have APPLICATION_OPENID[DELETE] permission on the specified\
        \ application or APPLICATION_OPENID[DELETE] permission on the specified domain\
        \ or APPLICATION_OPENID[DELETE] permission on the specified environment or\
        \ APPLICATION_OPENID[DELETE] permission on the specified organization"
      operationId: deleteClientSecret
      parameters:
      - name: organizationId
        in: path
        required: true
        schema:
          type: string
      - name: environmentId
        in: path
        required: true
        schema:
          type: string
      - name: domain
        in: path
        required: true
        schema:
          type: string
      - name: application
        in: path
        required: true
        schema:
          type: string
      - name: secret
        in: path
        required: true
        schema:
          type: string
      responses:
        "204":
          description: Secret successfully deleted
        "500":
          description: Internal server error
  ? /organizations/{organizationId}/environments/{environmentId}/domains/{domain}/applications/{application}/secrets/{secret}/_renew
  : post:
      tags:
      - application
      - domain
      summary: Renew application secret
      description: "User must have APPLICATION_OPENID[UPDATE] permission on the specified\
        \ application or APPLICATION_OPENID[UPDATE] permission on the specified domain\
        \ or APPLICATION_OPENID[UPDATE] permission on the specified environment or\
        \ APPLICATION_OPENID[UPDATE] permission on the specified organization"
      operationId: renewClientSecret
      parameters:
      - name: organizationId
        in: path
        required: true
        schema:
          type: string
      - name: environmentId
        in: path
        required: true
        schema:
          type: string
      - name: domain
        in: path
        required: true
        schema:
          type: string
      - name: application
        in: path
        required: true
        schema:
          type: string
      - name: secret
        in: path
        required: true
        schema:
          type: string
      responses:
        "200":
          description: Application secret successfully updated
          content:
            application/json:
              schema:
                $ref: "#/components/schemas/ClientSecret"
        "500":
          description: Internal server error
  /organizations/{organizationId}/environments/{environmentId}/domains/{domain}/applications/{application}/type:
    put:
      tags:
      - application
      - domain
      summary: Update an application type
      description: "User must have APPLICATION[UPDATE] permission on the specified\
        \ application or APPLICATION[UPDATE] permission on the specified domain or\
        \ APPLICATION[UPDATE] permission on the specified environment or APPLICATION[UPDATE]\
        \ permission on the specified organization"
      operationId: updateApplicationType
      parameters:
      - name: organizationId
        in: path
        required: true
        schema:
          type: string
      - name: environmentId
        in: path
        required: true
        schema:
          type: string
      - name: domain
        in: path
        required: true
        schema:
          type: string
      - name: application
        in: path
        required: true
        schema:
          type: string
      requestBody:
        content:
          application/json:
            schema:
              $ref: "#/components/schemas/PatchApplicationType"
        required: true
      responses:
        "200":
          description: Application type successfully updated
          content:
            application/json:
              schema:
                $ref: "#/components/schemas/Application"
        "500":
          description: Internal server error
  /organizations/{organizationId}/environments/{environmentId}/domains/{domain}/audits:
    get:
      tags:
      - audit
      - domain
      summary: List audit logs for a security domain
      description: "User must have the DOMAIN_AUDIT[LIST] permission on the specified\
        \ domain, environment or organization. Except if user has ORGANIZATION_AUDIT[READ]\
        \ permission on the domain, environment or organization, each returned audit\
        \ is filtered and contains only basic information such as id, date, event,\
        \ actor, target and status."
      operationId: listDomainAudits
      parameters:
      - name: organizationId
        in: path
        required: true
        schema:
          type: string
      - name: environmentId
        in: path
        required: true
        schema:
          type: string
      - name: domain
        in: path
        required: true
        schema:
          type: string
      - name: type
        in: query
        schema:
          type: string
      - name: status
        in: query
        schema:
          type: string
      - name: user
        in: query
        schema:
          type: string
      - name: from
        in: query
        schema:
          type: integer
          format: int64
      - name: to
        in: query
        schema:
          type: integer
          format: int64
      - name: size
        in: query
        schema:
          type: integer
          format: int32
          default: 10
      - name: page
        in: query
        schema:
          type: integer
          format: int32
          default: 0
      responses:
        "200":
          description: List audit logs for a security domain
          content:
            application/json:
              schema:
                type: array
                items:
                  $ref: "#/components/schemas/Audit"
        "500":
          description: Internal server error
  /organizations/{organizationId}/environments/{environmentId}/domains/{domain}/audits/{audit}:
    get:
      tags:
      - audit
      - domain
      summary: Get an audit log
      description: "User must have the DOMAIN_AUDIT[READ] permission on the specified\
        \ domain or DOMAIN_AUDIT[READ] permission on the specified environment or\
        \ DOMAIN_AUDIT[READ] permission on the specified organization"
      operationId: getDomainAudit
      parameters:
      - name: organizationId
        in: path
        required: true
        schema:
          type: string
      - name: environmentId
        in: path
        required: true
        schema:
          type: string
      - name: domain
        in: path
        required: true
        schema:
          type: string
      - name: audit
        in: path
        required: true
        schema:
          type: string
      responses:
        "200":
          description: Audit log successfully fetched
          content:
            application/json:
              schema:
                $ref: "#/components/schemas/Audit"
        "500":
          description: Internal server error
  /organizations/{organizationId}/environments/{environmentId}/domains/{domain}/auth-device-notifiers:
    get:
      tags:
      - Authentication Device Notifier
      - domain
      summary: List registered Authentication Device Notifiers for a security domain
      description: "User must have the DOMAIN_AUTHDEVICE_NOTIFIER[LIST] permission\
        \ on the specified domain or DOMAIN_AUTHDEVICE_NOTIFIER[LIST] permission on\
        \ the specified environment or DOMAIN_AUTHDEVICE_NOTIFIER[LIST] permission\
        \ on the specified organization Each returned Authentication Device Notifier\
        \ is filtered and contains only basic information such as id, name."
      operationId: listAuthenticationDeviceNotifiers
      parameters:
      - name: organizationId
        in: path
        required: true
        schema:
          type: string
      - name: environmentId
        in: path
        required: true
        schema:
          type: string
      - name: domain
        in: path
        required: true
        schema:
          type: string
      responses:
        "200":
          description: List registered Authentication Device Notifiers for a security
            domain
          content:
            application/json:
              schema:
                type: array
                items:
                  $ref: "#/components/schemas/AuthenticationDeviceNotifier"
        "500":
          description: Internal server error
    post:
      tags:
      - Authentication Device Notifier
      - domain
      summary: Create an Authentication Device Notifier
      description: "User must have the DOMAIN_AUTHDEVICE_NOTIFIER[CREATE] permission\
        \ on the specified domain or DOMAIN_AUTHDEVICE_NOTIFIER[CREATE] permission\
        \ on the specified environment or DOMAIN_AUTHDEVICE_NOTIFIER[CREATE] permission\
        \ on the specified organization"
      operationId: createAuthenticationDeviceNotifier
      parameters:
      - name: organizationId
        in: path
        required: true
        schema:
          type: string
      - name: environmentId
        in: path
        required: true
        schema:
          type: string
      - name: domain
        in: path
        required: true
        schema:
          type: string
      requestBody:
        content:
          application/json:
            schema:
              $ref: "#/components/schemas/NewAuthenticationDeviceNotifier"
        required: true
      responses:
        "201":
          description: Authentication Device Notifier successfully created
        "500":
          description: Internal server error
  /organizations/{organizationId}/environments/{environmentId}/domains/{domain}/auth-device-notifiers/{authDeviceNotifier}:
    get:
      tags:
      - Authentication Device Notifier
      - domain
      summary: Get an Authentication Device Notifier
      description: "User must have the DOMAIN_AUTHDEVICE_NOTIFIER[READ] permission\
        \ on the specified domain or DOMAIN_AUTHDEVICE_NOTIFIER[READ] permission on\
        \ the specified environment or DOMAIN_AUTHDEVICE_NOTIFIER[READ] permission\
        \ on the specified organization"
      operationId: getAuthenticationDeviceNotifier
      parameters:
      - name: organizationId
        in: path
        required: true
        schema:
          type: string
      - name: environmentId
        in: path
        required: true
        schema:
          type: string
      - name: domain
        in: path
        required: true
        schema:
          type: string
      - name: authDeviceNotifier
        in: path
        required: true
        schema:
          type: string
      responses:
        "200":
          description: Authentication Device Notifier successfully fetched
          content:
            application/json:
              schema:
                $ref: "#/components/schemas/AuthenticationDeviceNotifier"
        "500":
          description: Internal server error
    put:
      tags:
      - Authentication Device Notifier
      - domain
      summary: Update an Authentication Device Notifier
      description: "User must have the DOMAIN_AUTHDEVICE_NOTIFIER[UPDATE] permission\
        \ on the specified domain or DOMAIN_AUTHDEVICE_NOTIFIER[UPDATE] permission\
        \ on the specified environment or DOMAIN_AUTHDEVICE_NOTIFIER[UPDATE] permission\
        \ on the specified organization"
      operationId: updateAuthenticationDeviceNotifier
      parameters:
      - name: organizationId
        in: path
        required: true
        schema:
          type: string
      - name: environmentId
        in: path
        required: true
        schema:
          type: string
      - name: domain
        in: path
        required: true
        schema:
          type: string
      - name: authDeviceNotifier
        in: path
        required: true
        schema:
          type: string
      requestBody:
        content:
          application/json:
            schema:
              $ref: "#/components/schemas/UpdateAuthenticationDeviceNotifier"
        required: true
      responses:
        "201":
          description: Authentication Device Notifier successfully updated
          content:
            application/json:
              schema:
                $ref: "#/components/schemas/AuthenticationDeviceNotifier"
        "500":
          description: Internal server error
    delete:
      tags:
      - Authentication Device Notifier
      - domain
      summary: Delete an Authentication Device Notifier
      description: "User must have the DOMAIN_AUTHDEVICE_NOTIFIER[DELETE] permission\
        \ on the specified domain or DOMAIN_AUTHDEVICE_NOTIFIER[DELETE] permission\
        \ on the specified environment or DOMAIN_AUTHDEVICE_NOTIFIER[DELETE] permission\
        \ on the specified organization"
      operationId: deleteAuthenticationDeviceNotifier
      parameters:
      - name: organizationId
        in: path
        required: true
        schema:
          type: string
      - name: environmentId
        in: path
        required: true
        schema:
          type: string
      - name: domain
        in: path
        required: true
        schema:
          type: string
      - name: authDeviceNotifier
        in: path
        required: true
        schema:
          type: string
      responses:
        "204":
          description: Authentication Device Notifier successfully deleted
        "500":
          description: Internal server error
  /organizations/{organizationId}/environments/{environmentId}/domains/{domain}/authorization-engines:
    get:
      tags:
      - authorization engine
      - domain
      summary: List registered authorization engines for a security domain
      description: "User must have the DOMAIN_AUTHORIZATION_ENGINE[LIST] permission\
        \ on the specified domain or DOMAIN_AUTHORIZATION_ENGINE[LIST] permission\
        \ on the specified environment or DOMAIN_AUTHORIZATION_ENGINE[LIST] permission\
        \ on the specified organization."
      operationId: listAuthorizationEngines
      parameters:
      - name: organizationId
        in: path
        required: true
        schema:
          type: string
      - name: environmentId
        in: path
        required: true
        schema:
          type: string
      - name: domain
        in: path
        required: true
        schema:
          type: string
      responses:
        "200":
          description: List registered authorization engines for a security domain
          content:
            application/json:
              schema:
                type: array
                items:
                  $ref: "#/components/schemas/AuthorizationEngine"
        "500":
          description: Internal server error
    post:
      tags:
      - authorization engine
      - domain
      summary: Create an authorization engine
      description: "User must have the DOMAIN_AUTHORIZATION_ENGINE[CREATE] permission\
        \ on the specified domain or DOMAIN_AUTHORIZATION_ENGINE[CREATE] permission\
        \ on the specified environment or DOMAIN_AUTHORIZATION_ENGINE[CREATE] permission\
        \ on the specified organization"
      operationId: createAuthorizationEngine
      parameters:
      - name: organizationId
        in: path
        required: true
        schema:
          type: string
      - name: environmentId
        in: path
        required: true
        schema:
          type: string
      - name: domain
        in: path
        required: true
        schema:
          type: string
      requestBody:
        content:
          application/json:
            schema:
              $ref: "#/components/schemas/NewAuthorizationEngine"
        required: true
      responses:
        "201":
          description: Authorization engine successfully created
          content:
            application/json:
              schema:
                $ref: "#/components/schemas/AuthorizationEngine"
        "500":
          description: Internal server error
  /organizations/{organizationId}/environments/{environmentId}/domains/{domain}/authorization-engines/{engineId}:
    get:
      tags:
      - authorization engine
      - domain
      summary: Get an authorization engine
      description: "User must have the DOMAIN_AUTHORIZATION_ENGINE[READ] permission\
        \ on the specified domain or DOMAIN_AUTHORIZATION_ENGINE[READ] permission\
        \ on the specified environment or DOMAIN_AUTHORIZATION_ENGINE[READ] permission\
        \ on the specified organization"
      operationId: findAuthorizationEngine
      parameters:
      - name: organizationId
        in: path
        required: true
        schema:
          type: string
      - name: environmentId
        in: path
        required: true
        schema:
          type: string
      - name: domain
        in: path
        required: true
        schema:
          type: string
      - name: engineId
        in: path
        required: true
        schema:
          type: string
      responses:
        "200":
          description: Authorization engine
          content:
            application/json:
              schema:
                $ref: "#/components/schemas/AuthorizationEngine"
        "500":
          description: Internal server error
    put:
      tags:
      - authorization engine
      - domain
      summary: Update an authorization engine
      description: "User must have the DOMAIN_AUTHORIZATION_ENGINE[UPDATE] permission\
        \ on the specified domain or DOMAIN_AUTHORIZATION_ENGINE[UPDATE] permission\
        \ on the specified environment or DOMAIN_AUTHORIZATION_ENGINE[UPDATE] permission\
        \ on the specified organization"
      operationId: updateAuthorizationEngine
      parameters:
      - name: organizationId
        in: path
        required: true
        schema:
          type: string
      - name: environmentId
        in: path
        required: true
        schema:
          type: string
      - name: domain
        in: path
        required: true
        schema:
          type: string
      - name: engineId
        in: path
        required: true
        schema:
          type: string
      requestBody:
        content:
          application/json:
            schema:
              $ref: "#/components/schemas/UpdateAuthorizationEngine"
        required: true
      responses:
        "200":
          description: Authorization engine successfully updated
          content:
            application/json:
              schema:
                $ref: "#/components/schemas/AuthorizationEngine"
        "500":
          description: Internal server error
    delete:
      tags:
      - authorization engine
      - domain
      summary: Delete an authorization engine
      description: "User must have the DOMAIN_AUTHORIZATION_ENGINE[DELETE] permission\
        \ on the specified domain or DOMAIN_AUTHORIZATION_ENGINE[DELETE] permission\
        \ on the specified environment or DOMAIN_AUTHORIZATION_ENGINE[DELETE] permission\
        \ on the specified organization"
      operationId: deleteAuthorizationEngine
      parameters:
      - name: organizationId
        in: path
        required: true
        schema:
          type: string
      - name: environmentId
        in: path
        required: true
        schema:
          type: string
      - name: domain
        in: path
        required: true
        schema:
          type: string
      - name: engineId
        in: path
        required: true
        schema:
          type: string
      responses:
        "204":
          description: Authorization engine successfully deleted
        "500":
          description: Internal server error
  /organizations/{organizationId}/environments/{environmentId}/domains/{domain}/bot-detections:
    get:
      tags:
      - bot detection
      - domain
      summary: List registered bot detections for a security domain
      description: "User must have the DOMAIN_BOT_DETECTION[LIST] permission on the\
        \ specified domain or DOMAIN_BOT_DETECTION[LIST] permission on the specified\
        \ environment or DOMAIN_BOT_DETECTION[LIST] permission on the specified organization\
        \ Each returned bot detections is filtered and contains only basic information\
        \ such as id, name."
      operationId: listBotDetections
      parameters:
      - name: organizationId
        in: path
        required: true
        schema:
          type: string
      - name: environmentId
        in: path
        required: true
        schema:
          type: string
      - name: domain
        in: path
        required: true
        schema:
          type: string
      responses:
        "200":
          description: List registered bot detections for a security domain
          content:
            application/json:
              schema:
                type: array
                items:
                  $ref: "#/components/schemas/BotDetection"
        "500":
          description: Internal server error
    post:
      tags:
      - bot detection
      - domain
      summary: Create a bot detection
      description: "User must have the DOMAIN_BOT_DETECTION[CREATE] permission on\
        \ the specified domain or DOMAIN_BOT_DETECTION[CREATE] permission on the specified\
        \ environment or DOMAIN_BOT_DETECTION[CREATE] permission on the specified\
        \ organization"
      operationId: createBotDetection
      parameters:
      - name: organizationId
        in: path
        required: true
        schema:
          type: string
      - name: environmentId
        in: path
        required: true
        schema:
          type: string
      - name: domain
        in: path
        required: true
        schema:
          type: string
      requestBody:
        content:
          application/json:
            schema:
              $ref: "#/components/schemas/NewBotDetection"
        required: true
      responses:
        "201":
          description: Bot detection successfully created
          content:
            application/json:
              schema:
                $ref: "#/components/schemas/BotDetection"
        "500":
          description: Internal server error
  /organizations/{organizationId}/environments/{environmentId}/domains/{domain}/bot-detections/{botDetection}:
    get:
      tags:
      - bot detection
      - domain
      summary: Get a bot detection
      description: "User must have the DOMAIN_BOT_DETECTION[READ] permission on the\
        \ specified domain or DOMAIN_BOT_DETECTION[READ] permission on the specified\
        \ environment or DOMAIN_BOT_DETECTION[READ] permission on the specified organization"
      operationId: getBotDetection
      parameters:
      - name: organizationId
        in: path
        required: true
        schema:
          type: string
      - name: environmentId
        in: path
        required: true
        schema:
          type: string
      - name: domain
        in: path
        required: true
        schema:
          type: string
      - name: botDetection
        in: path
        required: true
        schema:
          type: string
      responses:
        "200":
          description: Bot detection successfully fetched
          content:
            application/json:
              schema:
                $ref: "#/components/schemas/BotDetection"
        "500":
          description: Internal server error
    put:
      tags:
      - bot detection
      - domain
      summary: Update a bot detection
      description: "User must have the DOMAIN_BOT_DETECTION[UPDATE] permission on\
        \ the specified domain or DOMAIN_BOT_DETECTION[UPDATE] permission on the specified\
        \ environment or DOMAIN_BOT_DETECTION[UPDATE] permission on the specified\
        \ organization"
      operationId: updateBotDetection
      parameters:
      - name: organizationId
        in: path
        required: true
        schema:
          type: string
      - name: environmentId
        in: path
        required: true
        schema:
          type: string
      - name: domain
        in: path
        required: true
        schema:
          type: string
      - name: botDetection
        in: path
        required: true
        schema:
          type: string
      requestBody:
        content:
          application/json:
            schema:
              $ref: "#/components/schemas/UpdateBotDetection"
        required: true
      responses:
        "201":
          description: Bot detection successfully updated
          content:
            application/json:
              schema:
                $ref: "#/components/schemas/BotDetection"
        "500":
          description: Internal server error
    delete:
      tags:
      - bot detection
      - domain
      summary: Delete a bot detection
      description: "User must have the DOMAIN_BOT_DETECTION[DELETE] permission on\
        \ the specified domain or DOMAIN_BOT_DETECTION[DELETE] permission on the specified\
        \ environment or DOMAIN_BOT_DETECTION[DELETE] permission on the specified\
        \ organization"
      operationId: deleteBotDetection
      parameters:
      - name: organizationId
        in: path
        required: true
        schema:
          type: string
      - name: environmentId
        in: path
        required: true
        schema:
          type: string
      - name: domain
        in: path
        required: true
        schema:
          type: string
      - name: botDetection
        in: path
        required: true
        schema:
          type: string
      responses:
        "204":
          description: Bot detection successfully deleted
        "500":
          description: Internal server error
  /organizations/{organizationId}/environments/{environmentId}/domains/{domain}/certificates:
    get:
      tags:
      - certificate
      - domain
      summary: List registered certificates for a security domain
      description: "User must have the DOMAIN_CERTIFICATE[LIST] permission on the\
        \ specified domain or DOMAIN_CERTIFICATE[LIST] permission on the specified\
        \ environment or DOMAIN_CERTIFICATE[LIST] permission on the specified organization.\
        \ Each returned certificate is filtered and contains only basic information\
        \ such as id, name and type."
      operationId: listCertificates
      parameters:
      - name: organizationId
        in: path
        required: true
        schema:
          type: string
      - name: environmentId
        in: path
        required: true
        schema:
          type: string
      - name: domain
        in: path
        required: true
        schema:
          type: string
      - name: use
        in: query
        schema:
          type: string
      responses:
        "200":
          description: List registered certificates for a security domain
          content:
            application/json:
              schema:
                type: array
                items:
                  $ref: "#/components/schemas/CertificateEntity"
        "500":
          description: Internal server error
    post:
      tags:
      - certificate
      - domain
      summary: Create a certificate
      description: "User must have the DOMAIN_CERTIFICATE[CREATE] permission on the\
        \ specified domain or DOMAIN_CERTIFICATE[CREATE] permission on the specified\
        \ environment or DOMAIN_CERTIFICATE[CREATE] permission on the specified organization"
      operationId: createCertificate
      parameters:
      - name: organizationId
        in: path
        required: true
        schema:
          type: string
      - name: environmentId
        in: path
        required: true
        schema:
          type: string
      - name: domain
        in: path
        required: true
        schema:
          type: string
      requestBody:
        content:
          application/json:
            schema:
              $ref: "#/components/schemas/NewCertificate"
        required: true
      responses:
        "201":
          description: Certificate successfully created
          content:
            application/json:
              schema:
                $ref: "#/components/schemas/ModifiedCertificateEntity"
        "500":
          description: Internal server error
  /organizations/{organizationId}/environments/{environmentId}/domains/{domain}/certificates/rotate:
    post:
      tags:
      - certificate
      - domain
      summary: Generate a new System a certificate
      description: "User must have the DOMAIN_CERTIFICATE[CREATE] permission on the\
        \ specified domain or DOMAIN_CERTIFICATE[CREATE] permission on the specified\
        \ environment or DOMAIN_CERTIFICATE[CREATE] permission on the specified organization"
      operationId: rotateCertificate
      parameters:
      - name: organizationId
        in: path
        required: true
        schema:
          type: string
      - name: environmentId
        in: path
        required: true
        schema:
          type: string
      - name: domain
        in: path
        required: true
        schema:
          type: string
      responses:
        "201":
          description: Certificate successfully created
          content:
            application/json:
              schema:
                $ref: "#/components/schemas/CertificateEntity"
        "500":
          description: Internal server error
  /organizations/{organizationId}/environments/{environmentId}/domains/{domain}/certificates/{certificate}:
    get:
      tags:
      - certificate
      - domain
      summary: Get a certificate
      description: "User must have the DOMAIN_CERTIFICATE[READ] permission on the\
        \ specified domain or DOMAIN_CERTIFICATE[READ] permission on the specified\
        \ environment or DOMAIN_CERTIFICATE[READ] permission on the specified organization"
      operationId: findCertificate
      parameters:
      - name: organizationId
        in: path
        required: true
        schema:
          type: string
      - name: environmentId
        in: path
        required: true
        schema:
          type: string
      - name: domain
        in: path
        required: true
        schema:
          type: string
      - name: certificate
        in: path
        required: true
        schema:
          type: string
      responses:
        "200":
          description: Certificate successfully fetched
          content:
            application/json:
              schema:
                $ref: "#/components/schemas/CertificateEntity"
        "500":
          description: Internal server error
    put:
      tags:
      - certificate
      - domain
      summary: Update a certificate
      description: "User must have the DOMAIN_CERTIFICATE[UPDATE] permission on the\
        \ specified domain or DOMAIN_CERTIFICATE[UPDATE] permission on the specified\
        \ environment or DOMAIN_CERTIFICATE[UPDATE] permission on the specified organization"
      operationId: updateCertificate
      parameters:
      - name: organizationId
        in: path
        required: true
        schema:
          type: string
      - name: environmentId
        in: path
        required: true
        schema:
          type: string
      - name: domain
        in: path
        required: true
        schema:
          type: string
      - name: certificate
        in: path
        required: true
        schema:
          type: string
      requestBody:
        content:
          application/json:
            schema:
              $ref: "#/components/schemas/UpdateCertificate"
        required: true
      responses:
        "201":
          description: Certificate successfully updated
          content:
            application/json:
              schema:
                $ref: "#/components/schemas/ModifiedCertificateEntity"
        "500":
          description: Internal server error
    delete:
      tags:
      - certificate
      - domain
      summary: Delete a certificate
      description: "User must have the DOMAIN_CERTIFICATE[DELETE] permission on the\
        \ specified domain or DOMAIN_CERTIFICATE[DELETE] permission on the specified\
        \ environment or DOMAIN_CERTIFICATE[DELETE] permission on the specified organization"
      operationId: deleteCertificate
      parameters:
      - name: organizationId
        in: path
        required: true
        schema:
          type: string
      - name: environmentId
        in: path
        required: true
        schema:
          type: string
      - name: domain
        in: path
        required: true
        schema:
          type: string
      - name: certificate
        in: path
        required: true
        schema:
          type: string
      responses:
        "204":
          description: Certificate successfully deleted
        "400":
          description: Certificate is bind to existing clients
        "500":
          description: Internal server error
  /organizations/{organizationId}/environments/{environmentId}/domains/{domain}/certificates/{certificate}/key:
    get:
      tags:
      - certificate
      - domain
      summary: Get the certificate public key
      description: "User must have the DOMAIN[READ] permission on the specified domain\
        \ or DOMAIN[READ] permission on the specified environment or DOMAIN[READ]\
        \ permission on the specified organization"
      operationId: getCertificatePublicKey
      parameters:
      - name: organizationId
        in: path
        required: true
        schema:
          type: string
      - name: environmentId
        in: path
        required: true
        schema:
          type: string
      - name: domain
        in: path
        required: true
        schema:
          type: string
      - name: certificate
        in: path
        required: true
        schema:
          type: string
      responses:
        "200":
          description: Certificate key successfully fetched
          content:
            application/json:
              schema:
                type: string
        "500":
          description: Internal server error
  /organizations/{organizationId}/environments/{environmentId}/domains/{domain}/certificates/{certificate}/keys:
    get:
      tags:
      - certificate
      - domain
      summary: Get the certificate public keys
      description: "User must have the DOMAIN[READ] permission on the specified domain\
        \ or DOMAIN[READ] permission on the specified environment or DOMAIN[READ]\
        \ permission on the specified organization"
      operationId: getCertificatePublicKeys
      parameters:
      - name: organizationId
        in: path
        required: true
        schema:
          type: string
      - name: environmentId
        in: path
        required: true
        schema:
          type: string
      - name: domain
        in: path
        required: true
        schema:
          type: string
      - name: certificate
        in: path
        required: true
        schema:
          type: string
      responses:
        "200":
          description: Certificate keys successfully fetched
          content:
            application/json:
              schema:
                type: array
                items:
                  $ref: "#/components/schemas/CertificateKey"
        "500":
          description: Internal server error
  /organizations/{organizationId}/environments/{environmentId}/domains/{domain}/device-identifiers:
    get:
      tags:
      - device identifiers
      - domain
      summary: List registered device identifiers for a security domain
      description: "User must have the DOMAIN_DEVICE_IDENTIFIERS[LIST] permission\
        \ on the specified domain or DOMAIN_DEVICE_IDENTIFIERS[LIST] permission on\
        \ the specified environment or DOMAIN_DEVICE_IDENTIFIERS[LIST] permission\
        \ on the specified organization Each returned bot detections is filtered and\
        \ contains only basic information such as id, name."
      operationId: listDeviceIdentifiers
      parameters:
      - name: organizationId
        in: path
        required: true
        schema:
          type: string
      - name: environmentId
        in: path
        required: true
        schema:
          type: string
      - name: domain
        in: path
        required: true
        schema:
          type: string
      responses:
        "200":
          description: List registered device identifiers for a security domain
          content:
            application/json:
              schema:
                type: array
                items:
                  $ref: "#/components/schemas/DeviceIdentifier"
        "500":
          description: Internal server error
    post:
      tags:
      - device identifiers
      - domain
      summary: Create a device identifier
      description: "User must have the DOMAIN_DEVICE_IDENTIFIER[CREATE] permission\
        \ on the specified domain or DOMAIN_DEVICE_IDENTIFIER[CREATE] permission on\
        \ the specified environment or DOMAIN_DEVICE_IDENTIFIER[CREATE] permission\
        \ on the specified organization"
      operationId: createDeviceIdentifier
      parameters:
      - name: organizationId
        in: path
        required: true
        schema:
          type: string
      - name: environmentId
        in: path
        required: true
        schema:
          type: string
      - name: domain
        in: path
        required: true
        schema:
          type: string
      requestBody:
        content:
          application/json:
            schema:
              $ref: "#/components/schemas/NewDeviceIdentifier"
        required: true
      responses:
        "201":
          description: Device identifiers successfully created
          content:
            application/json:
              schema:
                $ref: "#/components/schemas/DeviceIdentifier"
        "500":
          description: Internal server error
  /organizations/{organizationId}/environments/{environmentId}/domains/{domain}/device-identifiers/{deviceIdentifier}:
    get:
      tags:
      - device identifiers
      - domain
      summary: Get a Device identifier
      description: "User must have the DOMAIN_DEVICE_IDENTIFIER[READ] permission on\
        \ the specified domain or DOMAIN_DEVICE_IDENTIFIER[READ] permission on the\
        \ specified environment or DOMAIN_DEVICE_IDENTIFIER[READ] permission on the\
        \ specified organization"
      operationId: getDeviceIdentifier
      parameters:
      - name: organizationId
        in: path
        required: true
        schema:
          type: string
      - name: environmentId
        in: path
        required: true
        schema:
          type: string
      - name: domain
        in: path
        required: true
        schema:
          type: string
      - name: deviceIdentifier
        in: path
        required: true
        schema:
          type: string
      responses:
        "200":
          description: Device identifier successfully fetched
          content:
            application/json:
              schema:
                $ref: "#/components/schemas/DeviceIdentifier"
        "500":
          description: Internal server error
    put:
      tags:
      - device identifiers
      - domain
      summary: Update a Device identifier
      description: "User must have the DOMAIN_DEVICE_IDENTIFIER[UPDATE] permission\
        \ on the specified domain or DOMAIN_DEVICE_IDENTIFIER[UPDATE] permission on\
        \ the specified environment or DOMAIN_DEVICE_IDENTIFIER[UPDATE] permission\
        \ on the specified organization"
      operationId: updateDeviceIdentifier
      parameters:
      - name: organizationId
        in: path
        required: true
        schema:
          type: string
      - name: environmentId
        in: path
        required: true
        schema:
          type: string
      - name: domain
        in: path
        required: true
        schema:
          type: string
      - name: deviceIdentifier
        in: path
        required: true
        schema:
          type: string
      requestBody:
        content:
          application/json:
            schema:
              $ref: "#/components/schemas/UpdateDeviceIdentifier"
        required: true
      responses:
        "201":
          description: Device identifier successfully updated
          content:
            application/json:
              schema:
                $ref: "#/components/schemas/DeviceIdentifier"
        "500":
          description: Internal server error
    delete:
      tags:
      - device identifiers
      - domain
      summary: Delete a Device identifier
      description: "User must have the DOMAIN_DEVICE_IDENTIFIER[DELETE] permission\
        \ on the specified domain or DOMAIN_DEVICE_IDENTIFIER[DELETE] permission on\
        \ the specified environment or DOMAIN_DEVICE_IDENTIFIER[DELETE] permission\
        \ on the specified organization"
      operationId: deleteDeviceIdentifier
      parameters:
      - name: organizationId
        in: path
        required: true
        schema:
          type: string
      - name: environmentId
        in: path
        required: true
        schema:
          type: string
      - name: domain
        in: path
        required: true
        schema:
          type: string
      - name: deviceIdentifier
        in: path
        required: true
        schema:
          type: string
      responses:
        "204":
          description: Device identifier successfully deleted
        "500":
          description: Internal server error
  /organizations/{organizationId}/environments/{environmentId}/domains/{domain}/emails:
    get:
      tags:
      - email
      - domain
      summary: Find a email
      description: "User must have the DOMAIN_EMAIL_TEMPLATE[READ] permission on the\
        \ specified domain or DOMAIN_EMAIL_TEMPLATE[READ] permission on the specified\
        \ environment or DOMAIN_EMAIL_TEMPLATE[READ] permission on the specified organization"
      operationId: findEmail
      parameters:
      - name: organizationId
        in: path
        required: true
        schema:
          type: string
      - name: environmentId
        in: path
        required: true
        schema:
          type: string
      - name: domain
        in: path
        required: true
        schema:
          type: string
      - name: template
        in: query
        required: true
        schema:
          type: string
          enum:
          - LOGIN
          - REGISTRATION
          - REGISTRATION_CONFIRMATION
          - REGISTRATION_VERIFY
          - FORGOT_PASSWORD
          - RESET_PASSWORD
          - OAUTH2_USER_CONSENT
          - MFA_ENROLL
          - MFA_CHALLENGE
          - MFA_CHALLENGE_ALTERNATIVES
          - MFA_RECOVERY_CODE
          - BLOCKED_ACCOUNT
          - COMPLETE_PROFILE
          - WEBAUTHN_REGISTER
          - WEBAUTHN_REGISTER_SUCCESS
          - WEBAUTHN_LOGIN
          - IDENTIFIER_FIRST_LOGIN
          - ERROR
          - CERTIFICATE_EXPIRATION
          - CLIENT_SECRET_EXPIRATION
          - VERIFY_ATTEMPT
      responses:
        "200":
          description: Email successfully fetched
        "500":
          description: Internal server error
    post:
      tags:
      - email
      - domain
      summary: Create a email
      description: "User must have the DOMAIN_EMAIL_TEMPLATE[CREATE] permission on\
        \ the specified domain or DOMAIN_EMAIL_TEMPLATE[CREATE] permission on the\
        \ specified environment or DOMAIN_EMAIL_TEMPLATE[CREATE] permission on the\
        \ specified organization"
      operationId: createEmail
      parameters:
      - name: organizationId
        in: path
        required: true
        schema:
          type: string
      - name: environmentId
        in: path
        required: true
        schema:
          type: string
      - name: domain
        in: path
        required: true
        schema:
          type: string
      requestBody:
        content:
          application/json:
            schema:
              $ref: "#/components/schemas/NewEmail"
        required: true
      responses:
        "201":
          description: Email successfully created
        "500":
          description: Internal server error
  /organizations/{organizationId}/environments/{environmentId}/domains/{domain}/emails/{email}:
    put:
      tags:
      - email
      - domain
      summary: Update an email
      description: "User must have the DOMAIN_EMAIL_TEMPLATE[UPDATE] permission on\
        \ the specified domain or DOMAIN_EMAIL_TEMPLATE[UPDATE] permission on the\
        \ specified environment or DOMAIN_EMAIL_TEMPLATE[UPDATE] permission on the\
        \ specified organization"
      operationId: updateDomainEmail
      parameters:
      - name: organizationId
        in: path
        required: true
        schema:
          type: string
      - name: environmentId
        in: path
        required: true
        schema:
          type: string
      - name: domain
        in: path
        required: true
        schema:
          type: string
      - name: email
        in: path
        required: true
        schema:
          type: string
      requestBody:
        content:
          application/json:
            schema:
              $ref: "#/components/schemas/UpdateEmail"
        required: true
      responses:
        "201":
          description: Email successfully updated
          content:
            application/json:
              schema:
                $ref: "#/components/schemas/Email"
        "500":
          description: Internal server error
    delete:
      tags:
      - email
      - domain
      summary: Delete an email
      description: "User must have the DOMAIN_EMAIL_TEMPLATE[DELETE] permission on\
        \ the specified domain or DOMAIN_EMAIL_TEMPLATE[DELETE] permission on the\
        \ specified environment or DOMAIN_EMAIL_TEMPLATE[DELETE] permission on the\
        \ specified organization"
      operationId: deleteDomainEmail
      parameters:
      - name: organizationId
        in: path
        required: true
        schema:
          type: string
      - name: environmentId
        in: path
        required: true
        schema:
          type: string
      - name: domain
        in: path
        required: true
        schema:
          type: string
      - name: email
        in: path
        required: true
        schema:
          type: string
      responses:
        "204":
          description: Email successfully deleted
        "500":
          description: Internal server error
  /organizations/{organizationId}/environments/{environmentId}/domains/{domain}/entrypoints:
    get:
      tags:
      - domain
      summary: Get the matching gateway entrypoint of the domain
      description: "User must have the DOMAIN[READ] permission on the specified domain,\
        \ environment or organization. Domain will be filtered according to permissions\
        \ (READ on DOMAIN_USER_ACCOUNT, DOMAIN_IDENTITY_PROVIDER, DOMAIN_FORM, DOMAIN_LOGIN_SETTINGS,\
        \ DOMAIN_DCR, DOMAIN_SCIM, DOMAIN_SETTINGS)"
      operationId: getDomainEntrypoints
      parameters:
      - name: organizationId
        in: path
        required: true
        schema:
          type: string
      - name: environmentId
        in: path
        required: true
        schema:
          type: string
      - name: domain
        in: path
        required: true
        schema:
          type: string
      responses:
        "200":
          description: Domain entrypoint
          content:
            application/json:
              schema:
                type: array
                items:
                  $ref: "#/components/schemas/Entrypoint"
        "500":
          description: Internal server error
  /organizations/{organizationId}/environments/{environmentId}/domains/{domain}/extensionGrants:
    get:
      tags:
      - extension grant
      - domain
      summary: List registered extension grants for a security domain
      description: "User must have the DOMAIN_EXTENSION_GRANT[LIST] permission on\
        \ the specified domain or DOMAIN_EXTENSION_GRANT[LIST] permission on the specified\
        \ environment or DOMAIN_EXTENSION_GRANT[LIST] permission on the specified\
        \ organization. Each returned extension grant is filtered and contains only\
        \ basic information such as id, name and type."
      operationId: listExtensionGrants
      parameters:
      - name: organizationId
        in: path
        required: true
        schema:
          type: string
      - name: environmentId
        in: path
        required: true
        schema:
          type: string
      - name: domain
        in: path
        required: true
        schema:
          type: string
      responses:
        "200":
          description: List registered extension grants for a security domain
          content:
            application/json:
              schema:
                type: array
                items:
                  $ref: "#/components/schemas/ExtensionGrant"
        "500":
          description: Internal server error
    post:
      tags:
      - extension grant
      - domain
      summary: Create a extension grant
      description: "User must have the DOMAIN_EXTENSION_GRANT[CREATE] permission on\
        \ the specified domain or DOMAIN_EXTENSION_GRANT[CREATE] permission on the\
        \ specified environment or DOMAIN_EXTENSION_GRANT[CREATE] permission on the\
        \ specified organization"
      operationId: createExtensionGrant
      parameters:
      - name: organizationId
        in: path
        required: true
        schema:
          type: string
      - name: environmentId
        in: path
        required: true
        schema:
          type: string
      - name: domain
        in: path
        required: true
        schema:
          type: string
      requestBody:
        content:
          application/json:
            schema:
              $ref: "#/components/schemas/NewExtensionGrant"
        required: true
      responses:
        "201":
          description: Extension grant successfully created
          content:
            application/json:
              schema:
                $ref: "#/components/schemas/ExtensionGrant"
        "500":
          description: Internal server error
  /organizations/{organizationId}/environments/{environmentId}/domains/{domain}/extensionGrants/{extensionGrant}:
    get:
      tags:
      - extension grant
      - domain
      summary: Get a extension grant
      description: "User must have the DOMAIN_EXTENSION_GRANT[READ] permission on\
        \ the specified domain or DOMAIN_EXTENSION_GRANT[READ] permission on the specified\
        \ environment or DOMAIN_EXTENSION_GRANT[READ] permission on the specified\
        \ organization"
      operationId: getExtensionGrant
      parameters:
      - name: organizationId
        in: path
        required: true
        schema:
          type: string
      - name: environmentId
        in: path
        required: true
        schema:
          type: string
      - name: domain
        in: path
        required: true
        schema:
          type: string
      - name: extensionGrant
        in: path
        required: true
        schema:
          type: string
      responses:
        "200":
          description: Extension grant successfully fetched
          content:
            application/json:
              schema:
                $ref: "#/components/schemas/ExtensionGrant"
        "500":
          description: Internal server error
    put:
      tags:
      - extension grant
      - domain
      summary: Update an extension grant
      description: "User must have the DOMAIN_EXTENSION_GRANT[UPDATE] permission on\
        \ the specified domain or DOMAIN_EXTENSION_GRANT[UPDATE] permission on the\
        \ specified environment or DOMAIN_EXTENSION_GRANT[UPDATE] permission on the\
        \ specified organization"
      operationId: updateExtensionGrant
      parameters:
      - name: organizationId
        in: path
        required: true
        schema:
          type: string
      - name: environmentId
        in: path
        required: true
        schema:
          type: string
      - name: domain
        in: path
        required: true
        schema:
          type: string
      - name: extensionGrant
        in: path
        required: true
        schema:
          type: string
      requestBody:
        content:
          application/json:
            schema:
              $ref: "#/components/schemas/UpdateExtensionGrant"
        required: true
      responses:
        "201":
          description: Extension grant successfully updated
          content:
            application/json:
              schema:
                $ref: "#/components/schemas/ExtensionGrant"
        "500":
          description: Internal server error
    delete:
      tags:
      - extension grant
      - domain
      summary: Delete a extension grant
      description: "User must have the DOMAIN_EXTENSION_GRANT[DELETE] permission on\
        \ the specified domain or DOMAIN_EXTENSION_GRANT[DELETE] permission on the\
        \ specified environment or DOMAIN_EXTENSION_GRANT[DELETE] permission on the\
        \ specified organization"
      operationId: deleteExtensionGrant
      parameters:
      - name: organizationId
        in: path
        required: true
        schema:
          type: string
      - name: environmentId
        in: path
        required: true
        schema:
          type: string
      - name: domain
        in: path
        required: true
        schema:
          type: string
      - name: extensionGrant
        in: path
        required: true
        schema:
          type: string
      responses:
        "204":
          description: Extension grant successfully deleted
        "400":
          description: Extension grant is bind to existing clients
        "500":
          description: Internal server error
  /organizations/{organizationId}/environments/{environmentId}/domains/{domain}/factors:
    get:
      tags:
      - factor
      - domain
      summary: List registered factors for a security domain
      description: "User must have the DOMAIN_FACTOR[LIST] permission on the specified\
        \ domain or DOMAIN_FACTOR[LIST] permission on the specified environment or\
        \ DOMAIN_FACTOR[LIST] permission on the specified organization Each returned\
        \ factor is filtered and contains only basic information such as id, name\
        \ and factor type."
      operationId: listFactors
      parameters:
      - name: organizationId
        in: path
        required: true
        schema:
          type: string
      - name: environmentId
        in: path
        required: true
        schema:
          type: string
      - name: domain
        in: path
        required: true
        schema:
          type: string
      responses:
        "200":
          description: List registered factors for a security domain
          content:
            application/json:
              schema:
                type: array
                items:
                  $ref: "#/components/schemas/Factor"
        "500":
          description: Internal server error
    post:
      tags:
      - factor
      - domain
      summary: Create a factor
      description: "User must have the DOMAIN_FACTOR[CREATE] permission on the specified\
        \ domain or DOMAIN_FACTOR[CREATE] permission on the specified environment\
        \ or DOMAIN_FACTOR[CREATE] permission on the specified organization"
      operationId: createFactor
      parameters:
      - name: organizationId
        in: path
        required: true
        schema:
          type: string
      - name: environmentId
        in: path
        required: true
        schema:
          type: string
      - name: domain
        in: path
        required: true
        schema:
          type: string
      requestBody:
        content:
          application/json:
            schema:
              $ref: "#/components/schemas/NewFactor"
        required: true
      responses:
        "201":
          description: Factor successfully created
          content:
            application/json:
              schema:
                $ref: "#/components/schemas/Factor"
        "500":
          description: Internal server error
  /organizations/{organizationId}/environments/{environmentId}/domains/{domain}/factors/{factor}:
    get:
      tags:
      - factor
      - domain
      summary: Get a factor
      description: "User must have the DOMAIN_FACTOR[READ] permission on the specified\
        \ domain or DOMAIN_FACTOR[READ] permission on the specified environment or\
        \ DOMAIN_FACTOR[READ] permission on the specified organization"
      operationId: getFactor
      parameters:
      - name: organizationId
        in: path
        required: true
        schema:
          type: string
      - name: environmentId
        in: path
        required: true
        schema:
          type: string
      - name: domain
        in: path
        required: true
        schema:
          type: string
      - name: factor
        in: path
        required: true
        schema:
          type: string
      responses:
        "200":
          description: Factor successfully fetched
          content:
            application/json:
              schema:
                $ref: "#/components/schemas/Factor"
        "500":
          description: Internal server error
    put:
      tags:
      - factor
      - domain
      summary: Update a factor
      description: "User must have the DOMAIN_FACTOR[UPDATE] permission on the specified\
        \ domain or DOMAIN_FACTOR[UPDATE] permission on the specified environment\
        \ or DOMAIN_FACTOR[UPDATE] permission on the specified organization"
      operationId: updateFactor
      parameters:
      - name: organizationId
        in: path
        required: true
        schema:
          type: string
      - name: environmentId
        in: path
        required: true
        schema:
          type: string
      - name: domain
        in: path
        required: true
        schema:
          type: string
      - name: factor
        in: path
        required: true
        schema:
          type: string
      requestBody:
        content:
          application/json:
            schema:
              $ref: "#/components/schemas/UpdateFactor"
        required: true
      responses:
        "201":
          description: Factor successfully updated
          content:
            application/json:
              schema:
                $ref: "#/components/schemas/Factor"
        "500":
          description: Internal server error
    delete:
      tags:
      - factor
      - domain
      summary: Delete a factor
      description: "User must have the DOMAIN_FACTOR[DELETE] permission on the specified\
        \ domain or DOMAIN_FACTOR[DELETE] permission on the specified environment\
        \ or DOMAIN_FACTOR[DELETE] permission on the specified organization"
      operationId: deleteFactor
      parameters:
      - name: organizationId
        in: path
        required: true
        schema:
          type: string
      - name: environmentId
        in: path
        required: true
        schema:
          type: string
      - name: domain
        in: path
        required: true
        schema:
          type: string
      - name: factor
        in: path
        required: true
        schema:
          type: string
      responses:
        "204":
          description: Factor successfully deleted
        "500":
          description: Internal server error
  /organizations/{organizationId}/environments/{environmentId}/domains/{domain}/flows:
    get:
      tags:
      - flow
      - domain
      summary: List registered flows for a security domain
      description: "User must have the DOMAIN_FLOW[LIST] permission on the specified\
        \ domain or DOMAIN_FLOW[LIST] permission on the specified environment or DOMAIN_FLOW[LIST]\
        \ permission on the specified organization. Except if user has DOMAIN_FLOW[READ]\
        \ permission on the domain, environment or organization, each returned flow\
        \ is filtered and contains only basic information such as id and name and\
        \ isEnabled."
      operationId: listDomainFlows
      parameters:
      - name: organizationId
        in: path
        required: true
        schema:
          type: string
      - name: environmentId
        in: path
        required: true
        schema:
          type: string
      - name: domain
        in: path
        required: true
        schema:
          type: string
      responses:
        "200":
          description: List registered flows for a security domain
          content:
            application/json:
              schema:
                type: array
                items:
                  $ref: "#/components/schemas/FlowEntity"
        "500":
          description: Internal server error
    put:
      tags:
      - flow
      - domain
      summary: Create or update list of flows
      description: "User must have the DOMAIN_FLOW[UPDATE] permission on the specified\
        \ domain or DOMAIN_FLOW[UPDATE] permission on the specified environment or\
        \ DOMAIN_FLOW[UPDATE] permission on the specified organization"
      operationId: defineDomainFlows
      parameters:
      - name: organizationId
        in: path
        required: true
        schema:
          type: string
      - name: environmentId
        in: path
        required: true
        schema:
          type: string
      - name: domain
        in: path
        required: true
        schema:
          type: string
      requestBody:
        content:
          application/json:
            schema:
              type: array
              items:
                $ref: "#/components/schemas/Flow"
        required: true
      responses:
        "200":
          description: Flows successfully updated
          content:
            application/json:
              schema:
                type: array
                items:
                  $ref: "#/components/schemas/FlowEntity"
        "500":
          description: Internal server error
  /organizations/{organizationId}/environments/{environmentId}/domains/{domain}/flows/{flow}:
    get:
      tags:
      - flow
      - domain
      summary: Get a flow
      description: "User must have the DOMAIN_FLOW[READ] permission on the specified\
        \ domain or DOMAIN_FLOW[READ] permission on the specified environment or DOMAIN_FLOW[READ]\
        \ permission on the specified organization"
      operationId: getDomainFlow
      parameters:
      - name: organizationId
        in: path
        required: true
        schema:
          type: string
      - name: environmentId
        in: path
        required: true
        schema:
          type: string
      - name: domain
        in: path
        required: true
        schema:
          type: string
      - name: flow
        in: path
        required: true
        schema:
          type: string
      responses:
        "200":
          description: Flow
          content:
            application/json:
              schema:
                $ref: "#/components/schemas/FlowEntity"
        "500":
          description: Internal server error
    put:
      tags:
      - flow
      - domain
      summary: Update a flow
      description: "User must have the DOMAIN_FLOW[UPDATE] permission on the specified\
        \ domain or DOMAIN_FLOW[UPDATE] permission on the specified environment or\
        \ DOMAIN_FLOW[UPDATE] permission on the specified organization"
      operationId: updateDomainFlow
      parameters:
      - name: organizationId
        in: path
        required: true
        schema:
          type: string
      - name: environmentId
        in: path
        required: true
        schema:
          type: string
      - name: domain
        in: path
        required: true
        schema:
          type: string
      - name: flow
        in: path
        required: true
        schema:
          type: string
      requestBody:
        content:
          application/json:
            schema:
              $ref: "#/components/schemas/Flow"
        required: true
      responses:
        "201":
          description: Flow successfully updated
          content:
            application/json:
              schema:
                $ref: "#/components/schemas/FlowEntity"
        "500":
          description: Internal server error
  /organizations/{organizationId}/environments/{environmentId}/domains/{domain}/forms:
    get:
      tags:
      - form
      - domain
      summary: Find a form
      description: "User must have the DOMAIN_FORM[READ] permission on the specified\
        \ domain or DOMAIN_FORM[READ] permission on the specified environment or DOMAIN_FORM[READ]\
        \ permission on the specified organization"
      operationId: findForm
      parameters:
      - name: organizationId
        in: path
        required: true
        schema:
          type: string
      - name: environmentId
        in: path
        required: true
        schema:
          type: string
      - name: domain
        in: path
        required: true
        schema:
          type: string
      - name: template
        in: query
        required: true
        schema:
          type: string
          enum:
          - LOGIN
          - REGISTRATION
          - REGISTRATION_CONFIRMATION
          - REGISTRATION_VERIFY
          - FORGOT_PASSWORD
          - RESET_PASSWORD
          - OAUTH2_USER_CONSENT
          - MFA_ENROLL
          - MFA_CHALLENGE
          - MFA_CHALLENGE_ALTERNATIVES
          - MFA_RECOVERY_CODE
          - BLOCKED_ACCOUNT
          - COMPLETE_PROFILE
          - WEBAUTHN_REGISTER
          - WEBAUTHN_REGISTER_SUCCESS
          - WEBAUTHN_LOGIN
          - IDENTIFIER_FIRST_LOGIN
          - ERROR
          - CERTIFICATE_EXPIRATION
          - CLIENT_SECRET_EXPIRATION
          - VERIFY_ATTEMPT
      responses:
        "200":
          description: Form successfully fetched
        "500":
          description: Internal server error
    post:
      tags:
      - form
      - domain
      summary: Create a form
      description: "User must have the DOMAIN_FORM[CREATE] permission on the specified\
        \ domain or DOMAIN_FORM[CREATE] permission on the specified environment or\
        \ DOMAIN_FORM[CREATE] permission on the specified organization"
      operationId: createForm
      parameters:
      - name: organizationId
        in: path
        required: true
        schema:
          type: string
      - name: environmentId
        in: path
        required: true
        schema:
          type: string
      - name: domain
        in: path
        required: true
        schema:
          type: string
      requestBody:
        content:
          application/json:
            schema:
              $ref: "#/components/schemas/NewForm"
        required: true
      responses:
        "201":
          description: Form successfully created
        "500":
          description: Internal server error
  /organizations/{organizationId}/environments/{environmentId}/domains/{domain}/forms/preview:
    post:
      tags:
      - form
      - preview
      - domain
      summary: Render the provided template
      description: "User must have the DOMAIN_THEME[READ] permission on the specified\
        \ domain or DOMAIN_THEME[READ] permission on the specified environment or\
        \ DOMAIN_THEME[READ] permission on the specified organization"
      operationId: renderDomainTemplate
      parameters:
      - name: organizationId
        in: path
        required: true
        schema:
          type: string
      - name: environmentId
        in: path
        required: true
        schema:
          type: string
      - name: domain
        in: path
        required: true
        schema:
          type: string
      requestBody:
        content:
          application/json:
            schema:
              $ref: "#/components/schemas/PreviewRequest"
        required: true
      responses:
        "200":
          description: Template successfully rendered
          content:
            application/json:
              schema:
                $ref: "#/components/schemas/PreviewResponse"
        "500":
          description: Internal server error
  /organizations/{organizationId}/environments/{environmentId}/domains/{domain}/forms/{form}:
    put:
      tags:
      - form
      - domain
      summary: Update a form
      description: "User must have the DOMAIN_FORM[UPDATE] permission on the specified\
        \ domain or DOMAIN_FORM[UPDATE] permission on the specified environment or\
        \ DOMAIN_FORM[UPDATE] permission on the specified organization"
      operationId: updateDomainForm
      parameters:
      - name: organizationId
        in: path
        required: true
        schema:
          type: string
      - name: environmentId
        in: path
        required: true
        schema:
          type: string
      - name: domain
        in: path
        required: true
        schema:
          type: string
      - name: form
        in: path
        required: true
        schema:
          type: string
      requestBody:
        content:
          application/json:
            schema:
              $ref: "#/components/schemas/UpdateForm"
        required: true
      responses:
        "201":
          description: Form successfully updated
          content:
            application/json:
              schema:
                $ref: "#/components/schemas/Form"
        "500":
          description: Internal server error
    delete:
      tags:
      - form
      - domain
      summary: Delete a form
      description: "User must have the DOMAIN_FORM[DELETE] permission on the specified\
        \ domain or DOMAIN_FORM[DELETE] permission on the specified environment or\
        \ DOMAIN_FORM[DELETE] permission on the specified organization"
      operationId: deleteDomainForm
      parameters:
      - name: organizationId
        in: path
        required: true
        schema:
          type: string
      - name: environmentId
        in: path
        required: true
        schema:
          type: string
      - name: domain
        in: path
        required: true
        schema:
          type: string
      - name: form
        in: path
        required: true
        schema:
          type: string
      responses:
        "204":
          description: Form successfully deleted
        "500":
          description: Internal server error
  /organizations/{organizationId}/environments/{environmentId}/domains/{domain}/groups:
    get:
      tags:
      - group
      - domain
      summary: List groups for a security domain
      description: "User must have the DOMAIN_GROUP[LIST] permission on the specified\
        \ domain or DOMAIN_GROUP[LIST] permission on the specified environment or\
        \ DOMAIN_GROUP[LIST] permission on the specified organization. Each returned\
        \ group is filtered and contains only basic information such as id and name."
      operationId: listDomainGroups
      parameters:
      - name: organizationId
        in: path
        required: true
        schema:
          type: string
      - name: environmentId
        in: path
        required: true
        schema:
          type: string
      - name: domain
        in: path
        required: true
        schema:
          type: string
      - name: page
        in: query
        schema:
          type: integer
          format: int32
          default: 0
      - name: size
        in: query
        schema:
          type: integer
          format: int32
          default: 100
      responses:
        "200":
          description: List groups for a security domain
          content:
            application/json:
              schema:
                $ref: "#/components/schemas/GroupPage"
        "500":
          description: Internal server error
    post:
      tags:
      - group
      - domain
      summary: Create a group
      description: "User must have the DOMAIN_GROUP[CREATE] permission on the specified\
        \ domain or DOMAIN_GROUP[CREATE] permission on the specified environment or\
        \ DOMAIN_GROUP[CREATE] permission on the specified organization"
      operationId: createGroup
      parameters:
      - name: organizationId
        in: path
        required: true
        schema:
          type: string
      - name: environmentId
        in: path
        required: true
        schema:
          type: string
      - name: domain
        in: path
        required: true
        schema:
          type: string
      requestBody:
        content:
          application/json:
            schema:
              $ref: "#/components/schemas/NewGroup"
        required: true
      responses:
        "201":
          description: Group successfully created
          content:
            application/json:
              schema:
                $ref: "#/components/schemas/Group"
        "500":
          description: Internal server error
  /organizations/{organizationId}/environments/{environmentId}/domains/{domain}/groups/{group}:
    get:
      tags:
      - group
      - domain
      summary: Get a group
      description: "User must have the DOMAIN_GROUP[READ] permission on the specified\
        \ domain or DOMAIN_GROUP[READ] permission on the specified environment or\
        \ DOMAIN_GROUP[READ] permission on the specified organization"
      operationId: findGroup
      parameters:
      - name: organizationId
        in: path
        required: true
        schema:
          type: string
      - name: environmentId
        in: path
        required: true
        schema:
          type: string
      - name: domain
        in: path
        required: true
        schema:
          type: string
      - name: group
        in: path
        required: true
        schema:
          type: string
      responses:
        "200":
          description: Group successfully fetched
          content:
            application/json:
              schema:
                $ref: "#/components/schemas/Group"
        "500":
          description: Internal server error
    put:
      tags:
      - group
      - domain
      summary: Update a group
      description: "User must have the DOMAIN_GROUP[UPDATE] permission on the specified\
        \ domain or DOMAIN_GROUP[UPDATE] permission on the specified environment or\
        \ DOMAIN_GROUP[UPDATE] permission on the specified organization"
      operationId: updateGroup
      parameters:
      - name: organizationId
        in: path
        required: true
        schema:
          type: string
      - name: environmentId
        in: path
        required: true
        schema:
          type: string
      - name: domain
        in: path
        required: true
        schema:
          type: string
      - name: group
        in: path
        required: true
        schema:
          type: string
      requestBody:
        content:
          application/json:
            schema:
              $ref: "#/components/schemas/UpdateGroup"
        required: true
      responses:
        "201":
          description: Group successfully updated
          content:
            application/json:
              schema:
                $ref: "#/components/schemas/Group"
        "500":
          description: Internal server error
    delete:
      tags:
      - group
      - domain
      summary: Delete a group
      description: "User must have the DOMAIN_GROUP[DELETE] permission on the specified\
        \ domain or DOMAIN_GROUP[DELETE] permission on the specified environment or\
        \ DOMAIN_GROUP[DELETE] permission on the specified organization"
      operationId: deleteGroup
      parameters:
      - name: organizationId
        in: path
        required: true
        schema:
          type: string
      - name: environmentId
        in: path
        required: true
        schema:
          type: string
      - name: domain
        in: path
        required: true
        schema:
          type: string
      - name: group
        in: path
        required: true
        schema:
          type: string
      responses:
        "204":
          description: Group successfully deleted
        "500":
          description: Internal server error
  /organizations/{organizationId}/environments/{environmentId}/domains/{domain}/groups/{group}/members:
    get:
      tags:
      - group
      - domain
      summary: List group members
      description: "User must have the DOMAIN_GROUP[READ] permission on the specified\
        \ domain or DOMAIN_GROUP[READ] permission on the specified environment or\
        \ DOMAIN_GROUP[READ] permission on the specified organization"
      operationId: getGroupMembers
      parameters:
      - name: organizationId
        in: path
        required: true
        schema:
          type: string
      - name: environmentId
        in: path
        required: true
        schema:
          type: string
      - name: domain
        in: path
        required: true
        schema:
          type: string
      - name: group
        in: path
        required: true
        schema:
          type: string
      - name: page
        in: query
        schema:
          type: integer
          format: int32
          default: 0
      - name: size
        in: query
        schema:
          type: integer
          format: int32
          default: 30
      responses:
        "200":
          description: Group members successfully fetched
          content:
            application/json:
              schema:
                $ref: "#/components/schemas/User"
        "500":
          description: Internal server error
  /organizations/{organizationId}/environments/{environmentId}/domains/{domain}/groups/{group}/members/{member}:
    post:
      tags:
      - group
      - domain
      summary: Add a group member
      description: "User must have the DOMAIN_GROUP[UPDATE] permission on the specified\
        \ domain or DOMAIN_GROUP[UPDATE] permission on the specified environment or\
        \ DOMAIN_GROUP[UPDATE] permission on the specified organization"
      operationId: addGroupMember
      parameters:
      - name: organizationId
        in: path
        required: true
        schema:
          type: string
      - name: environmentId
        in: path
        required: true
        schema:
          type: string
      - name: domain
        in: path
        required: true
        schema:
          type: string
      - name: group
        in: path
        required: true
        schema:
          type: string
      - name: member
        in: path
        required: true
        schema:
          type: string
      responses:
        "200":
          description: Member has been added successfully
        "400":
          description: User does not exist
        "500":
          description: Internal server error
    delete:
      tags:
      - group
      - domain
      summary: Remove a group member
      description: "User must have the DOMAIN_GROUP[UPDATE] permission on the specified\
        \ domain or DOMAIN_GROUP[UPDATE] permission on the specified environment or\
        \ DOMAIN_GROUP[UPDATE] permission on the specified organization"
      operationId: removeGroupMember
      parameters:
      - name: organizationId
        in: path
        required: true
        schema:
          type: string
      - name: environmentId
        in: path
        required: true
        schema:
          type: string
      - name: domain
        in: path
        required: true
        schema:
          type: string
      - name: group
        in: path
        required: true
        schema:
          type: string
      - name: member
        in: path
        required: true
        schema:
          type: string
      responses:
        "200":
          description: Member has been removed successfully
        "400":
          description: User does not exist
        "500":
          description: Internal server error
  /organizations/{organizationId}/environments/{environmentId}/domains/{domain}/groups/{group}/roles:
    get:
      tags:
      - group
      - domain
      summary: Get a group roles
      description: "User must have the DOMAIN_GROUP[READ] permission on the specified\
        \ domain or DOMAIN_GROUP[READ] permission on the specified environment or\
        \ DOMAIN_GROUP[READ] permission on the specified organization"
      operationId: findGroupRoles
      parameters:
      - name: organizationId
        in: path
        required: true
        schema:
          type: string
      - name: environmentId
        in: path
        required: true
        schema:
          type: string
      - name: domain
        in: path
        required: true
        schema:
          type: string
      - name: group
        in: path
        required: true
        schema:
          type: string
      responses:
        "200":
          description: Group roles successfully fetched
          content:
            application/json:
              schema:
                type: array
                items:
                  $ref: "#/components/schemas/Role"
        "500":
          description: Internal server error
    post:
      tags:
      - group
      - domain
      summary: Assign roles to a group
      description: "User must have the DOMAIN_GROUP[UPDATE] permission on the specified\
        \ domain or DOMAIN_GROUP[UPDATE] permission on the specified environment or\
        \ DOMAIN_GROUP[UPDATE] permission on the specified organization"
      operationId: assignRoles
      parameters:
      - name: organizationId
        in: path
        required: true
        schema:
          type: string
      - name: environmentId
        in: path
        required: true
        schema:
          type: string
      - name: domain
        in: path
        required: true
        schema:
          type: string
      - name: group
        in: path
        required: true
        schema:
          type: string
      requestBody:
        content:
          application/json:
            schema:
              type: array
              items:
                type: string
        required: true
      responses:
        "200":
          description: Roles successfully assigned
          content:
            application/json:
              schema:
                $ref: "#/components/schemas/Group"
        "500":
          description: Internal server error
  /organizations/{organizationId}/environments/{environmentId}/domains/{domain}/groups/{group}/roles/{role}:
    delete:
      tags:
      - group
      - domain
      summary: Revoke role to a group
      description: "User must have the DOMAIN_GROUP[UPDATE] permission on the specified\
        \ domain or DOMAIN_GROUP[UPDATE] permission on the specified environment or\
        \ DOMAIN_GROUP[UPDATE] permission on the specified organization"
      operationId: revokeRole
      parameters:
      - name: organizationId
        in: path
        required: true
        schema:
          type: string
      - name: environmentId
        in: path
        required: true
        schema:
          type: string
      - name: domain
        in: path
        required: true
        schema:
          type: string
      - name: group
        in: path
        required: true
        schema:
          type: string
      - name: role
        in: path
        required: true
        schema:
          type: string
      responses:
        "200":
          description: Roles successfully revoked
          content:
            application/json:
              schema:
                $ref: "#/components/schemas/Group"
        "500":
          description: Internal server error
  /organizations/{organizationId}/environments/{environmentId}/domains/{domain}/i18n/dictionaries:
    get:
      tags:
      - dictionary
      - domain
      summary: List all i18n dictionaries supported for a security domain
      description: "User must have the DOMAIN_I18N_DICTIONARY[LIST] permission on\
        \ the specified domain or DOMAIN_I18N_DICTIONARY[LIST] permission on the specified\
        \ environment or DOMAIN_I18N_DICTIONARY[LIST] permission on the specified\
        \ organization."
      operationId: listI18nDictionaries
      parameters:
      - name: organizationId
        in: path
        required: true
        schema:
          type: string
      - name: environmentId
        in: path
        required: true
        schema:
          type: string
      - name: domain
        in: path
        required: true
        schema:
          type: string
      responses:
        "200":
          description: List of i18n dictionaries for a security domain
          content:
            application/json:
              schema:
                type: array
                items:
                  $ref: "#/components/schemas/I18nDictionary"
        "500":
          description: Internal server error
    post:
      tags:
      - dictionary
      - domain
      summary: Create a new i18n dictionary for a supported language for a security
        domain
      description: "User must have the DOMAIN_I18N_DICTIONARY[CREATE] permission on\
        \ the specified domain or DOMAIN_I18N_DICTIONARY[CREATE] permission on the\
        \ specified environment or DOMAIN_I18N_DICTIONARY[CREATE] permission on the\
        \ specified organization."
      operationId: createI18nDictionary
      parameters:
      - name: organizationId
        in: path
        required: true
        schema:
          type: string
      - name: environmentId
        in: path
        required: true
        schema:
          type: string
      - name: domain
        in: path
        required: true
        schema:
          type: string
      requestBody:
        content:
          '*/*':
            schema:
              $ref: "#/components/schemas/NewDictionary"
        required: true
      responses:
        "201":
          description: Create a new i18n dictionary for a security domain
          content:
            application/json:
              schema:
                $ref: "#/components/schemas/I18nDictionary"
        "500":
          description: Internal server error
  /organizations/{organizationId}/environments/{environmentId}/domains/{domain}/i18n/dictionaries/{dictionary}:
    get:
      tags:
      - dictionary
      - domain
      summary: Get a i18n dictionary
      description: "User must have the DOMAIN_I18N_DICTIONARY[READ] permission on\
        \ the specified domain or DOMAIN_I18N_DICTIONARY[READ] permission on the specified\
        \ environment or DOMAIN_I18N_DICTIONARY[READ] permission on the specified\
        \ organization."
      operationId: getI18nDictionary
      parameters:
      - name: organizationId
        in: path
        required: true
        schema:
          type: string
      - name: environmentId
        in: path
        required: true
        schema:
          type: string
      - name: domain
        in: path
        required: true
        schema:
          type: string
      - name: dictionary
        in: path
        required: true
        schema:
          type: string
      responses:
        "200":
          description: Get the i18n dictionary
          content:
            application/json:
              schema:
                $ref: "#/components/schemas/I18nDictionary"
        "500":
          description: Internal server error
    put:
      tags:
      - dictionary
      - domain
      summary: Update a i18n dictionary description
      description: "User must have the DOMAIN_I18N_DICTIONARY[UPDATE] permission on\
        \ the specified domain or DOMAIN_I18N_DICTIONARY[UPDATE] permission on the\
        \ specified environment or DOMAIN_I18N_DICTIONARY[UPDATE] permission on the\
        \ specified organization."
      operationId: putI18nDictionary
      parameters:
      - name: organizationId
        in: path
        required: true
        schema:
          type: string
      - name: environmentId
        in: path
        required: true
        schema:
          type: string
      - name: domain
        in: path
        required: true
        schema:
          type: string
      - name: dictionary
        in: path
        required: true
        schema:
          type: string
      requestBody:
        content:
          '*/*':
            schema:
              $ref: "#/components/schemas/UpdateI18nDictionary"
        required: true
      responses:
        "200":
          description: Update the i18n dictionary description
          content:
            application/json:
              schema:
                $ref: "#/components/schemas/I18nDictionary"
        "500":
          description: Internal server error
    delete:
      tags:
      - dictionary
      - domain
      summary: Delete a i18n dictionary
      description: "User must have the DOMAIN_I18N_DICTIONARY[DELETE] permission on\
        \ the specified domain or DOMAIN_I18N_DICTIONARY[DELETE] permission on the\
        \ specified environment or DOMAIN_I18N_DICTIONARY[DELETE] permission on the\
        \ specified organization."
      operationId: deleteI18nDictionary
      parameters:
      - name: organizationId
        in: path
        required: true
        schema:
          type: string
      - name: environmentId
        in: path
        required: true
        schema:
          type: string
      - name: domain
        in: path
        required: true
        schema:
          type: string
      - name: dictionary
        in: path
        required: true
        schema:
          type: string
      responses:
        "200":
          description: Delete a i18n dictionary from a security domain
        "500":
          description: Internal server error
  /organizations/{organizationId}/environments/{environmentId}/domains/{domain}/i18n/dictionaries/{dictionary}/entries:
    put:
      tags:
      - dictionary
      - domain
      summary: Update all the entries for a i18n dictionary description
      description: "User must have the DOMAIN_I18N_DICTIONARY[UPDATE] permission on\
        \ the specified domain or DOMAIN_I18N_DICTIONARY[UPDATE] permission on the\
        \ specified environment or DOMAIN_I18N_DICTIONARY[UPDATE] permission on the\
        \ specified organization."
      operationId: replaceI18nDictionaryEntries
      parameters:
      - name: organizationId
        in: path
        required: true
        schema:
          type: string
      - name: environmentId
        in: path
        required: true
        schema:
          type: string
      - name: domain
        in: path
        required: true
        schema:
          type: string
      - name: dictionary
        in: path
        required: true
        schema:
          type: string
      requestBody:
        content:
          '*/*':
            schema:
              type: object
              additionalProperties:
                type: string
        required: true
      responses:
        "200":
          description: Update the i18n entries for the given dictionary
          content:
            application/json:
              schema:
                $ref: "#/components/schemas/I18nDictionary"
        "500":
          description: Internal server error
  /organizations/{organizationId}/environments/{environmentId}/domains/{domain}/identities:
    get:
      tags:
      - identity provider
      - domain
      summary: List registered identity providers for a security domain
      description: "User must have the DOMAIN_IDENTITY_PROVIDER[LIST] permission on\
        \ the specified domain or DOMAIN_IDENTITY_PROVIDER[LIST] permission on the\
        \ specified environment or DOMAIN_IDENTITY_PROVIDER[LIST] permission on the\
        \ specified organization. Each returned identity provider is filtered and\
        \ contains only basic information such as id, name and type."
      operationId: listIdentityProviders
      parameters:
      - name: organizationId
        in: path
        required: true
        schema:
          type: string
      - name: environmentId
        in: path
        required: true
        schema:
          type: string
      - name: domain
        in: path
        required: true
        schema:
          type: string
      - name: userProvider
        in: query
        schema:
          type: boolean
      responses:
        "200":
          description: List registered identity providers for a security domain
          content:
            application/json:
              schema:
                type: array
                items:
                  $ref: "#/components/schemas/FilteredIdentityProviderInfo"
        "500":
          description: Internal server error
    post:
      tags:
      - identity provider
      - domain
      summary: Create an identity provider
      description: "User must have the DOMAIN_IDENTITY_PROVIDER[CREATE] permission\
        \ on the specified domain or DOMAIN_IDENTITY_PROVIDER[CREATE] permission on\
        \ the specified environment or DOMAIN_IDENTITY_PROVIDER[CREATE] permission\
        \ on the specified organization"
      operationId: createIdentityProvider
      parameters:
      - name: organizationId
        in: path
        required: true
        schema:
          type: string
      - name: environmentId
        in: path
        required: true
        schema:
          type: string
      - name: domain
        in: path
        required: true
        schema:
          type: string
      requestBody:
        content:
          application/json:
            schema:
              $ref: "#/components/schemas/NewIdentityProvider"
        required: true
      responses:
        "201":
          description: Identity provider successfully created
          content:
            application/json:
              schema:
                $ref: "#/components/schemas/IdentityProvider"
        "500":
          description: Internal server error
  /organizations/{organizationId}/environments/{environmentId}/domains/{domain}/identities/{identity}:
    get:
      tags:
      - identity provider
      - domain
      summary: Get an identity provider
      description: "User must have the DOMAIN_IDENTITY_PROVIDER[READ] permission on\
        \ the specified domain or DOMAIN_IDENTITY_PROVIDER[READ] permission on the\
        \ specified environment or DOMAIN_IDENTITY_PROVIDER[READ] permission on the\
        \ specified organization"
      operationId: findIdentityProvider
      parameters:
      - name: organizationId
        in: path
        required: true
        schema:
          type: string
      - name: environmentId
        in: path
        required: true
        schema:
          type: string
      - name: domain
        in: path
        required: true
        schema:
          type: string
      - name: identity
        in: path
        required: true
        schema:
          type: string
      responses:
        "200":
          description: Identity provider
          content:
            application/json:
              schema:
                $ref: "#/components/schemas/IdentityProvider"
        "500":
          description: Internal server error
    put:
      tags:
      - identity provider
      - domain
      summary: Update an identity provider
      description: "User must have the DOMAIN_IDENTITY_PROVIDER[UPDATE] permission\
        \ on the specified domain or DOMAIN_IDENTITY_PROVIDER[UPDATE] permission on\
        \ the specified environment or DOMAIN_IDENTITY_PROVIDER[UPDATE] permission\
        \ on the specified organization"
      operationId: updateIdentityProvider
      parameters:
      - name: organizationId
        in: path
        required: true
        schema:
          type: string
      - name: environmentId
        in: path
        required: true
        schema:
          type: string
      - name: domain
        in: path
        required: true
        schema:
          type: string
      - name: identity
        in: path
        required: true
        schema:
          type: string
      requestBody:
        content:
          application/json:
            schema:
              $ref: "#/components/schemas/UpdateIdentityProvider"
        required: true
      responses:
        "201":
          description: Identity provider successfully updated
          content:
            application/json:
              schema:
                $ref: "#/components/schemas/IdentityProvider"
        "500":
          description: Internal server error
    delete:
      tags:
      - identity provider
      - domain
      summary: Delete an identity provider
      description: "User must have the DOMAIN_IDENTITY_PROVIDER[DELETE] permission\
        \ on the specified domain or DOMAIN_IDENTITY_PROVIDER[DELETE] permission on\
        \ the specified environment or DOMAIN_IDENTITY_PROVIDER[DELETE] permission\
        \ on the specified organization"
      operationId: deleteIdentityProvider
      parameters:
      - name: organizationId
        in: path
        required: true
        schema:
          type: string
      - name: environmentId
        in: path
        required: true
        schema:
          type: string
      - name: domain
        in: path
        required: true
        schema:
          type: string
      - name: identity
        in: path
        required: true
        schema:
          type: string
      responses:
        "204":
          description: Identity provider successfully deleted
        "400":
          description: Identity provider is bind to existing clients
        "500":
          description: Internal server error
  /organizations/{organizationId}/environments/{environmentId}/domains/{domain}/identities/{identity}/password-policy:
    put:
      tags:
      - identity provider
      - domain
      summary: Assign password policy to identity provider
      description: "User must have the DOMAIN_IDENTITY_PROVIDER[UPDATE] permission\
        \ on the specified domain or DOMAIN_IDENTITY_PROVIDER[UPDATE] permission on\
        \ the specified environment or DOMAIN_IDENTITY_PROVIDER[UPDATE] permission\
        \ on the specified organization"
      operationId: assignPasswordPolicyToIdp
      parameters:
      - name: organizationId
        in: path
        required: true
        schema:
          type: string
      - name: environmentId
        in: path
        required: true
        schema:
          type: string
      - name: domain
        in: path
        required: true
        schema:
          type: string
      - name: identity
        in: path
        required: true
        schema:
          type: string
      requestBody:
        content:
          application/json:
            schema:
              $ref: "#/components/schemas/AssignPasswordPolicy"
        required: true
      responses:
        "201":
          description: Password Policy successfully assigned to  Identity provider
          content:
            application/json:
              schema:
                $ref: "#/components/schemas/AssignPasswordPolicy"
        "500":
          description: Internal server error
  /organizations/{organizationId}/environments/{environmentId}/domains/{domain}/members:
    get:
      tags:
      - domain
      summary: List members for a security domain
      description: "User must have the DOMAIN_MEMBER[LIST] permission on the specified\
        \ domain or DOMAIN_MEMBER[LIST] permission on the specified environment or\
        \ DOMAIN_MEMBER[LIST] permission on the specified organization"
      operationId: listMembers
      parameters:
      - name: organizationId
        in: path
        required: true
        schema:
          type: string
      - name: environmentId
        in: path
        required: true
        schema:
          type: string
      - name: domain
        in: path
        required: true
        schema:
          type: string
      responses:
        "200":
          description: List members for a security domain
          content:
            application/json:
              schema:
                $ref: "#/components/schemas/MembershipListItem"
        "500":
          description: Internal server error
    post:
      tags:
      - domain
      summary: Add or update an security domain member
      description: "User must have the DOMAIN_MEMBER[CREATE] permission on the specified\
        \ domain or DOMAIN_MEMBER[CREATE] permission on the specified environment\
        \ or DOMAIN_MEMBER[CREATE] permission on the specified organization"
      operationId: addOrUpdateMember_1
      parameters:
      - name: organizationId
        in: path
        required: true
        schema:
          type: string
      - name: environmentId
        in: path
        required: true
        schema:
          type: string
      - name: domain
        in: path
        required: true
        schema:
          type: string
      requestBody:
        content:
          application/json:
            schema:
              $ref: "#/components/schemas/NewMembership"
        required: true
      responses:
        "201":
          description: Member has been added or updated successfully
        "400":
          description: Membership parameter is not valid
        "500":
          description: Internal server error
  /organizations/{organizationId}/environments/{environmentId}/domains/{domain}/members/permissions:
    get:
      tags:
      - domain
      summary: List domain member's permissions
      description: "User must have DOMAIN[READ] permission on the specified domain\
        \ or DOMAIN[READ] permission on the specified environment or DOMAIN[READ]\
        \ permission on the specified organization"
      operationId: getDomainMemberPermissions
      parameters:
      - name: organizationId
        in: path
        required: true
        schema:
          type: string
      - name: environmentId
        in: path
        required: true
        schema:
          type: string
      - name: domain
        in: path
        required: true
        schema:
          type: string
      responses:
        "200":
          description: Domain member's permissions
          content:
            application/json:
              schema:
                type: string
        "500":
          description: Internal server error
  /organizations/{organizationId}/environments/{environmentId}/domains/{domain}/members/{member}:
    delete:
      tags:
      - domain
      summary: Remove a membership
      description: "User must have the DOMAIN_MEMBER[DELETE] permission on the specified\
        \ domain or DOMAIN_MEMBER[DELETE] permission on the specified environment\
        \ or DOMAIN_MEMBER[DELETE] permission on the specified organization"
      operationId: removeDomainMember
      parameters:
      - name: organizationId
        in: path
        required: true
        schema:
          type: string
      - name: environmentId
        in: path
        required: true
        schema:
          type: string
      - name: domain
        in: path
        required: true
        schema:
          type: string
      - name: member
        in: path
        required: true
        schema:
          type: string
      responses:
        "204":
          description: Membership successfully deleted
        "500":
          description: Internal server error
  /organizations/{organizationId}/environments/{environmentId}/domains/{domain}/password-policies:
    get:
      tags:
      - Password Policy
      - domain
      summary: List registered password policies for a security domain
      description: "User must have the DOMAIN_SETTINGS[READ] permission on the specified\
        \ domain or DOMAIN_SETTINGS[READ] permission on the specified environment\
        \ or DOMAIN_SETTINGS[READ] permission on the specified organization. "
      operationId: listPasswordPolicies
      parameters:
      - name: organizationId
        in: path
        required: true
        schema:
          type: string
      - name: environmentId
        in: path
        required: true
        schema:
          type: string
      - name: domain
        in: path
        required: true
        schema:
          type: string
      responses:
        "200":
          description: List registered password policies for a security domain
          content:
            application/json:
              schema:
                type: array
                items:
                  $ref: "#/components/schemas/PasswordPolicyEntity"
        "500":
          description: Internal server error
    post:
      tags:
      - Password Policy
      - domain
      summary: Create a password policy
      description: "User must have the DOMAIN_SETTINGS[UPDATE] permission on the specified\
        \ domain or DOMAIN_SETTINGS[UPDATE] permission on the specified environment\
        \ or DOMAIN_SETTINGS[UPDATE] permission on the specified organization"
      operationId: createPasswordPolicy
      parameters:
      - name: organizationId
        in: path
        required: true
        schema:
          type: string
      - name: environmentId
        in: path
        required: true
        schema:
          type: string
      - name: domain
        in: path
        required: true
        schema:
          type: string
      requestBody:
        content:
          application/json:
            schema:
              $ref: "#/components/schemas/NewPasswordPolicy"
        required: true
      responses:
        "201":
          description: Password Policy successfully created
          content:
            application/json:
              schema:
                $ref: "#/components/schemas/PasswordPolicy"
        "500":
          description: Internal server error
  /organizations/{organizationId}/environments/{environmentId}/domains/{domain}/password-policies/activePolicy:
    get:
      tags:
      - Password Policy
      - domain
      operationId: getEffectivePasswordPolicy
      parameters:
      - name: organizationId
        in: path
        required: true
        schema:
          type: string
      - name: environmentId
        in: path
        required: true
        schema:
          type: string
      - name: domain
        in: path
        required: true
        schema:
          type: string
      - name: identity
        in: query
        schema:
          type: string
      responses:
        default:
          description: default response
          content:
            application/json: {}
  /organizations/{organizationId}/environments/{environmentId}/domains/{domain}/password-policies/{policy}:
    get:
      tags:
      - Password Policy
      - domain
      summary: Read a password policy
      description: "User must have the DOMAIN_SETTINGS[READ] permission on the specified\
        \ domain or DOMAIN_SETTINGS[READ] permission on the specified environment\
        \ or DOMAIN_SETTINGS[READ] permission on the specified organization"
      operationId: getPasswordPolicy
      parameters:
      - name: organizationId
        in: path
        required: true
        schema:
          type: string
      - name: environmentId
        in: path
        required: true
        schema:
          type: string
      - name: domain
        in: path
        required: true
        schema:
          type: string
      - name: policy
        in: path
        required: true
        schema:
          type: string
      responses:
        "200":
          description: Password Policy description
          content:
            application/json:
              schema:
                $ref: "#/components/schemas/PasswordPolicy"
        "500":
          description: Internal server error
    put:
      tags:
      - Password Policy
      - domain
      summary: Update a password policy
      description: "User must have the DOMAIN_SETTINGS[UPDATE] permission on the specified\
        \ domain or DOMAIN_SETTINGS[UPDATE] permission on the specified environment\
        \ or DOMAIN_SETTINGS[UPDATE] permission on the specified organization"
      operationId: updatePasswordPolicy
      parameters:
      - name: organizationId
        in: path
        required: true
        schema:
          type: string
      - name: environmentId
        in: path
        required: true
        schema:
          type: string
      - name: domain
        in: path
        required: true
        schema:
          type: string
      - name: policy
        in: path
        required: true
        schema:
          type: string
      requestBody:
        content:
          application/json:
            schema:
              $ref: "#/components/schemas/UpdatePasswordPolicy"
        required: true
      responses:
        "200":
          description: Password Policy successfully updated
          content:
            application/json:
              schema:
                $ref: "#/components/schemas/PasswordPolicy"
        "500":
          description: Internal server error
    delete:
      tags:
      - Password Policy
      - domain
      summary: Delete a password policy
      description: "User must have the DOMAIN_SETTINGS[UPDATE] permission on the specified\
        \ domain or DOMAIN_SETTINGS[UPDATE] permission on the specified environment\
        \ or DOMAIN_SETTINGS[UPDATE] permission on the specified organization"
      operationId: deletePasswordPolicy
      parameters:
      - name: organizationId
        in: path
        required: true
        schema:
          type: string
      - name: environmentId
        in: path
        required: true
        schema:
          type: string
      - name: domain
        in: path
        required: true
        schema:
          type: string
      - name: policy
        in: path
        required: true
        schema:
          type: string
      responses:
        "204":
          description: Password Policy successfully deleted
        "500":
          description: Internal server error
  /organizations/{organizationId}/environments/{environmentId}/domains/{domain}/password-policies/{policy}/default:
    post:
      tags:
      - Password Policy
      - domain
      summary: Set default policy
      description: "User must have the DOMAIN_SETTINGS[UPDATE] permission on the specified\
        \ domain or DOMAIN_SETTINGS[UPDATE] permission on the specified environment\
        \ or DOMAIN_SETTINGS[UPDATE] permission on the specified organization"
      operationId: setDefaultPolicy
      parameters:
      - name: organizationId
        in: path
        required: true
        schema:
          type: string
      - name: environmentId
        in: path
        required: true
        schema:
          type: string
      - name: domain
        in: path
        required: true
        schema:
          type: string
      - name: policy
        in: path
        required: true
        schema:
          type: string
      responses:
        "200":
          description: Default policy updated
          content:
            application/json:
              schema:
                $ref: "#/components/schemas/PasswordPolicy"
        "500":
          description: Internal server error
  /organizations/{organizationId}/environments/{environmentId}/domains/{domain}/password-policies/{policy}/evaluate:
    post:
      tags:
      - Password Policy
      - domain
      operationId: evaluatePolicy
      parameters:
      - name: organizationId
        in: path
        required: true
        schema:
          type: string
      - name: environmentId
        in: path
        required: true
        schema:
          type: string
      - name: domain
        in: path
        required: true
        schema:
          type: string
      - name: policy
        in: path
        required: true
        schema:
          type: string
      responses:
        "200":
          description: Result of evaluating the password against the policy
  /organizations/{organizationId}/environments/{environmentId}/domains/{domain}/protected-resources/{protected-resource}:
    delete:
      tags:
      - protected-resource
      - domain
      summary: Delete a Protected Resource
      description: "User must have the PROTECTED_RESOURCE[DELETE] permission on the specified resource or PROTECTED_RESOURCE[DELETE] permission on the specified domain or PROTECTED_RESOURCE[DELETE] permission on the specified environment or PROTECTED_RESOURCE[DELETE] permission on the specified organization."
      operationId: deleteProtectedResource
      parameters:
      - name: organizationId
        in: path
        required: true
        schema:
          type: string
      - name: environmentId
        in: path
        required: true
        schema:
          type: string
      - name: domain
        in: path
        required: true
        schema:
          type: string
      - name: protected-resource
        in: path
        required: true
        schema:
          type: string
      - name: type
        in: query
        required: true
        schema:
          type: string
          enum: [MCP_SERVER]
      responses:
        "204":
          description: Protected Resource successfully deleted
        "403":
          description: Forbidden
        "404":
          description: Protected Resource not found
        "500":
          description: Internal server error
    get:
      tags:
      - protected-resource
      - domain
      summary: Get a Protected Resource
      description: "User must have the PROTECTED_RESOURCE[READ] permission on the specified\
        \ resource or PROTECTED_RESOURCE[READ] permission on the specified domain\
        \ or PROTECTED_RESOURCE[READ] permission on the specified environment\
        \ or PROTECTED_RESOURCE[READ] permission on the specified organization."
      operationId: findProtectedResource
      parameters:
      - name: organizationId
        in: path
        required: true
        schema:
          type: string
      - name: environmentId
        in: path
        required: true
        schema:
          type: string
      - name: domain
        in: path
        required: true
        schema:
          type: string
      - name: protected-resource
        in: path
        required: true
        schema:
          type: string
      - name: type
        in: query
        required: true
        schema:
          type: string
          enum: [MCP_SERVER]
      responses:
        "200":
          description: Protected Resource
          content:
            application/json:
              schema:
                $ref: "#/components/schemas/ProtectedResourcePrimaryData"
        "403":
          description: Forbidden
        "404":
          description: Protected Resource not found
        "500":
          description: Internal server error
    patch:
      tags:
      - protected-resource
      - domain
      summary: Patch a Protected Resource
      description: "User must have the PROTECTED_RESOURCE[UPDATE] permission on the specified\
        \ resource or PROTECTED_RESOURCE[UPDATE] permission on the specified domain\
        \ or PROTECTED_RESOURCE[UPDATE] permission on the specified environment\
        \ or PROTECTED_RESOURCE[UPDATE] permission on the specified organization."
      operationId: patchProtectedResource
      parameters:
      - name: organizationId
        in: path
        required: true
        schema:
          type: string
      - name: environmentId
        in: path
        required: true
        schema:
          type: string
      - name: domain
        in: path
        required: true
        schema:
          type: string
      - name: protected-resource
        in: path
        required: true
        schema:
          type: string
      requestBody:
        content:
          application/json:
            schema:
              $ref: "#/components/schemas/PatchProtectedResource"
        required: true
      responses:
        "200":
          description: Protected Resource successfully patched
          content:
            application/json:
              schema:
                $ref: "#/components/schemas/ProtectedResourcePrimaryData"
        "400":
          description: Bad request
        "403":
          description: Forbidden
        "404":
          description: Protected Resource not found
        "500":
          description: Internal server error
    put:
      tags:
      - protected-resource
      - domain
      summary: Update a Protected Resource
      description: "User must have the PROTECTED_RESOURCE[UPDATE] permission on the specified\
        \ resource or PROTECTED_RESOURCE[UPDATE] permission on the specified domain\
        \ or PROTECTED_RESOURCE[UPDATE] permission on the specified environment\
        \ or PROTECTED_RESOURCE[UPDATE] permission on the specified organization."
      operationId: updateProtectedResource
      parameters:
      - name: organizationId
        in: path
        required: true
        schema:
          type: string
      - name: environmentId
        in: path
        required: true
        schema:
          type: string
      - name: domain
        in: path
        required: true
        schema:
          type: string
      - name: protected-resource
        in: path
        required: true
        schema:
          type: string
      requestBody:
        content:
          application/json:
            schema:
              $ref: "#/components/schemas/UpdateProtectedResource"
        required: true
      responses:
        "200":
          description: Protected Resource successfully updated
          content:
            application/json:
              schema:
                $ref: "#/components/schemas/ProtectedResourcePrimaryData"
        "400":
          description: Bad request
        "403":
          description: Forbidden
        "404":
          description: Protected Resource not found
        "500":
          description: Internal server error
  /organizations/{organizationId}/environments/{environmentId}/domains/{domain}/protected-resources:
    get:
      tags:
      - protected-resource
      - domain
      summary: List registered protected resources for a security domain
<<<<<<< HEAD
      description: "User must have the PROTECTED_RESOURCE[LIST] permission on the specified\
        \ domain, environment or organization AND either PROTECTED_RESOURCE[READ]\
        \ permission on each domain's protected resource or PROTECTED_RESOURCE[READ]\
        \ permission on the specified domain or PROTECTED_RESOURCE[READ] permission\
        \ on the specified environment or PROTECTED_RESOURCE[READ] permission on\
        \ the specified organization. Each returned protected resource is filtered\
        \ and contains only basic information such as id, name, description and isEnabled."
=======
      description: "User must have the PROTECTED_RESOURCE[LIST] permission on the\
        \ specified domain, environment or organization AND either PROTECTED_RESOURCE[READ]\
        \ permission on each domain's protected resource or PROTECTED_RESOURCE[READ]\
        \ permission on the specified domain or PROTECTED_RESOURCE[READ] permission\
        \ on the specified environment or PROTECTED_RESOURCE[READ] permission on the\
        \ specified organization. Each returned protected resource is filtered and\
        \ contains only basic information such as id, name, description and isEnabled."
>>>>>>> 5a437875
      operationId: listProtectedResources
      parameters:
      - name: organizationId
        in: path
        required: true
        schema:
          type: string
      - name: environmentId
        in: path
        required: true
        schema:
          type: string
      - name: domain
        in: path
        required: true
        schema:
          type: string
      - name: type
        in: query
<<<<<<< HEAD
        required: true
        schema:
          type: string
          enum: [MCP_SERVER]
=======
        schema:
          type: string
>>>>>>> 5a437875
      - name: page
        in: query
        schema:
          type: integer
          format: int32
          default: 0
      - name: size
        in: query
        schema:
<<<<<<< HEAD
          maximum: 1000
          minimum: 1
=======
>>>>>>> 5a437875
          type: integer
          format: int32
          default: 50
      - name: sort
        in: query
        schema:
          type: string
          default: updatedAt.desc
      responses:
        "200":
          description: List registered protected resources for a security domain
          content:
            application/json:
              schema:
                $ref: "#/components/schemas/ProtectedResourcePage"
        "500":
          description: Internal server error
    post:
      tags:
      - protected-resource
      - domain
      summary: Create a Protected Resource definition
      description: "User must have PROTECTED_RESOURCE[CREATE] permission on the specified\
        \ domain or PROTECTED_RESOURCE[CREATE] permission on the specified environment\
        \ or PROTECTED_RESOURCE[CREATE] permission on the specified organization"
      operationId: createProtectedResource
      parameters:
      - name: organizationId
        in: path
        required: true
        schema:
          type: string
      - name: environmentId
        in: path
        required: true
        schema:
          type: string
      - name: domain
        in: path
        required: true
        schema:
          type: string
      requestBody:
        content:
          application/json:
            schema:
              $ref: "#/components/schemas/NewProtectedResource"
        required: true
      responses:
        "201":
          description: Protected Resource successfully created
          content:
            application/json:
              schema:
                $ref: "#/components/schemas/ProtectedResourceSecret"
        "500":
          description: Internal server error
  /organizations/{organizationId}/environments/{environmentId}/domains/{domain}/protected-resources/{protected-resource}:
    get:
      tags:
      - protected-resource
      - domain
      summary: Get a Protected Resource
      description: "User must have the PROTECTED_RESOURCE[READ] permission on the\
        \ specified resource or PROTECTED_RESOURCE[READ] permission on the specified\
        \ domain or PROTECTED_RESOURCE[READ] permission on the specified environment\
        \ or PROTECTED_RESOURCE[READ] permission on the specified organization. "
      operationId: findProtectedResource
      parameters:
      - name: organizationId
        in: path
        required: true
        schema:
          type: string
      - name: environmentId
        in: path
        required: true
        schema:
          type: string
      - name: domain
        in: path
        required: true
        schema:
          type: string
      - name: protected-resource
        in: path
        required: true
        schema:
          type: string
      - name: type
        in: query
        schema:
          type: string
      responses:
        "200":
          description: Protected Resource
          content:
            application/json:
              schema:
                $ref: "#/components/schemas/ProtectedResourcePrimaryData"
        "500":
          description: Internal server error
    put:
      tags:
      - protected-resource
      - domain
      summary: Update a Protected Resource
      description: "User must have the PROTECTED_RESOURCE[UPDATE] permission on the\
        \ specified resource or PROTECTED_RESOURCE[UPDATE] permission on the specified\
        \ domain or PROTECTED_RESOURCE[UPDATE] permission on the specified environment\
        \ or PROTECTED_RESOURCE[UPDATE] permission on the specified organization. "
      operationId: updateProtectedResource
      parameters:
      - name: organizationId
        in: path
        required: true
        schema:
          type: string
      - name: environmentId
        in: path
        required: true
        schema:
          type: string
      - name: domain
        in: path
        required: true
        schema:
          type: string
      - name: protected-resource
        in: path
        required: true
        schema:
          type: string
      requestBody:
        content:
          application/json:
            schema:
              $ref: "#/components/schemas/UpdateProtectedResource"
        required: true
      responses:
        "200":
          description: Protected Resource successfully updated
          content:
            application/json:
              schema:
                $ref: "#/components/schemas/ProtectedResource"
        "500":
          description: Internal server error
    delete:
      tags:
      - protected-resource
      - domain
      summary: Delete a Protected Resource
      description: "User must have the PROTECTED_RESOURCE[DELETE] permission on the\
        \ specified resource or PROTECTED_RESOURCE[DELETE] permission on the specified\
        \ domain or PROTECTED_RESOURCE[DELETE] permission on the specified environment\
        \ or PROTECTED_RESOURCE[DELETE] permission on the specified organization. "
      operationId: deleteProtectedResource
      parameters:
      - name: organizationId
        in: path
        required: true
        schema:
          type: string
      - name: environmentId
        in: path
        required: true
        schema:
          type: string
      - name: domain
        in: path
        required: true
        schema:
          type: string
      - name: protected-resource
        in: path
        required: true
        schema:
          type: string
      - name: type
        in: query
        schema:
          type: string
      responses:
        "204":
          description: Protected Resource successfully deleted
        "404":
          description: Protected Resource not found
        "403":
          description: Forbidden
        "500":
          description: Internal server error
  /organizations/{organizationId}/environments/{environmentId}/domains/{domain}/reporters:
    get:
      tags:
      - reporter
      - domain
      summary: List registered reporters for a security domain
      description: "User must have the DOMAIN_REPORTER[LIST] permission on the specified\
        \ domain or DOMAIN_REPORTER[LIST] permission on the specified environment\
        \ or DOMAIN_REPORTER[LIST] permission on the specified organization. Except\
        \ if user has DOMAIN_REPORTER[READ] permission on the domain, environment\
        \ or organization, each returned reporter is filtered and contains only basic\
        \ information such as id and name and type."
      operationId: listDomainReporters
      parameters:
      - name: organizationId
        in: path
        required: true
        schema:
          type: string
      - name: environmentId
        in: path
        required: true
        schema:
          type: string
      - name: domain
        in: path
        required: true
        schema:
          type: string
      - name: userProvider
        in: query
        schema:
          type: boolean
      responses:
        "200":
          description: List registered reporters for a security domain
          content:
            application/json:
              schema:
                type: array
                items:
                  $ref: "#/components/schemas/Reporter"
        "500":
          description: Internal server error
    post:
      tags:
      - reporter
      - domain
      summary: Create a reporter for a security domain
      description: "User must have the DOMAIN_REPORTER[CREATE] permission on the specified\
        \ domain or DOMAIN_REPORTER[CREATE] permission on the specified environment\
        \ or DOMAIN_REPORTER[CREATE] permission on the specified organization."
      operationId: createDomainReporter
      parameters:
      - name: organizationId
        in: path
        required: true
        schema:
          type: string
      - name: environmentId
        in: path
        required: true
        schema:
          type: string
      - name: domain
        in: path
        required: true
        schema:
          type: string
      requestBody:
        content:
          application/json:
            schema:
              $ref: "#/components/schemas/NewReporter"
      responses:
        "201":
          description: Reporter created for a security domain
          content:
            application/json:
              schema:
                $ref: "#/components/schemas/Reporter"
        "500":
          description: Internal server error
  /organizations/{organizationId}/environments/{environmentId}/domains/{domain}/reporters/{reporter}:
    get:
      tags:
      - reporter
      - domain
      summary: Get a reporter
      description: "User must have the DOMAIN_REPORTER[READ] permission on the specified\
        \ domain or DOMAIN_REPORTER[READ] permission on the specified environment\
        \ or DOMAIN_REPORTER[READ] permission on the specified organization"
      operationId: getDomainReporter
      parameters:
      - name: organizationId
        in: path
        required: true
        schema:
          type: string
      - name: environmentId
        in: path
        required: true
        schema:
          type: string
      - name: domain
        in: path
        required: true
        schema:
          type: string
      - name: reporter
        in: path
        required: true
        schema:
          type: string
      responses:
        "200":
          description: Reporter successfully fetched
          content:
            application/json:
              schema:
                $ref: "#/components/schemas/Reporter"
        "500":
          description: Internal server error
    put:
      tags:
      - reporter
      - domain
      summary: Update a reporter
      description: "User must have the DOMAIN_REPORTER[UPDATE] permission on the specified\
        \ domain or DOMAIN_REPORTER[UPDATE] permission on the specified environment\
        \ or DOMAIN_REPORTER[UPDATE] permission on the specified organization"
      operationId: updateDomainReporter
      parameters:
      - name: organizationId
        in: path
        required: true
        schema:
          type: string
      - name: environmentId
        in: path
        required: true
        schema:
          type: string
      - name: domain
        in: path
        required: true
        schema:
          type: string
      - name: reporter
        in: path
        required: true
        schema:
          type: string
      requestBody:
        content:
          application/json:
            schema:
              $ref: "#/components/schemas/UpdateReporter"
        required: true
      responses:
        "201":
          description: Reporter successfully updated
          content:
            application/json:
              schema:
                $ref: "#/components/schemas/Reporter"
        "500":
          description: Internal server error
    delete:
      tags:
      - reporter
      - domain
      summary: Delete a reporter
      description: "User must have the DOMAIN_REPORTER[DELETE] permission on the specified\
        \ domain or DOMAIN_REPORTER[DELETE] permission on the specified environment\
        \ or DOMAIN_REPORTER[DELETE] permission on the specified organization"
      operationId: deleteDomainReporter
      parameters:
      - name: organizationId
        in: path
        required: true
        schema:
          type: string
      - name: environmentId
        in: path
        required: true
        schema:
          type: string
      - name: domain
        in: path
        required: true
        schema:
          type: string
      - name: reporter
        in: path
        required: true
        schema:
          type: string
      responses:
        "204":
          description: Reporter successfully removed
          content:
            application/json: {}
        "500":
          description: Internal server error
  /organizations/{organizationId}/environments/{environmentId}/domains/{domain}/resources:
    get:
      tags:
      - resource
      - domain
      summary: List registered resources for a security domain
      description: "User must have the DOMAIN_RESOURCE[LIST] permission on the specified\
        \ domain or DOMAIN_RESOURCE[LIST] permission on the specified environment\
        \ or DOMAIN_RESOURCE[LIST] permission on the specified organization Each returned\
        \ resource is filtered and contains only basic information such as id, name\
        \ and resource type."
      operationId: listResources
      parameters:
      - name: organizationId
        in: path
        required: true
        schema:
          type: string
      - name: environmentId
        in: path
        required: true
        schema:
          type: string
      - name: domain
        in: path
        required: true
        schema:
          type: string
      responses:
        "200":
          description: List registered resources for a security domain
          content:
            application/json:
              schema:
                type: array
                items:
                  $ref: "#/components/schemas/ServiceResource"
        "500":
          description: Internal server error
    post:
      tags:
      - resource
      - domain
      summary: Create a resource
      description: "User must have the DOMAIN_RESOURCE[CREATE] permission on the specified\
        \ domain or DOMAIN_RESOURCE[CREATE] permission on the specified environment\
        \ or DOMAIN_RESOURCE[CREATE] permission on the specified organization"
      operationId: createResource
      parameters:
      - name: organizationId
        in: path
        required: true
        schema:
          type: string
      - name: environmentId
        in: path
        required: true
        schema:
          type: string
      - name: domain
        in: path
        required: true
        schema:
          type: string
      requestBody:
        content:
          application/json:
            schema:
              $ref: "#/components/schemas/NewServiceResource"
        required: true
      responses:
        "201":
          description: Resource successfully created
          content:
            application/json:
              schema:
                $ref: "#/components/schemas/ServiceResource"
        "500":
          description: Internal server error
  /organizations/{organizationId}/environments/{environmentId}/domains/{domain}/resources/{resource}:
    get:
      tags:
      - resource
      - domain
      summary: Get a resource
      description: "User must have the DOMAIN_RESOURCE[READ] permission on the specified\
        \ domain or DOMAIN_RESOURCE[READ] permission on the specified environment\
        \ or DOMAIN_RESOURCE[READ] permission on the specified organization"
      operationId: getResource
      parameters:
      - name: organizationId
        in: path
        required: true
        schema:
          type: string
      - name: environmentId
        in: path
        required: true
        schema:
          type: string
      - name: domain
        in: path
        required: true
        schema:
          type: string
      - name: resource
        in: path
        required: true
        schema:
          type: string
      responses:
        "200":
          description: Resource successfully fetched
          content:
            application/json:
              schema:
                $ref: "#/components/schemas/ServiceResource"
        "500":
          description: Internal server error
    put:
      tags:
      - resource
      - domain
      summary: Update a resource
      description: "User must have the DOMAIN_RESOURCE[UPDATE] permission on the specified\
        \ domain or DOMAIN_RESOURCE[UPDATE] permission on the specified environment\
        \ or DOMAIN_RESOURCE[UPDATE] permission on the specified organization"
      operationId: updateResource
      parameters:
      - name: organizationId
        in: path
        required: true
        schema:
          type: string
      - name: environmentId
        in: path
        required: true
        schema:
          type: string
      - name: domain
        in: path
        required: true
        schema:
          type: string
      - name: resource
        in: path
        required: true
        schema:
          type: string
      requestBody:
        content:
          application/json:
            schema:
              $ref: "#/components/schemas/UpdateServiceResource"
        required: true
      responses:
        "201":
          description: Resource successfully updated
          content:
            application/json:
              schema:
                $ref: "#/components/schemas/ServiceResource"
        "500":
          description: Internal server error
    delete:
      tags:
      - resource
      - domain
      summary: Delete a resource
      description: "User must have the DOMAIN_RESOURCE[DELETE] permission on the specified\
        \ domain or DOMAIN_RESOURCE[DELETE] permission on the specified environment\
        \ or DOMAIN_RESOURCE[DELETE] permission on the specified organization"
      operationId: deleteResource
      parameters:
      - name: organizationId
        in: path
        required: true
        schema:
          type: string
      - name: environmentId
        in: path
        required: true
        schema:
          type: string
      - name: domain
        in: path
        required: true
        schema:
          type: string
      - name: resource
        in: path
        required: true
        schema:
          type: string
      responses:
        "204":
          description: Resource successfully deleted
        "500":
          description: Internal server error
  /organizations/{organizationId}/environments/{environmentId}/domains/{domain}/roles:
    get:
      tags:
      - role
      - domain
      summary: List registered roles for a security domain
      description: "User must have the DOMAIN_ROLE[LIST] permission on the specified\
        \ domain or DOMAIN_ROLE[LIST] permission on the specified environment or DOMAIN_ROLE[LIST]\
        \ permission on the specified organization. Each returned role is filtered\
        \ and contains only basic information such as id and name."
      operationId: findRoles
      parameters:
      - name: organizationId
        in: path
        required: true
        schema:
          type: string
      - name: environmentId
        in: path
        required: true
        schema:
          type: string
      - name: domain
        in: path
        required: true
        schema:
          type: string
      - name: page
        in: query
        schema:
          type: integer
          format: int32
          default: 0
      - name: size
        in: query
        schema:
          type: integer
          format: int32
          default: 50
      - name: q
        in: query
        schema:
          type: string
      responses:
        "200":
          description: List registered roles for a security domain
          content:
            application/json:
              schema:
                $ref: "#/components/schemas/RolePage"
        "500":
          description: Internal server error
    post:
      tags:
      - role
      - domain
      summary: Create a role
      description: "User must have the DOMAIN_ROLE[CREATE] permission on the specified\
        \ domain or DOMAIN_ROLE[CREATE] permission on the specified environment or\
        \ DOMAIN_ROLE[CREATE] permission on the specified organization"
      operationId: createRole
      parameters:
      - name: organizationId
        in: path
        required: true
        schema:
          type: string
      - name: environmentId
        in: path
        required: true
        schema:
          type: string
      - name: domain
        in: path
        required: true
        schema:
          type: string
      requestBody:
        content:
          application/json:
            schema:
              $ref: "#/components/schemas/NewRole"
        required: true
      responses:
        "201":
          description: Role successfully created
          content:
            application/json:
              schema:
                $ref: "#/components/schemas/Role"
        "500":
          description: Internal server error
  /organizations/{organizationId}/environments/{environmentId}/domains/{domain}/roles/{role}:
    get:
      tags:
      - role
      - domain
      summary: Get a role
      description: "User must have the DOMAIN_ROLE[READ] permission on the specified\
        \ domain or DOMAIN_ROLE[READ] permission on the specified environment or DOMAIN_ROLE[READ]\
        \ permission on the specified organization"
      operationId: findRole
      parameters:
      - name: organizationId
        in: path
        required: true
        schema:
          type: string
      - name: environmentId
        in: path
        required: true
        schema:
          type: string
      - name: domain
        in: path
        required: true
        schema:
          type: string
      - name: role
        in: path
        required: true
        schema:
          type: string
      responses:
        "200":
          description: Role successfully fetched
          content:
            application/json:
              schema:
                $ref: "#/components/schemas/RoleEntity"
        "500":
          description: Internal server error
    put:
      tags:
      - role
      - domain
      summary: Update a role
      description: "User must have the DOMAIN_ROLE[UPDATE] permission on the specified\
        \ domain or DOMAIN_ROLE[UPDATE] permission on the specified environment or\
        \ DOMAIN_ROLE[UPDATE] permission on the specified organization"
      operationId: updateRole
      parameters:
      - name: organizationId
        in: path
        required: true
        schema:
          type: string
      - name: environmentId
        in: path
        required: true
        schema:
          type: string
      - name: domain
        in: path
        required: true
        schema:
          type: string
      - name: role
        in: path
        required: true
        schema:
          type: string
      requestBody:
        content:
          application/json:
            schema:
              $ref: "#/components/schemas/UpdateRole"
        required: true
      responses:
        "201":
          description: Role successfully updated
          content:
            application/json:
              schema:
                $ref: "#/components/schemas/RoleEntity"
        "500":
          description: Internal server error
    delete:
      tags:
      - role
      - domain
      summary: Delete a role
      description: "User must have the DOMAIN_ROLE[DELETE] permission on the specified\
        \ domain or DOMAIN_ROLE[DELETE] permission on the specified environment or\
        \ DOMAIN_ROLE[DELETE] permission on the specified organization"
      operationId: deleteRole
      parameters:
      - name: organizationId
        in: path
        required: true
        schema:
          type: string
      - name: environmentId
        in: path
        required: true
        schema:
          type: string
      - name: domain
        in: path
        required: true
        schema:
          type: string
      - name: role
        in: path
        required: true
        schema:
          type: string
      responses:
        "204":
          description: Role successfully deleted
        "400":
          description: Role is bind to existing users
        "500":
          description: Internal server error
  /organizations/{organizationId}/environments/{environmentId}/domains/{domain}/scopes:
    get:
      tags:
      - scope
      - domain
      summary: List scopes for a security domain
      description: "User must have the DOMAIN_SCOPE[LIST] permission on the specified\
        \ domain or DOMAIN_SCOPE[LIST] permission on the specified environment or\
        \ DOMAIN_SCOPE[LIST] permission on the specified organization Each returned\
        \ scope is filtered and contains only basic information such as id, key, name,\
        \ description, isSystem and isDiscovery."
      operationId: listScopes
      parameters:
      - name: organizationId
        in: path
        required: true
        schema:
          type: string
      - name: environmentId
        in: path
        required: true
        schema:
          type: string
      - name: domain
        in: path
        required: true
        schema:
          type: string
      - name: page
        in: query
        schema:
          type: integer
          format: int32
          default: 0
      - name: size
        in: query
        schema:
          type: integer
          format: int32
          default: 50
      - name: q
        in: query
        schema:
          type: string
      responses:
        "200":
          description: List scopes for a security domain
          content:
            application/json:
              schema:
                $ref: "#/components/schemas/ScopePage"
        "500":
          description: Internal server error
    post:
      tags:
      - scope
      - domain
      summary: Create a scope
      description: "User must have the DOMAIN_SCOPE[CREATE] permission on the specified\
        \ domain or DOMAIN_SCOPE[CREATE] permission on the specified environment or\
        \ DOMAIN_SCOPE[CREATE] permission on the specified organization"
      operationId: createScope
      parameters:
      - name: organizationId
        in: path
        required: true
        schema:
          type: string
      - name: environmentId
        in: path
        required: true
        schema:
          type: string
      - name: domain
        in: path
        required: true
        schema:
          type: string
      requestBody:
        content:
          application/json:
            schema:
              $ref: "#/components/schemas/NewScope"
        required: true
      responses:
        "201":
          description: Scope successfully created
          content:
            application/json:
              schema:
                $ref: "#/components/schemas/Scope"
        "500":
          description: Internal server error
  /organizations/{organizationId}/environments/{environmentId}/domains/{domain}/scopes/{scope}:
    get:
      tags:
      - scope
      - domain
      summary: Get a scope
      description: "User must have the DOMAIN_SCOPE[READ] permission on the specified\
        \ domain or DOMAIN_SCOPE[READ] permission on the specified environment or\
        \ DOMAIN_SCOPE[READ] permission on the specified organization"
      operationId: findScope
      parameters:
      - name: organizationId
        in: path
        required: true
        schema:
          type: string
      - name: environmentId
        in: path
        required: true
        schema:
          type: string
      - name: domain
        in: path
        required: true
        schema:
          type: string
      - name: scope
        in: path
        required: true
        schema:
          type: string
      responses:
        "200":
          description: Scope
          content:
            application/json:
              schema:
                $ref: "#/components/schemas/Scope"
        "500":
          description: Internal server error
    put:
      tags:
      - scope
      - domain
      summary: Update a scope
      description: "User must have the DOMAIN_SCOPE[UPDATE] permission on the specified\
        \ domain or DOMAIN_SCOPE[UPDATE] permission on the specified environment or\
        \ DOMAIN_SCOPE[UPDATE] permission on the specified organization"
      operationId: updateScope
      parameters:
      - name: organizationId
        in: path
        required: true
        schema:
          type: string
      - name: environmentId
        in: path
        required: true
        schema:
          type: string
      - name: domain
        in: path
        required: true
        schema:
          type: string
      - name: scope
        in: path
        required: true
        schema:
          type: string
      requestBody:
        content:
          application/json:
            schema:
              $ref: "#/components/schemas/UpdateScope"
        required: true
      responses:
        "200":
          description: Scope successfully updated
          content:
            application/json:
              schema:
                $ref: "#/components/schemas/Scope"
        "500":
          description: Internal server error
    delete:
      tags:
      - scope
      - domain
      summary: Delete a scope
      description: "User must have the DOMAIN_SCOPE[DELETE] permission on the specified\
        \ domain or DOMAIN_SCOPE[DELETE] permission on the specified environment or\
        \ DOMAIN_SCOPE[DELETE] permission on the specified organization"
      operationId: deleteScope
      parameters:
      - name: organizationId
        in: path
        required: true
        schema:
          type: string
      - name: environmentId
        in: path
        required: true
        schema:
          type: string
      - name: domain
        in: path
        required: true
        schema:
          type: string
      - name: scope
        in: path
        required: true
        schema:
          type: string
      responses:
        "204":
          description: Scope successfully deleted
        "500":
          description: Internal server error
    patch:
      tags:
      - scope
      - domain
      summary: Patch a scope
      description: "User must have the DOMAIN_SCOPE[UPDATE] permission on the specified\
        \ domain or DOMAIN_SCOPE[UPDATE] permission on the specified environment or\
        \ DOMAIN_SCOPE[UPDATE] permission on the specified organization"
      operationId: patchScope
      parameters:
      - name: organizationId
        in: path
        required: true
        schema:
          type: string
      - name: environmentId
        in: path
        required: true
        schema:
          type: string
      - name: domain
        in: path
        required: true
        schema:
          type: string
      - name: scope
        in: path
        required: true
        schema:
          type: string
      requestBody:
        content:
          application/json:
            schema:
              $ref: "#/components/schemas/PatchScope"
        required: true
      responses:
        "200":
          description: Scope successfully patched
          content:
            application/json:
              schema:
                $ref: "#/components/schemas/Scope"
        "500":
          description: Internal server error
  /organizations/{organizationId}/environments/{environmentId}/domains/{domain}/themes:
    get:
      tags:
      - theme
      - domain
      summary: List themes on the specified security domain
      description: "User must have the DOMAIN_THEME[LIST] permission on the specified\
        \ domain or DOMAIN_THEME[LIST] permission on the specified environment or\
        \ DOMAIN_THEME[LIST] permission on the specified organization"
      operationId: listThemes
      parameters:
      - name: organizationId
        in: path
        required: true
        schema:
          type: string
      - name: environmentId
        in: path
        required: true
        schema:
          type: string
      - name: domain
        in: path
        required: true
        schema:
          type: string
      responses:
        "200":
          description: List of themes
          content:
            application/json:
              schema:
                type: array
                items:
                  $ref: "#/components/schemas/ThemeEntity"
        "204":
          description: There is no themes on this domain
        "500":
          description: Internal server error
    post:
      tags:
      - theme
      - domain
      summary: Create a theme on the specified security domain
      description: "User must have the DOMAIN_THEME[CREATE] permission on the specified\
        \ domain or DOMAIN_THEME[CREATE] permission on the specified environment or\
        \ DOMAIN_THEME[CREATE] permission on the specified organization"
      operationId: createTheme
      parameters:
      - name: organizationId
        in: path
        required: true
        schema:
          type: string
      - name: environmentId
        in: path
        required: true
        schema:
          type: string
      - name: domain
        in: path
        required: true
        schema:
          type: string
      requestBody:
        content:
          application/json:
            schema:
              $ref: "#/components/schemas/NewTheme"
        required: true
      responses:
        "201":
          description: Theme successfully created
          content:
            application/json:
              schema:
                $ref: "#/components/schemas/ThemeEntity"
        "500":
          description: Internal server error
  /organizations/{organizationId}/environments/{environmentId}/domains/{domain}/themes/{themeId}:
    get:
      tags:
      - theme
      - domain
      summary: Get the theme linked to the specified security domain
      description: "User must have the DOMAIN_THEME[READ] permission on the specified\
        \ domain or DOMAIN_THEME[READ] permission on the specified environment or\
        \ DOMAIN_THEME[READ] permission on the specified organization"
      operationId: getTheme
      parameters:
      - name: organizationId
        in: path
        required: true
        schema:
          type: string
      - name: environmentId
        in: path
        required: true
        schema:
          type: string
      - name: domain
        in: path
        required: true
        schema:
          type: string
      - name: themeId
        in: path
        required: true
        schema:
          type: string
      responses:
        "200":
          description: Get theme description
          content:
            application/json:
              schema:
                $ref: "#/components/schemas/ThemeEntity"
        "404":
          description: Theme doesn't exist
        "500":
          description: Internal server error
    put:
      tags:
      - theme
      - domain
      summary: Update a theme on the specified security domain
      description: "User must have the DOMAIN_THEME[UPDATE] permission on the specified\
        \ domain or DOMAIN_THEME[UPDATE] permission on the specified environment or\
        \ DOMAIN_THEME[UPDATE] permission on the specified organization"
      operationId: updateTheme
      parameters:
      - name: organizationId
        in: path
        required: true
        schema:
          type: string
      - name: environmentId
        in: path
        required: true
        schema:
          type: string
      - name: domain
        in: path
        required: true
        schema:
          type: string
      - name: themeId
        in: path
        required: true
        schema:
          type: string
      requestBody:
        content:
          application/json:
            schema:
              $ref: "#/components/schemas/ThemeEntity"
        required: true
      responses:
        "200":
          description: Theme successfully updated
          content:
            application/json:
              schema:
                $ref: "#/components/schemas/ThemeEntity"
        "404":
          description: Theme Not found
        "500":
          description: Internal server error
    delete:
      tags:
      - theme
      - domain
      summary: Delete a theme on the specified security domain
      description: "User must have the DOMAIN_THEME[DELETE] permission on the specified\
        \ domain or DOMAIN_THEME[DELETE] permission on the specified environment or\
        \ DOMAIN_THEME[DELETE] permission on the specified organization"
      operationId: deleteTheme
      parameters:
      - name: organizationId
        in: path
        required: true
        schema:
          type: string
      - name: environmentId
        in: path
        required: true
        schema:
          type: string
      - name: domain
        in: path
        required: true
        schema:
          type: string
      - name: themeId
        in: path
        required: true
        schema:
          type: string
      responses:
        "204":
          description: Theme successfully deleted
        "500":
          description: Internal server error
  /organizations/{organizationId}/environments/{environmentId}/domains/{domain}/users:
    get:
      tags:
      - user
      - domain
      summary: List users for a security domain
      description: "User must have the DOMAIN_USER[LIST] permission on the specified\
        \ domain or DOMAIN_USER[LIST] permission on the specified environment or DOMAIN_USER[LIST]\
        \ permission on the specified organization. Each returned user is filtered\
        \ and contains only basic information such as id and username and displayname.\
        \ Last login and identity provider name will be also returned if current user\
        \ has DOMAIN_USER[READ] permission on the domain, environment or organization."
      operationId: listUsers
      parameters:
      - name: organizationId
        in: path
        required: true
        schema:
          type: string
      - name: environmentId
        in: path
        required: true
        schema:
          type: string
      - name: domain
        in: path
        required: true
        schema:
          type: string
      - name: q
        in: query
        schema:
          type: string
      - name: filter
        in: query
        schema:
          type: string
      - name: page
        in: query
        schema:
          type: integer
          format: int32
          default: 0
      - name: size
        in: query
        schema:
          maximum: 1000
          minimum: 1
          type: integer
          format: int32
          default: 30
      responses:
        "200":
          description: List users for a security domain
          content:
            application/json:
              schema:
                $ref: "#/components/schemas/UserPage"
        "500":
          description: Internal server error
    post:
      tags:
      - user
      - domain
      summary: Create a user on the specified security domain
      description: "User must have the DOMAIN_USER[CREATE] permission on the specified\
        \ domain or DOMAIN_USER[CREATE] permission on the specified environment or\
        \ DOMAIN_USER[CREATE] permission on the specified organization"
      operationId: createUser
      parameters:
      - name: organizationId
        in: path
        required: true
        schema:
          type: string
      - name: environmentId
        in: path
        required: true
        schema:
          type: string
      - name: domain
        in: path
        required: true
        schema:
          type: string
      requestBody:
        content:
          application/json:
            schema:
              $ref: "#/components/schemas/NewUser"
        required: true
      responses:
        "201":
          description: User successfully created
          content:
            application/json:
              schema:
                $ref: "#/components/schemas/User"
        "500":
          description: Internal server error
  /organizations/{organizationId}/environments/{environmentId}/domains/{domain}/users/bulk:
    post:
      tags:
      - user
      - domain
      summary: Create/update/delete multiple users on the specified security domain
      description: "User must have the DOMAIN_USER[CREATE/UPDATE/DELETE] permission\
        \ on the specified domain, the environment, or the organization"
      operationId: bulkUserOperation
      parameters:
      - name: organizationId
        in: path
        required: true
        schema:
          type: string
      - name: environmentId
        in: path
        required: true
        schema:
          type: string
      - name: domain
        in: path
        required: true
        schema:
          type: string
      requestBody:
        content:
          application/json:
            schema:
              $ref: "#/components/schemas/DomainUserBulkRequest"
        required: true
      responses:
        "200":
          description: "Some users got created, inspect each result for details"
          content:
            application/json:
              schema:
                $ref: "#/components/schemas/BulkResponse"
        "201":
          description: All users successfully created
          content:
            application/json:
              schema:
                $ref: "#/components/schemas/BulkResponse"
        "500":
          description: Internal server error
  /organizations/{organizationId}/environments/{environmentId}/domains/{domain}/users/{user}:
    get:
      tags:
      - user
      - domain
      summary: Get a user
      description: "User must have the DOMAIN_USER[READ] permission on the specified\
        \ domain or DOMAIN_USER[READ] permission on the specified environment or DOMAIN_USER[READ]\
        \ permission on the specified organization"
      operationId: findUser
      parameters:
      - name: organizationId
        in: path
        required: true
        schema:
          type: string
      - name: environmentId
        in: path
        required: true
        schema:
          type: string
      - name: domain
        in: path
        required: true
        schema:
          type: string
      - name: user
        in: path
        required: true
        schema:
          type: string
      responses:
        "200":
          description: User successfully fetched
          content:
            application/json:
              schema:
                $ref: "#/components/schemas/UserEntity"
        "500":
          description: Internal server error
    put:
      tags:
      - user
      - domain
      summary: Update a user
      description: "User must have the DOMAIN_USER[UPDATE] permission on the specified\
        \ domain or DOMAIN_USER[UPDATE] permission on the specified environment or\
        \ DOMAIN_USER[UPDATE] permission on the specified organization"
      operationId: updateUser
      parameters:
      - name: organizationId
        in: path
        required: true
        schema:
          type: string
      - name: environmentId
        in: path
        required: true
        schema:
          type: string
      - name: domain
        in: path
        required: true
        schema:
          type: string
      - name: user
        in: path
        required: true
        schema:
          type: string
      requestBody:
        content:
          application/json:
            schema:
              $ref: "#/components/schemas/UpdateUser"
        required: true
      responses:
        "201":
          description: User successfully updated
          content:
            application/json:
              schema:
                $ref: "#/components/schemas/User"
        "500":
          description: Internal server error
    delete:
      tags:
      - user
      - domain
      summary: Delete a user
      description: "User must have the DOMAIN_USER[DELETE] permission on the specified\
        \ domain or DOMAIN_USER[DELETE] permission on the specified environment or\
        \ DOMAIN_USER[DELETE] permission on the specified organization"
      operationId: deleteUser
      parameters:
      - name: organizationId
        in: path
        required: true
        schema:
          type: string
      - name: environmentId
        in: path
        required: true
        schema:
          type: string
      - name: domain
        in: path
        required: true
        schema:
          type: string
      - name: user
        in: path
        required: true
        schema:
          type: string
      responses:
        "204":
          description: User successfully deleted
        "500":
          description: Internal server error
  /organizations/{organizationId}/environments/{environmentId}/domains/{domain}/users/{user}/audits:
    get:
      tags:
      - user
      - domain
      summary: Get a user audit logs
      description: "User must have the DOMAIN_USER[READ] permission on the specified\
        \ domain or DOMAIN_USER[READ] permission on the specified environment or DOMAIN_USER[READ]\
        \ permission on the specified organization"
      operationId: listUserAuditLogs
      parameters:
      - name: organizationId
        in: path
        required: true
        schema:
          type: string
      - name: environmentId
        in: path
        required: true
        schema:
          type: string
      - name: domain
        in: path
        required: true
        schema:
          type: string
      - name: user
        in: path
        required: true
        schema:
          type: string
      - name: type
        in: query
        schema:
          type: string
      - name: status
        in: query
        schema:
          type: string
      - name: from
        in: query
        schema:
          type: integer
          format: int64
      - name: to
        in: query
        schema:
          type: integer
          format: int64
      - name: size
        in: query
        schema:
          type: integer
          format: int32
          default: 10
      - name: page
        in: query
        schema:
          type: integer
          format: int32
          default: 0
      responses:
        "200":
          description: User audit logs successfully fetched
          content:
            application/json:
              schema:
                type: array
                items:
                  $ref: "#/components/schemas/Audit"
        "500":
          description: Internal server error
  /organizations/{organizationId}/environments/{environmentId}/domains/{domain}/users/{user}/audits/{audit}:
    get:
      tags:
      - user
      - domain
      summary: Get a user audit log
      description: "User must have the DOMAIN_USER[READ] permission on the specified\
        \ domain or DOMAIN_USER[READ] permission on the specified environment or DOMAIN_USER[READ]\
        \ permission on the specified organization"
      operationId: getUserAuditLog
      parameters:
      - name: organizationId
        in: path
        required: true
        schema:
          type: string
      - name: environmentId
        in: path
        required: true
        schema:
          type: string
      - name: domain
        in: path
        required: true
        schema:
          type: string
      - name: user
        in: path
        required: true
        schema:
          type: string
      - name: audit
        in: path
        required: true
        schema:
          type: string
      responses:
        "200":
          description: User audit log successfully fetched
          content:
            application/json:
              schema:
                $ref: "#/components/schemas/Audit"
        "500":
          description: Internal server error
  /organizations/{organizationId}/environments/{environmentId}/domains/{domain}/users/{user}/consents:
    get:
      tags:
      - user
      - domain
      summary: Get a user consents
      description: "User must have the DOMAIN_USER[READ] permission on the specified\
        \ domain or DOMAIN_USER[READ] permission on the specified environment or DOMAIN_USER[READ]\
        \ permission on the specified organization"
      operationId: listUserConsents
      parameters:
      - name: organizationId
        in: path
        required: true
        schema:
          type: string
      - name: environmentId
        in: path
        required: true
        schema:
          type: string
      - name: domain
        in: path
        required: true
        schema:
          type: string
      - name: user
        in: path
        required: true
        schema:
          type: string
      - name: clientId
        in: query
        schema:
          type: string
      responses:
        "200":
          description: User consents successfully fetched
          content:
            application/json:
              schema:
                $ref: "#/components/schemas/ScopeApprovalEntity"
        "500":
          description: Internal server error
    delete:
      tags:
      - user
      - domain
      summary: Revoke user consents
      description: "User must have the DOMAIN_USER[UPDATE] permission on the specified\
        \ domain or DOMAIN_USER[UPDATE] permission on the specified environment or\
        \ DOMAIN_USER[UPDATE] permission on the specified organization"
      operationId: revokeUserConsents
      parameters:
      - name: organizationId
        in: path
        required: true
        schema:
          type: string
      - name: environmentId
        in: path
        required: true
        schema:
          type: string
      - name: domain
        in: path
        required: true
        schema:
          type: string
      - name: user
        in: path
        required: true
        schema:
          type: string
      - name: clientId
        in: query
        schema:
          type: string
      responses:
        "204":
          description: User consents successfully revoked
        "500":
          description: Internal server error
  /organizations/{organizationId}/environments/{environmentId}/domains/{domain}/users/{user}/consents/{consent}:
    get:
      tags:
      - user
      - domain
      summary: Get a user consent
      description: "User must have the DOMAIN_USER[READ] permission on the specified\
        \ domain or DOMAIN_USER[READ] permission on the specified environment or DOMAIN_USER[READ]\
        \ permission on the specified organization"
      operationId: getUserConsent
      parameters:
      - name: organizationId
        in: path
        required: true
        schema:
          type: string
      - name: environmentId
        in: path
        required: true
        schema:
          type: string
      - name: domain
        in: path
        required: true
        schema:
          type: string
      - name: user
        in: path
        required: true
        schema:
          type: string
      - name: consent
        in: path
        required: true
        schema:
          type: string
      responses:
        "200":
          description: User consent successfully fetched
          content:
            application/json:
              schema:
                $ref: "#/components/schemas/ScopeApprovalEntity"
        "500":
          description: Internal server error
    delete:
      tags:
      - user
      - domain
      summary: Revoke a user consent
      description: "User must have the DOMAIN_USER[UPDATE] permission on the specified\
        \ domain or DOMAIN_USER[UPDATE] permission on the specified environment or\
        \ DOMAIN_USER[UPDATE] permission on the specified organization"
      operationId: revokeUserConsent
      parameters:
      - name: organizationId
        in: path
        required: true
        schema:
          type: string
      - name: environmentId
        in: path
        required: true
        schema:
          type: string
      - name: domain
        in: path
        required: true
        schema:
          type: string
      - name: user
        in: path
        required: true
        schema:
          type: string
      - name: consent
        in: path
        required: true
        schema:
          type: string
      responses:
        "204":
          description: User consent successfully revoked
        "500":
          description: Internal server error
  /organizations/{organizationId}/environments/{environmentId}/domains/{domain}/users/{user}/credentials:
    get:
      tags:
      - user
      - domain
      summary: Get a user credentials
      description: "User must have the DOMAIN_USER[READ] permission on the specified\
        \ domain or DOMAIN_USER[READ] permission on the specified environment or DOMAIN_USER[READ]\
        \ permission on the specified organization"
      operationId: listUserCredentials
      parameters:
      - name: organizationId
        in: path
        required: true
        schema:
          type: string
      - name: environmentId
        in: path
        required: true
        schema:
          type: string
      - name: domain
        in: path
        required: true
        schema:
          type: string
      - name: user
        in: path
        required: true
        schema:
          type: string
      responses:
        "200":
          description: User credentials successfully fetched
          content:
            application/json:
              schema:
                $ref: "#/components/schemas/Credential"
        "500":
          description: Internal server error
  /organizations/{organizationId}/environments/{environmentId}/domains/{domain}/users/{user}/credentials/{credential}:
    get:
      tags:
      - user
      - domain
      summary: Get a user credential
      description: "User must have the DOMAIN_USER[READ] permission on the specified\
        \ domain or DOMAIN_USER[READ] permission on the specified environment or DOMAIN_USER[READ]\
        \ permission on the specified organization"
      operationId: getUserCredential
      parameters:
      - name: organizationId
        in: path
        required: true
        schema:
          type: string
      - name: environmentId
        in: path
        required: true
        schema:
          type: string
      - name: domain
        in: path
        required: true
        schema:
          type: string
      - name: user
        in: path
        required: true
        schema:
          type: string
      - name: credential
        in: path
        required: true
        schema:
          type: string
      responses:
        "200":
          description: User credential successfully fetched
          content:
            application/json:
              schema:
                $ref: "#/components/schemas/Credential"
        "500":
          description: Internal server error
    delete:
      tags:
      - user
      - domain
      summary: Revoke a user credential
      description: "User must have the DOMAIN_USER[UPDATE] permission on the specified\
        \ domain or DOMAIN_USER[UPDATE] permission on the specified environment or\
        \ DOMAIN_USER[UPDATE] permission on the specified organization"
      operationId: revokeUserCredential
      parameters:
      - name: organizationId
        in: path
        required: true
        schema:
          type: string
      - name: environmentId
        in: path
        required: true
        schema:
          type: string
      - name: domain
        in: path
        required: true
        schema:
          type: string
      - name: user
        in: path
        required: true
        schema:
          type: string
      - name: credential
        in: path
        required: true
        schema:
          type: string
      responses:
        "204":
          description: User credential successfully revoked
        "500":
          description: Internal server error
  /organizations/{organizationId}/environments/{environmentId}/domains/{domain}/users/{user}/devices:
    get:
      tags:
      - devices
      - user
      - domain
      summary: List users for a security domain
      description: "User must have the DOMAIN_USER_DEVICES[LIST] permission on the\
        \ specified domain or DOMAIN_USER_DEVICES[LIST] permission on the specified\
        \ environment or DOMAIN_USER_DEVICES[LIST] permission on the specified organization. "
      operationId: listUserDevices
      parameters:
      - name: organizationId
        in: path
        required: true
        schema:
          type: string
      - name: environmentId
        in: path
        required: true
        schema:
          type: string
      - name: domain
        in: path
        required: true
        schema:
          type: string
      - name: user
        in: path
        required: true
        schema:
          type: string
      responses:
        "200":
          description: List users for a security domain
          content:
            application/json:
              schema:
                type: array
                items:
                  $ref: "#/components/schemas/User"
        "500":
          description: Internal server error
  /organizations/{organizationId}/environments/{environmentId}/domains/{domain}/users/{user}/devices/{device}:
    delete:
      tags:
      - devices
      - user
      - domain
      summary: Delete a device
      description: "User must have the DOMAIN_USER_DEVICE[DELETE] permission on the\
        \ specified domain or DOMAIN_USER_DEVICE[DELETE] permission on the specified\
        \ environment or DOMAIN_USER_DEVICE[DELETE] permission on the specified organization"
      operationId: deleteUserDevice
      parameters:
      - name: organizationId
        in: path
        required: true
        schema:
          type: string
      - name: environmentId
        in: path
        required: true
        schema:
          type: string
      - name: domain
        in: path
        required: true
        schema:
          type: string
      - name: user
        in: path
        required: true
        schema:
          type: string
      - name: device
        in: path
        required: true
        schema:
          type: string
      responses:
        "204":
          description: User successfully deleted
        "500":
          description: Internal server error
  /organizations/{organizationId}/environments/{environmentId}/domains/{domain}/users/{user}/factors:
    get:
      tags:
      - user
      - domain
      summary: Get a user enrolled factors
      description: "User must have the DOMAIN_USER[READ] permission on the specified\
        \ domain or DOMAIN_USER[READ] permission on the specified environment or DOMAIN_USER[READ]\
        \ permission on the specified organization"
      operationId: listUserEnrolledFactors
      parameters:
      - name: organizationId
        in: path
        required: true
        schema:
          type: string
      - name: environmentId
        in: path
        required: true
        schema:
          type: string
      - name: domain
        in: path
        required: true
        schema:
          type: string
      - name: user
        in: path
        required: true
        schema:
          type: string
      responses:
        "200":
          description: User enrolled factors successfully fetched
          content:
            application/json:
              schema:
                type: array
                items:
                  $ref: "#/components/schemas/EnrolledFactorEntity"
        "500":
          description: Internal server error
  /organizations/{organizationId}/environments/{environmentId}/domains/{domain}/users/{user}/factors/{factor}:
    delete:
      tags:
      - user
      - domain
      summary: Revoke user factor
      description: "User must have the DOMAIN_USER[UPDATE] permission on the specified\
        \ domain or DOMAIN_USER[UPDATE] permission on the specified environment or\
        \ DOMAIN_USER[UPDATE] permission on the specified organization"
      operationId: deleteUserFactor
      parameters:
      - name: organizationId
        in: path
        required: true
        schema:
          type: string
      - name: environmentId
        in: path
        required: true
        schema:
          type: string
      - name: domain
        in: path
        required: true
        schema:
          type: string
      - name: user
        in: path
        required: true
        schema:
          type: string
      - name: factor
        in: path
        required: true
        schema:
          type: string
      responses:
        "204":
          description: User factor successfully revoked
        "500":
          description: Internal server error
  /organizations/{organizationId}/environments/{environmentId}/domains/{domain}/users/{user}/identities:
    get:
      tags:
      - user
      - domain
      summary: Get a user linked identities
      description: "User must have the DOMAIN_USER[READ] permission on the specified\
        \ domain or DOMAIN_USER[READ] permission on the specified environment or DOMAIN_USER[READ]\
        \ permission on the specified organization"
      operationId: listUserIdentities
      parameters:
      - name: organizationId
        in: path
        required: true
        schema:
          type: string
      - name: environmentId
        in: path
        required: true
        schema:
          type: string
      - name: domain
        in: path
        required: true
        schema:
          type: string
      - name: user
        in: path
        required: true
        schema:
          type: string
      responses:
        "200":
          description: User linked identities successfully fetched
          content:
            application/json:
              schema:
                type: array
                items:
                  $ref: "#/components/schemas/UserIdentityEntity"
        "500":
          description: Internal server error
  /organizations/{organizationId}/environments/{environmentId}/domains/{domain}/users/{user}/identities/{identity}:
    delete:
      tags:
      - user
      - domain
      summary: Unlink user identity
      description: "User must have the DOMAIN_USER[UPDATE] permission on the specified\
        \ domain or DOMAIN_USER[UPDATE] permission on the specified environment or\
        \ DOMAIN_USER[UPDATE] permission on the specified organization"
      operationId: unlinkUserIdentity
      parameters:
      - name: organizationId
        in: path
        required: true
        schema:
          type: string
      - name: environmentId
        in: path
        required: true
        schema:
          type: string
      - name: domain
        in: path
        required: true
        schema:
          type: string
      - name: user
        in: path
        required: true
        schema:
          type: string
      - name: identity
        in: path
        required: true
        schema:
          type: string
      responses:
        "204":
          description: User identity successfully unlinked
        "500":
          description: Internal server error
  /organizations/{organizationId}/environments/{environmentId}/domains/{domain}/users/{user}/lock:
    post:
      tags:
      - user
      - domain
      summary: Lock a user
      description: "User must have the DOMAIN_USER[UPDATE] permission on the specified\
        \ domain or DOMAIN_USER[UPDATE] permission on the specified environment or\
        \ DOMAIN_USER[UPDATE] permission on the specified organization"
      operationId: lockUser
      parameters:
      - name: organizationId
        in: path
        required: true
        schema:
          type: string
      - name: environmentId
        in: path
        required: true
        schema:
          type: string
      - name: domain
        in: path
        required: true
        schema:
          type: string
      - name: user
        in: path
        required: true
        schema:
          type: string
      responses:
        "204":
          description: User locked
        "500":
          description: Internal server error
  /organizations/{organizationId}/environments/{environmentId}/domains/{domain}/users/{user}/resetPassword:
    post:
      tags:
      - user
      - domain
      summary: Reset password
      description: "User must have the DOMAIN_USER[UPDATE] permission on the specified\
        \ domain or DOMAIN_USER[UPDATE] permission on the specified environment or\
        \ DOMAIN_USER[UPDATE] permission on the specified organization"
      operationId: resetPassword
      parameters:
      - name: organizationId
        in: path
        required: true
        schema:
          type: string
      - name: environmentId
        in: path
        required: true
        schema:
          type: string
      - name: domain
        in: path
        required: true
        schema:
          type: string
      - name: user
        in: path
        required: true
        schema:
          type: string
      requestBody:
        content:
          '*/*':
            schema:
              $ref: "#/components/schemas/PasswordValue"
        required: true
      responses:
        "200":
          description: Password reset
        "500":
          description: Internal server error
  /organizations/{organizationId}/environments/{environmentId}/domains/{domain}/users/{user}/roles:
    get:
      tags:
      - user
      - domain
      summary: Get a user roles
      description: "User must have the DOMAIN_USER[READ] permission on the specified\
        \ domain or DOMAIN_USER[READ] permission on the specified environment or DOMAIN_USER[READ]\
        \ permission on the specified organization"
      operationId: listUserRoles
      parameters:
      - name: organizationId
        in: path
        required: true
        schema:
          type: string
      - name: environmentId
        in: path
        required: true
        schema:
          type: string
      - name: domain
        in: path
        required: true
        schema:
          type: string
      - name: user
        in: path
        required: true
        schema:
          type: string
      - name: dynamic
        in: query
        schema:
          type: boolean
          default: false
      responses:
        "200":
          description: User roles successfully fetched
          content:
            application/json:
              schema:
                type: array
                items:
                  $ref: "#/components/schemas/Role"
        "500":
          description: Internal server error
    post:
      tags:
      - user
      - domain
      summary: Assign roles to a user
      description: "User must have the DOMAIN_USER[UPDATE] permission on the specified\
        \ domain or DOMAIN_USER[UPDATE] permission on the specified environment or\
        \ DOMAIN_USER[UPDATE] permission on the specified organization"
      operationId: assignRolesToUser
      parameters:
      - name: organizationId
        in: path
        required: true
        schema:
          type: string
      - name: environmentId
        in: path
        required: true
        schema:
          type: string
      - name: domain
        in: path
        required: true
        schema:
          type: string
      - name: user
        in: path
        required: true
        schema:
          type: string
      requestBody:
        content:
          application/json:
            schema:
              type: array
              items:
                type: string
        required: true
      responses:
        "200":
          description: Roles successfully assigned
          content:
            application/json:
              schema:
                $ref: "#/components/schemas/User"
        "500":
          description: Internal server error
  /organizations/{organizationId}/environments/{environmentId}/domains/{domain}/users/{user}/roles/{role}:
    delete:
      tags:
      - user
      - domain
      summary: Revoke role to a user
      description: "User must have the DOMAIN_USER[UPDATE] permission on the specified\
        \ domain or DOMAIN_USER[UPDATE] permission on the specified environment or\
        \ DOMAIN_USER[UPDATE] permission on the specified organization"
      operationId: revokeUserRole
      parameters:
      - name: organizationId
        in: path
        required: true
        schema:
          type: string
      - name: environmentId
        in: path
        required: true
        schema:
          type: string
      - name: domain
        in: path
        required: true
        schema:
          type: string
      - name: user
        in: path
        required: true
        schema:
          type: string
      - name: role
        in: path
        required: true
        schema:
          type: string
      responses:
        "200":
          description: Roles successfully revoked
          content:
            application/json:
              schema:
                $ref: "#/components/schemas/User"
        "500":
          description: Internal server error
  /organizations/{organizationId}/environments/{environmentId}/domains/{domain}/users/{user}/sendRegistrationConfirmation:
    post:
      tags:
      - user
      - domain
      summary: Send registration confirmation email
      description: "User must have the DOMAIN_USER[UPDATE] permission on the specified\
        \ domain or DOMAIN_USER[UPDATE] permission on the specified environment or\
        \ DOMAIN_USER[UPDATE] permission on the specified organization"
      operationId: sendRegistrationConfirmation
      parameters:
      - name: organizationId
        in: path
        required: true
        schema:
          type: string
      - name: environmentId
        in: path
        required: true
        schema:
          type: string
      - name: domain
        in: path
        required: true
        schema:
          type: string
      - name: user
        in: path
        required: true
        schema:
          type: string
      responses:
        "200":
          description: Email sent
        "500":
          description: Internal server error
  /organizations/{organizationId}/environments/{environmentId}/domains/{domain}/users/{user}/status:
    put:
      tags:
      - user
      - domain
      summary: Update a user status
      description: "User must have the DOMAIN_USER[UPDATE] permission on the specified\
        \ domain or DOMAIN_USER[UPDATE] permission on the specified environment or\
        \ DOMAIN_USER[UPDATE] permission on the specified organization"
      operationId: updateUserStatus
      parameters:
      - name: organizationId
        in: path
        required: true
        schema:
          type: string
      - name: environmentId
        in: path
        required: true
        schema:
          type: string
      - name: domain
        in: path
        required: true
        schema:
          type: string
      - name: user
        in: path
        required: true
        schema:
          type: string
      requestBody:
        content:
          application/json:
            schema:
              $ref: "#/components/schemas/StatusEntity"
        required: true
      responses:
        "201":
          description: User status successfully updated
          content:
            application/json:
              schema:
                $ref: "#/components/schemas/User"
        "500":
          description: Internal server error
  /organizations/{organizationId}/environments/{environmentId}/domains/{domain}/users/{user}/unlock:
    post:
      tags:
      - user
      - domain
      summary: Unlock a user
      description: "User must have the DOMAIN_USER[UPDATE] permission on the specified\
        \ domain or DOMAIN_USER[UPDATE] permission on the specified environment or\
        \ DOMAIN_USER[UPDATE] permission on the specified organization"
      operationId: unlockUser
      parameters:
      - name: organizationId
        in: path
        required: true
        schema:
          type: string
      - name: environmentId
        in: path
        required: true
        schema:
          type: string
      - name: domain
        in: path
        required: true
        schema:
          type: string
      - name: user
        in: path
        required: true
        schema:
          type: string
      responses:
        "204":
          description: User unlocked
        "500":
          description: Internal server error
  /organizations/{organizationId}/environments/{environmentId}/domains/{domain}/users/{user}/username:
    patch:
      tags:
      - user
      - domain
      summary: Update a user username
      description: "User must have the DOMAIN_USER[UPDATE] permission on the specified\
        \ domain or DOMAIN_USER[UPDATE] permission on the specified environment or\
        \ DOMAIN_USER[UPDATE] permission on the specified organization"
      operationId: updateUsername
      parameters:
      - name: organizationId
        in: path
        required: true
        schema:
          type: string
      - name: environmentId
        in: path
        required: true
        schema:
          type: string
      - name: domain
        in: path
        required: true
        schema:
          type: string
      - name: user
        in: path
        required: true
        schema:
          type: string
      requestBody:
        content:
          application/json:
            schema:
              $ref: "#/components/schemas/UsernameEntity"
        required: true
      responses:
        "201":
          description: User username successfully updated
          content:
            application/json:
              schema:
                $ref: "#/components/schemas/User"
        "500":
          description: Internal server error
  /organizations/{organizationId}/environments/{environmentId}/members/permissions:
    get:
      summary: List environment member's permissions
      description: "User must have ENVIRONMENT[READ] permission on the specified environment\
        \ or ENVIRONMENT[READ] permission on the specified organization"
      operationId: getMemberPermissions
      parameters:
      - name: organizationId
        in: path
        required: true
        schema:
          type: string
      - name: environmentId
        in: path
        required: true
        schema:
          type: string
      responses:
        "200":
          description: Environment member's permissions
          content:
            application/json:
              schema:
                type: string
        "500":
          description: Internal server error
  /organizations/{organizationId}/forms:
    get:
      tags:
      - form
      summary: Find an organization form template
      description: "User must have the ORGANIZATION_FORM[READ] permission on the specified\
        \ organization"
      operationId: findOrganizationFormTemplate
      parameters:
      - name: organizationId
        in: path
        required: true
        schema:
          type: string
      - name: template
        in: query
        required: true
        schema:
          type: string
          enum:
          - LOGIN
          - REGISTRATION
          - REGISTRATION_CONFIRMATION
          - REGISTRATION_VERIFY
          - FORGOT_PASSWORD
          - RESET_PASSWORD
          - OAUTH2_USER_CONSENT
          - MFA_ENROLL
          - MFA_CHALLENGE
          - MFA_CHALLENGE_ALTERNATIVES
          - MFA_RECOVERY_CODE
          - BLOCKED_ACCOUNT
          - COMPLETE_PROFILE
          - WEBAUTHN_REGISTER
          - WEBAUTHN_REGISTER_SUCCESS
          - WEBAUTHN_LOGIN
          - IDENTIFIER_FIRST_LOGIN
          - ERROR
          - CERTIFICATE_EXPIRATION
          - CLIENT_SECRET_EXPIRATION
          - VERIFY_ATTEMPT
      responses:
        "200":
          description: Form successfully fetched
        "500":
          description: Internal server error
    post:
      tags:
      - form
      summary: Create a form
      description: "User must have the ORGANIZATION_FORM[CREATE] permission on the\
        \ specified organization"
      operationId: createOrganizationForm
      parameters:
      - name: organizationId
        in: path
        required: true
        schema:
          type: string
      requestBody:
        content:
          application/json:
            schema:
              $ref: "#/components/schemas/NewForm"
        required: true
      responses:
        "201":
          description: Form successfully created
        "500":
          description: Internal server error
  /organizations/{organizationId}/forms/{form}:
    put:
      tags:
      - form
      summary: Update a form
      description: "User must have the ORGANIZATION_FORM[UPDATE] permission on the\
        \ specified organization"
      operationId: updateForm
      parameters:
      - name: organizationId
        in: path
        required: true
        schema:
          type: string
      - name: form
        in: path
        required: true
        schema:
          type: string
      requestBody:
        content:
          application/json:
            schema:
              $ref: "#/components/schemas/UpdateForm"
        required: true
      responses:
        "201":
          description: Form successfully updated
          content:
            application/json:
              schema:
                $ref: "#/components/schemas/Form"
        "500":
          description: Internal server error
    delete:
      tags:
      - form
      summary: Delete a form
      description: "User must have the ORGANIZATION_FORM[DELETE] permission on the\
        \ specified organization"
      operationId: deleteForm
      parameters:
      - name: organizationId
        in: path
        required: true
        schema:
          type: string
      - name: form
        in: path
        required: true
        schema:
          type: string
      responses:
        "204":
          description: Form successfully deleted
        "500":
          description: Internal server error
  /organizations/{organizationId}/groups:
    get:
      tags:
      - group
      summary: List groups of the organization
      description: "User must have the ORGANIZATION[LIST] permission on the specified\
        \ organization. Each returned group is filtered and contains only basic information\
        \ such as id and name."
      operationId: listGroups
      parameters:
      - name: organizationId
        in: path
        required: true
        schema:
          type: string
      - name: page
        in: query
        schema:
          type: integer
          format: int32
          default: 0
      - name: size
        in: query
        schema:
          type: integer
          format: int32
          default: 100
      responses:
        "200":
          description: List groups of the organization
          content:
            application/json:
              schema:
                type: array
                items:
                  $ref: "#/components/schemas/Group"
        "500":
          description: Internal server error
    post:
      tags:
      - group
      summary: Create a platform group
      description: "User must have the ORGANIZATION_GROUP[CREATE] permission on the\
        \ specified organization"
      operationId: createPlatformGroup
      parameters:
      - name: organizationId
        in: path
        required: true
        schema:
          type: string
      requestBody:
        content:
          application/json:
            schema:
              $ref: "#/components/schemas/NewGroup"
        required: true
      responses:
        "201":
          description: Group successfully created
        "500":
          description: Internal server error
  /organizations/{organizationId}/groups/{group}:
    get:
      tags:
      - group
      summary: Get a platform group
      description: "User must have the ORGANIZATION_GROUP[READ] permission on the\
        \ specified organization"
      operationId: getOrganizationGroup
      parameters:
      - name: organizationId
        in: path
        required: true
        schema:
          type: string
      - name: group
        in: path
        required: true
        schema:
          type: string
      responses:
        "200":
          description: Group successfully fetched
          content:
            application/json:
              schema:
                $ref: "#/components/schemas/Group"
        "500":
          description: Internal server error
    put:
      tags:
      - group
      summary: Update a platform group
      description: "User must have the ORGANIZATION_GROUP[READ] permission on the\
        \ specified organization"
      operationId: updateOrganizationGroup
      parameters:
      - name: organizationId
        in: path
        required: true
        schema:
          type: string
      - name: group
        in: path
        required: true
        schema:
          type: string
      requestBody:
        content:
          application/json:
            schema:
              $ref: "#/components/schemas/UpdateGroup"
        required: true
      responses:
        "201":
          description: Group successfully updated
          content:
            application/json:
              schema:
                $ref: "#/components/schemas/User"
        "500":
          description: Internal server error
    delete:
      tags:
      - group
      summary: Delete a platform group
      description: "User must have the ORGANIZATION_GROUP[READ] permission on the\
        \ specified organization"
      operationId: deleteOrganizationGroup
      parameters:
      - name: organizationId
        in: path
        required: true
        schema:
          type: string
      - name: group
        in: path
        required: true
        schema:
          type: string
      responses:
        "204":
          description: Group successfully deleted
        "500":
          description: Internal server error
  /organizations/{organizationId}/groups/{group}/members:
    get:
      tags:
      - group
      summary: List group members
      description: "User must have the ORGANIZATION_GROUP[READ] permission on the\
        \ specified organization"
      operationId: listGroupMembers
      parameters:
      - name: organizationId
        in: path
        required: true
        schema:
          type: string
      - name: group
        in: path
        required: true
        schema:
          type: string
      - name: page
        in: query
        schema:
          type: integer
          format: int32
          default: 0
      - name: size
        in: query
        schema:
          type: integer
          format: int32
          default: 30
      responses:
        "200":
          description: Group members successfully fetched
          content:
            application/json:
              schema:
                $ref: "#/components/schemas/User"
        "500":
          description: Internal server error
  /organizations/{organizationId}/groups/{group}/members/{member}:
    post:
      tags:
      - group
      summary: Add a group member
      description: "User must have the ORGANIZATION_GROUP[UPDATE] permission on the\
        \ specified organization"
      operationId: addGroupMember_1
      parameters:
      - name: organizationId
        in: path
        required: true
        schema:
          type: string
      - name: group
        in: path
        required: true
        schema:
          type: string
      - name: member
        in: path
        required: true
        schema:
          type: string
      responses:
        "200":
          description: Member has been added successfully
        "400":
          description: User does not exist
        "500":
          description: Internal server error
    delete:
      tags:
      - group
      summary: Remove a group member
      description: "User must have the ORGANIZATION_GROUP[UPDATE] permission on the\
        \ specified organization"
      operationId: removeGroupMember_1
      parameters:
      - name: organizationId
        in: path
        required: true
        schema:
          type: string
      - name: group
        in: path
        required: true
        schema:
          type: string
      - name: member
        in: path
        required: true
        schema:
          type: string
      responses:
        "200":
          description: Member has been removed successfully
        "400":
          description: User does not exist
        "500":
          description: Internal server error
  /organizations/{organizationId}/identities:
    get:
      tags:
      - identity provider
      summary: List registered identity providers of the organization
      description: "User must have the ORGANIZATION_IDENTITY_PROVIDER[LIST] permission\
        \ on the specified organization. Each returned identity provider is filtered\
        \ and contains only basic information such as id, name, type and isExternal."
      operationId: listIdentityProviders_1
      parameters:
      - name: organizationId
        in: path
        required: true
        schema:
          type: string
      - name: userProvider
        in: query
        schema:
          type: boolean
      responses:
        "200":
          description: List registered identity providers of the organization
          content:
            application/json:
              schema:
                type: array
                items:
                  $ref: "#/components/schemas/FilteredIdentityProviderInfo"
        "500":
          description: Internal server error
    post:
      tags:
      - identity provider
      summary: Create an identity provider for the organization
      description: "User must have the ORGANIZATION_IDENTITY_PROVIDER[CREATE] permission\
        \ on the specified organization"
      operationId: createIdentityProvider_1
      parameters:
      - name: organizationId
        in: path
        required: true
        schema:
          type: string
      requestBody:
        content:
          application/json:
            schema:
              $ref: "#/components/schemas/NewIdentityProvider"
        required: true
      responses:
        "201":
          description: Identity provider successfully created
        "500":
          description: Internal server error
  /organizations/{organizationId}/identities/{identity}:
    get:
      tags:
      - identity provider
      summary: Get an identity provider
      description: "User must have the ORGANIZATION_IDENTITY_PROVIDER[READ] permission\
        \ on the specified organization"
      operationId: getIdentityProvider
      parameters:
      - name: organizationId
        in: path
        required: true
        schema:
          type: string
      - name: identity
        in: path
        required: true
        schema:
          type: string
      responses:
        "200":
          description: Identity provider
          content:
            application/json:
              schema:
                $ref: "#/components/schemas/IdentityProvider"
        "500":
          description: Internal server error
    put:
      tags:
      - identity provider
      summary: Update an identity provider
      description: "User must have the ORGANIZATION_IDENTITY_PROVIDER[UPDATE] permission\
        \ on the specified organization"
      operationId: updateIdentityProvider_1
      parameters:
      - name: organizationId
        in: path
        required: true
        schema:
          type: string
      - name: identity
        in: path
        required: true
        schema:
          type: string
      requestBody:
        content:
          application/json:
            schema:
              $ref: "#/components/schemas/UpdateIdentityProvider"
        required: true
      responses:
        "201":
          description: Identity provider successfully updated
          content:
            application/json:
              schema:
                $ref: "#/components/schemas/IdentityProvider"
        "500":
          description: Internal server error
    delete:
      tags:
      - identity provider
      summary: Delete an identity provider
      description: "User must have the ORGANIZATION_IDENTITY_PROVIDER[DELETE] permission\
        \ on the specified organization"
      operationId: deleteIdentityProvider_1
      parameters:
      - name: organizationId
        in: path
        required: true
        schema:
          type: string
      - name: identity
        in: path
        required: true
        schema:
          type: string
      responses:
        "204":
          description: Identity provider successfully deleted
        "400":
          description: Identity provider is bind to existing clients
        "500":
          description: Internal server error
  /organizations/{organizationId}/members:
    get:
      summary: List members for an organization
      description: "User must have ORGANIZATION_MEMBER[LIST] permission on the specified\
        \ organization"
      operationId: listOrganizationMembers
      parameters:
      - name: organizationId
        in: path
        required: true
        schema:
          type: string
      responses:
        "200":
          description: List members for an organization
          content:
            application/json:
              schema:
                $ref: "#/components/schemas/MembershipListItem"
        "500":
          description: Internal server error
    post:
      summary: Add or update an organization member
      description: "User must have ORGANIZATION_MEMBER[READ] permission on the specified\
        \ organization"
      operationId: addOrUpdateOrganizationMember
      parameters:
      - name: organizationId
        in: path
        required: true
        schema:
          type: string
      requestBody:
        content:
          application/json:
            schema:
              $ref: "#/components/schemas/NewMembership"
        required: true
      responses:
        "201":
          description: Member has been added or updated successfully
        "400":
          description: Membership parameter is not valid
        "500":
          description: Internal server error
  /organizations/{organizationId}/members/{member}:
    delete:
      summary: Remove a membership of the organization
      description: "User must have ORGANIZATION_MEMBER[DELETE] permission on the specified\
        \ organization"
      operationId: removeOrganizationMember
      parameters:
      - name: organizationId
        in: path
        required: true
        schema:
          type: string
      - name: member
        in: path
        required: true
        schema:
          type: string
      responses:
        "204":
          description: Membership successfully deleted
        "500":
          description: Internal server error
  /organizations/{organizationId}/reporters:
    get:
      tags:
      - reporter
      summary: List registered reporters for a security domain
      description: "User must have the ORGANIZATION_REPORTER[LIST] permission on the\
        \ specified organization. Except if user has ORGANIZATION_REPORTER[READ] permission\
        \ on the organization, each returned reporter is filtered and contains only\
        \ basic information such as id and name and type."
      operationId: getOrgReporters
      parameters:
      - name: organizationId
        in: path
        required: true
        schema:
          type: string
      responses:
        "200":
          description: List registered reporters for an organization
          content:
            application/json:
              schema:
                type: array
                items:
                  $ref: "#/components/schemas/Reporter"
        "500":
          description: Internal server error
    post:
      tags:
      - reporter
      summary: Create a reporter for an organization
      description: "User must have the ORGANIZATION_REPORTER[CREATE] permission on\
        \ the specified organization"
      operationId: createOrgReporter
      parameters:
      - name: organizationId
        in: path
        required: true
        schema:
          type: string
      requestBody:
        content:
          application/json:
            schema:
              $ref: "#/components/schemas/NewReporter"
      responses:
        "201":
          description: Reporter created for a security domain
          content:
            application/json:
              schema:
                $ref: "#/components/schemas/Reporter"
        "500":
          description: Internal server error
  /organizations/{organizationId}/reporters/{reporterId}:
    get:
      tags:
      - reporter
      summary: Get a reporter
      description: "User must have the ORGANIZATION_REPORTER[READ] permission on the\
        \ organization"
      operationId: getOrgReporter
      parameters:
      - name: organizationId
        in: path
        required: true
        schema:
          type: string
      - name: reporterId
        in: path
        required: true
        schema:
          type: string
      responses:
        "200":
          description: Reporter successfully fetched
          content:
            application/json:
              schema:
                $ref: "#/components/schemas/Reporter"
        "500":
          description: Internal server error
    put:
      tags:
      - reporter
      summary: Update a reporter
      description: "User must have the ORGANIZATION_REPORTER[UPDATE] permission on\
        \ the specified organization"
      operationId: updateOrgReporter
      parameters:
      - name: organizationId
        in: path
        required: true
        schema:
          type: string
      - name: reporterId
        in: path
        required: true
        schema:
          type: string
      requestBody:
        content:
          application/json:
            schema:
              $ref: "#/components/schemas/UpdateReporter"
        required: true
      responses:
        "201":
          description: Reporter successfully updated
          content:
            application/json:
              schema:
                $ref: "#/components/schemas/Reporter"
        "500":
          description: Internal server error
    delete:
      tags:
      - reporter
      summary: Delete a reporter
      description: "User must have the ORGANIZATION_REPORTER[DELETE] permission on\
        \ the specified organization"
      operationId: deleteOrgReporter
      parameters:
      - name: organizationId
        in: path
        required: true
        schema:
          type: string
      - name: reporterId
        in: path
        required: true
        schema:
          type: string
      responses:
        "204":
          description: Reporter successfully removed
          content:
            application/json: {}
        "500":
          description: Internal server error
  /organizations/{organizationId}/roles:
    get:
      tags:
      - role
      summary: List registered roles of the organization
      description: "User must have the ORGANIZATION_ROLE[LIST] permission on the specified\
        \ organization. Each returned role is filtered and contains only basic information\
        \ such as id, name, isSystem and assignableType."
      operationId: listRoles
      parameters:
      - name: organizationId
        in: path
        required: true
        schema:
          type: string
      - name: type
        in: query
        schema:
          type: string
          enum:
          - PLATFORM
          - DOMAIN
          - APPLICATION
          - ORGANIZATION
          - ENVIRONMENT
      responses:
        "200":
          description: List registered roles of the organization
          content:
            application/json:
              schema:
                type: array
                items:
                  $ref: "#/components/schemas/RoleEntity"
        "500":
          description: Internal server error
    post:
      tags:
      - role
      summary: Create a role for the organization
      description: "User must have the ORGANIZATION_ROLE[CREATE] permission on the\
        \ specified organization"
      operationId: createRole_1
      parameters:
      - name: organizationId
        in: path
        required: true
        schema:
          type: string
      requestBody:
        content:
          application/json:
            schema:
              $ref: "#/components/schemas/NewRole"
        required: true
      responses:
        "201":
          description: Role successfully created
        "500":
          description: Internal server error
  /organizations/{organizationId}/roles/{role}:
    get:
      tags:
      - role
      summary: Get a platform role
      description: "User must have the ORGANIZATION_ROLE[READ] permission on the specified\
        \ organization"
      operationId: getRole
      parameters:
      - name: organizationId
        in: path
        required: true
        schema:
          type: string
      - name: role
        in: path
        required: true
        schema:
          type: string
      responses:
        "200":
          description: Role successfully fetched
          content:
            application/json:
              schema:
                $ref: "#/components/schemas/RoleEntity"
        "500":
          description: Internal server error
    put:
      tags:
      - role
      summary: Update a platform role
      description: "User must have the ORGANIZATION_ROLE[UPDATE] permission on the\
        \ specified organization"
      operationId: updateRole_1
      parameters:
      - name: organizationId
        in: path
        required: true
        schema:
          type: string
      - name: role
        in: path
        required: true
        schema:
          type: string
      requestBody:
        content:
          application/json:
            schema:
              $ref: "#/components/schemas/UpdateRole"
        required: true
      responses:
        "201":
          description: Role successfully updated
          content:
            application/json:
              schema:
                $ref: "#/components/schemas/RoleEntity"
        "500":
          description: Internal server error
    delete:
      tags:
      - role
      summary: Delete a plaform role
      description: "User must have the ORGANIZATION_ROLE[DELETE] permission on the\
        \ specified organization"
      operationId: deleteRole_1
      parameters:
      - name: organizationId
        in: path
        required: true
        schema:
          type: string
      - name: role
        in: path
        required: true
        schema:
          type: string
      responses:
        "204":
          description: Role successfully deleted
        "400":
          description: Role is bind to existing users
        "500":
          description: Internal server error
  /organizations/{organizationId}/settings:
    get:
      summary: Get organization main settings
      description: "User must have the ORGANIZATION_SETTINGS[READ] permission on the\
        \ specified organization"
      operationId: getOrganizationSettings
      parameters:
      - name: organizationId
        in: path
        required: true
        schema:
          type: string
      responses:
        "200":
          description: Platform settings successfully fetched
          content:
            application/json:
              schema:
                $ref: "#/components/schemas/Domain"
        "500":
          description: Internal server error
    patch:
      summary: Update platform main settings
      description: "User must have the ORGANIZATION_SETTINGS[UPDATE] permission on\
        \ the specified organization"
      operationId: patchOrganizationSettings
      parameters:
      - name: organizationId
        in: path
        required: true
        schema:
          type: string
      requestBody:
        content:
          application/json:
            schema:
              $ref: "#/components/schemas/PatchOrganization"
        required: true
      responses:
        "200":
          description: Platform settings successfully patched
          content:
            application/json:
              schema:
                $ref: "#/components/schemas/Domain"
        "500":
          description: Internal server error
  /organizations/{organizationId}/tags:
    get:
      tags:
      - sharding-tags
      summary: List sharding tags
      description: "User must have the ORGANIZATION[LIST] permission on the specified\
        \ organization. Each returned tag is filtered and contains only basic information\
        \ such as id and name."
      operationId: listShardingTags
      parameters:
      - name: organizationId
        in: path
        required: true
        schema:
          type: string
      responses:
        "200":
          description: List all the sharding tags
          content:
            application/json:
              schema:
                type: array
                items:
                  $ref: "#/components/schemas/Domain"
        "500":
          description: Internal server error
    post:
      tags:
      - sharding-tags
      summary: Create a sharding tags
      description: "User must have the ORGANIZATION_TAG[CREATE] permission on the\
        \ specified organization"
      operationId: createShardingTag
      parameters:
      - name: organizationId
        in: path
        required: true
        schema:
          type: string
      requestBody:
        content:
          application/json:
            schema:
              $ref: "#/components/schemas/NewTag"
        required: true
      responses:
        "201":
          description: Sharding tag successfully created
        "500":
          description: Internal server error
  /organizations/{organizationId}/tags/{tag}:
    get:
      tags:
      - sharding-tags
      summary: Get a sharding tag
      description: "User must have the ORGANIZATION_TAG[READ] permission on the specified\
        \ organization"
      operationId: getTag
      parameters:
      - name: organizationId
        in: path
        required: true
        schema:
          type: string
      - name: tag
        in: path
        required: true
        schema:
          type: string
      responses:
        "200":
          description: Sharding tag
          content:
            application/json:
              schema:
                $ref: "#/components/schemas/Tag"
        "500":
          description: Internal server error
    put:
      tags:
      - sharding-tags
      summary: Update the sharding tag
      description: "User must have the ORGANIZATION_TAG[UPDATE] permission on the\
        \ specified organization"
      operationId: updateTag
      parameters:
      - name: organizationId
        in: path
        required: true
        schema:
          type: string
      - name: tag
        in: path
        required: true
        schema:
          type: string
      requestBody:
        content:
          application/json:
            schema:
              $ref: "#/components/schemas/UpdateTag"
        required: true
      responses:
        "200":
          description: Sharding tag successfully updated
          content:
            application/json:
              schema:
                $ref: "#/components/schemas/Tag"
        "500":
          description: Internal server error
    delete:
      tags:
      - sharding-tags
      summary: Delete the sharding tag
      description: "User must have the ORGANIZATION_TAG[DELETE] permission on the\
        \ specified organization"
      operationId: deleteTag
      parameters:
      - name: organizationId
        in: path
        required: true
        schema:
          type: string
      - name: tag
        in: path
        required: true
        schema:
          type: string
      responses:
        "204":
          description: Sharding tag successfully deleted
        "500":
          description: Internal server error
  /organizations/{organizationId}/users:
    get:
      tags:
      - user
      summary: List users of the organization
      description: "User must have the ORGANIZATION_USER[LIST] permission on the specified\
        \ organization. Each returned user is filtered and contains only basic information\
        \ such as id and username and displayname. Last login and identity provider\
        \ name will be also returned if current user has ORGANIZATION_USER[READ] permission\
        \ on the organization."
      operationId: listOrganisationUsers
      parameters:
      - name: organizationId
        in: path
        required: true
        schema:
          type: string
      - name: q
        in: query
        schema:
          type: string
      - name: filter
        in: query
        schema:
          type: string
      - name: page
        in: query
        schema:
          type: integer
          format: int32
          default: 0
      - name: size
        in: query
        schema:
          maximum: 1000
          minimum: 1
          type: integer
          format: int32
          default: 30
      responses:
        "200":
          description: List users of the organization
          content:
            application/json:
              schema:
                $ref: "#/components/schemas/Page"
        "500":
          description: Internal server error
    post:
      tags:
      - user
      summary: Create a platform user or Service Account
      description: "User must have the ORGANIZATION_USER[READ] permission on the specified\
        \ organization"
      operationId: createOrganisationUser
      parameters:
      - name: organizationId
        in: path
        required: true
        schema:
          type: string
      requestBody:
        content:
          application/json:
            schema:
              $ref: "#/components/schemas/NewOrganizationUser"
        required: true
      responses:
        "201":
          description: User or Service Account successfully created
          content:
            application/json:
              schema:
                $ref: "#/components/schemas/User"
        "500":
          description: Internal server error
  /organizations/{organizationId}/users/bulk:
    post:
      tags:
      - user
      summary: Create/update/delete platform users or Service Accounts
      description: "User must have the ORGANIZATION_USER[CREATE/UPDATE/DELETE] permission\
        \ on the specified organization"
      operationId: bulkOrganisationUserOperation
      parameters:
      - name: organizationId
        in: path
        required: true
        schema:
          type: string
      requestBody:
        content:
          application/json:
            schema:
              $ref: "#/components/schemas/OrganizationUserBulkRequest"
        required: true
      responses:
        "200":
          description: "Some users or Service Accounts got created, inspect each result\
            \ for details"
          content:
            application/json:
              schema:
                $ref: "#/components/schemas/BulkResponse"
        "201":
          description: Users or Service Accounts successfully created
          content:
            application/json:
              schema:
                $ref: "#/components/schemas/BulkResponse"
        "500":
          description: Internal server error
  /organizations/{organizationId}/users/{user}:
    get:
      tags:
      - user
      summary: Get a user
      description: "User must have the ORGANIZATION_USER[READ] permission on the specified\
        \ organization"
      operationId: getOrganizationUser
      parameters:
      - name: organizationId
        in: path
        required: true
        schema:
          type: string
      - name: user
        in: path
        required: true
        schema:
          type: string
      responses:
        "200":
          description: User successfully fetched
          content:
            application/json:
              schema:
                $ref: "#/components/schemas/UserEntity"
        "500":
          description: Internal server error
    put:
      tags:
      - user
      summary: Update a user
      description: "User must have the ORGANIZATION_USER[UPDATE] permission on the\
        \ specified organization"
      operationId: updateOrganizationUser
      parameters:
      - name: organizationId
        in: path
        required: true
        schema:
          type: string
      - name: user
        in: path
        required: true
        schema:
          type: string
      requestBody:
        content:
          application/json:
            schema:
              $ref: "#/components/schemas/UpdateUser"
        required: true
      responses:
        "201":
          description: User successfully updated
          content:
            application/json:
              schema:
                $ref: "#/components/schemas/User"
        "500":
          description: Internal server error
    delete:
      tags:
      - user
      summary: Delete a user
      description: "User must have the ORGANIZATION_USER[DELETE] permission on the\
        \ specified organization"
      operationId: deleteOrganizationUser
      parameters:
      - name: organizationId
        in: path
        required: true
        schema:
          type: string
      - name: user
        in: path
        required: true
        schema:
          type: string
      responses:
        "204":
          description: User successfully deleted
        "500":
          description: Internal server error
  /organizations/{organizationId}/users/{user}/resetPassword:
    post:
      tags:
      - user
      summary: Reset password
      description: "User must have the ORGANIZATION_USER[UPDATE] permission on the\
        \ specified organization"
      operationId: resetOrganizationUserPassword
      parameters:
      - name: organizationId
        in: path
        required: true
        schema:
          type: string
      - name: user
        in: path
        required: true
        schema:
          type: string
      requestBody:
        content:
          '*/*':
            schema:
              $ref: "#/components/schemas/PasswordValue"
        required: true
      responses:
        "200":
          description: Password reset
        "500":
          description: Internal server error
  /organizations/{organizationId}/users/{user}/status:
    put:
      tags:
      - user
      summary: Update a user status
      description: "User must have the ORGANIZATION_USER[UPDATE] permission on the\
        \ specified organization"
      operationId: updateOrganizationUserStatus
      parameters:
      - name: organizationId
        in: path
        required: true
        schema:
          type: string
      - name: user
        in: path
        required: true
        schema:
          type: string
      requestBody:
        content:
          application/json:
            schema:
              $ref: "#/components/schemas/StatusEntity"
        required: true
      responses:
        "201":
          description: User status successfully updated
          content:
            application/json:
              schema:
                $ref: "#/components/schemas/User"
        "500":
          description: Internal server error
  /organizations/{organizationId}/users/{user}/tokens:
    get:
      tags:
      - user
      summary: Get tokens of a user
      description: "User must have the ORGANIZATION_USER[READ] permission on the specified\
        \ organization"
      operationId: getOrganizationUserTokens
      parameters:
      - name: organizationId
        in: path
        required: true
        schema:
          type: string
      - name: user
        in: path
        required: true
        schema:
          type: string
      responses:
        "200":
          description: User tokens successfully fetched
          content:
            application/json:
              schema:
                $ref: "#/components/schemas/AccountAccessToken"
        "500":
          description: Internal server error
    post:
      tags:
      - user
      summary: Generate an account access token for a user
      description: "User must have the ORGANIZATION_USER[UPDATE] permission on the\
        \ specified organization"
      operationId: createAccountAccessToken
      parameters:
      - name: organizationId
        in: path
        required: true
        schema:
          type: string
      - name: user
        in: path
        required: true
        schema:
          type: string
      requestBody:
        content:
          application/json:
            schema:
              $ref: "#/components/schemas/NewAccountAccessToken"
      responses:
        "201":
          description: Account access token generated
          content:
            application/json:
              schema:
                $ref: "#/components/schemas/AccountAccessToken"
        "500":
          description: Internal server error
  /organizations/{organizationId}/users/{user}/tokens/{tokenId}:
    delete:
      tags:
      - user
      summary: Revoke an account access token
      description: "User must have the ORGANIZATION_USER[UPDATE] permission on the\
        \ specified organization"
      operationId: revokeAccountAccessToken
      parameters:
      - name: organizationId
        in: path
        required: true
        schema:
          type: string
      - name: user
        in: path
        required: true
        schema:
          type: string
      - name: tokenId
        in: path
        required: true
        schema:
          type: string
      responses:
        "200":
          description: Account access token revoked
  /organizations/{organizationId}/users/{user}/username:
    patch:
      tags:
      - user
      summary: Update a user username
      description: "User must have the ORGANIZATION_USER[UPDATE] permission on the\
        \ specified organization"
      operationId: updateOrganisationUsername
      parameters:
      - name: organizationId
        in: path
        required: true
        schema:
          type: string
      - name: user
        in: path
        required: true
        schema:
          type: string
      requestBody:
        content:
          application/json:
            schema:
              $ref: "#/components/schemas/UsernameEntity"
        required: true
      responses:
        "201":
          description: User username successfully updated
          content:
            application/json:
              schema:
                $ref: "#/components/schemas/User"
        "500":
          description: Internal server error
  /platform/audits/events:
    get:
      tags:
      - platform
      summary: List audit event types
      description: There is no particular permission needed. User must be authenticated.
      operationId: listAuditEventTypes
      responses:
        default:
          description: default response
          content:
            application/json: {}
  /platform/configuration/alerts/status:
    get:
      tags:
      - platform
      summary: Get the alert service status
      description: There is no particular permission needed. User must be authenticated.
      operationId: getAlertServiceStatus
      responses:
        "200":
          description: Current alert service status
          content:
            application/json:
              schema:
                $ref: "#/components/schemas/AlertServiceStatusEntity"
        "500":
          description: Internal server error
  /platform/configuration/flow/schema:
    get:
      tags:
      - platform
      summary: Get the Policy Studio flow schema
      description: There is no particular permission needed. User must be authenticated.
      operationId: getPolicyStudioFlowSchema
      responses:
        default:
          description: default response
          content:
            application/json: {}
  /platform/configuration/spel/grammar:
    get:
      tags:
      - platform
      summary: Get the spel grammar
      description: There is no particular permission needed. User must be authenticated.
      operationId: getSpelGrammar
      responses:
        default:
          description: default response
          content:
            application/json: {}
  /platform/configuration/users/email-required:
    get:
      tags:
      - platform
      operationId: getUserEmailRequired
      responses:
        default:
          description: default response
          content:
            application/json: {}
  /platform/installation:
    get:
      tags:
      - platform
      summary: Get installation information
      description: "User must have the INSTALLATION[READ] permission on the platform"
      operationId: getInstallation
      responses:
        "200":
          description: Installation successfully fetched
          content:
            application/json:
              schema:
                $ref: "#/components/schemas/InstallationEntity"
        "404":
          description: No installation has been found
          content:
            application/json:
              schema:
                $ref: "#/components/schemas/ErrorEntity"
        "500":
          description: Internal server error
  /platform/license:
    get:
      tags:
      - platform
      summary: Get current node License
      operationId: getLicense
      responses:
        default:
          description: default response
          content:
            application/json: {}
  /platform/plugins/auth-device-notifiers:
    get:
      tags:
      - Plugin
      - Authentication Device Notifier
      - platform
      summary: List authentication device notifier plugins
      description: There is no particular permission needed. User must be authenticated.
      operationId: listAuthenticationDeviceNotifierPlugins
      parameters:
      - name: expand
        in: query
        schema:
          type: array
          items:
            type: string
      responses:
        default:
          description: default response
          content:
            application/json: {}
  /platform/plugins/auth-device-notifiers/{authDeviceNotifierId}:
    get:
      tags:
      - Plugin
      - Authentication Device Notifier
      - platform
      summary: Get a Authentication Device Notifier plugin
      description: There is no particular permission needed. User must be authenticated.
      operationId: getAuthenticationDeviceNotifierPlugin
      parameters:
      - name: authDeviceNotifierId
        in: path
        required: true
        schema:
          type: string
      responses:
        default:
          description: default response
          content:
            application/json: {}
  /platform/plugins/auth-device-notifiers/{authDeviceNotifierId}/schema:
    get:
      tags:
      - Plugin
      - Authentication Device Notifier
      - platform
      summary: Get an Authentication Device Notifier plugin's schema
      description: There is no particular permission needed. User must be authenticated.
      operationId: getAuthenticationDeviceNotifierPluginSchema
      parameters:
      - name: authDeviceNotifierId
        in: path
        required: true
        schema:
          type: string
      responses:
        default:
          description: default response
          content:
            application/json: {}
  /platform/plugins/authorization-engines:
    get:
      tags:
      - Plugin
      - Authorization Engine
      - platform
      summary: List authorization engine plugins
      description: There is no particular permission needed. User must be authenticated.
      operationId: listAuthorizationEnginePlugins
      parameters:
      - name: expand
        in: query
        schema:
          type: array
          items:
            type: string
      responses:
        default:
          description: default response
          content:
            application/json: {}
  /platform/plugins/authorization-engines/{authorizationEngine}:
    get:
      tags:
      - Plugin
      - Authorization Engine
      - platform
      summary: Get an authorization engine plugin
      description: There is no particular permission needed. User must be authenticated.
      operationId: getAuthorizationEnginePlugin
      parameters:
      - name: authorizationEngine
        in: path
        required: true
        schema:
          type: string
      responses:
        default:
          description: default response
          content:
            application/json: {}
  /platform/plugins/authorization-engines/{authorizationEngine}/schema:
    get:
      tags:
      - Plugin
      - Authorization Engine
      - platform
      summary: Get an authorization engine plugin's schema
      description: There is no particular permission needed. User must be authenticated.
      operationId: getAuthorizationEnginePluginSchema
      parameters:
      - name: authorizationEngine
        in: path
        required: true
        schema:
          type: string
      responses:
        default:
          description: default response
          content:
            application/json: {}
  /platform/plugins/bot-detections:
    get:
      tags:
      - Plugin
      - Bot Detection
      - platform
      summary: List bot detection plugins
      description: There is no particular permission needed. User must be authenticated.
      operationId: listBotDetectionsPlugins
      responses:
        default:
          description: default response
          content:
            application/json: {}
  /platform/plugins/bot-detections/{botDetection}:
    get:
      tags:
      - Plugin
      - Bot Detection
      - platform
      summary: Get a Bot Detection plugin
      description: There is no particular permission needed. User must be authenticated.
      operationId: getBotDetectionPlugin
      parameters:
      - name: botDetection
        in: path
        required: true
        schema:
          type: string
      responses:
        default:
          description: default response
          content:
            application/json: {}
  /platform/plugins/bot-detections/{botDetection}/schema:
    get:
      tags:
      - Plugin
      - Bot Detection
      - platform
      summary: Get a Bot Detection plugin's schema
      description: There is no particular permission needed. User must be authenticated.
      operationId: getBotDetectionPluginSchema
      parameters:
      - name: botDetection
        in: path
        required: true
        schema:
          type: string
      responses:
        default:
          description: default response
          content:
            application/json: {}
  /platform/plugins/certificates:
    get:
      tags:
      - Plugin
      - Certificate
      - platform
      summary: List certificate plugins
      description: There is no particular permission needed. User must be authenticated.
      operationId: listCertificatesPlugins
      responses:
        default:
          description: default response
          content:
            application/json: {}
  /platform/plugins/certificates/{certificate}:
    get:
      tags:
      - Plugin
      - Certificate
      - platform
      summary: Get an certificate plugin
      description: There is no particular permission needed. User must be authenticated.
      operationId: getCertificatePlugin
      parameters:
      - name: certificate
        in: path
        required: true
        schema:
          type: string
      responses:
        default:
          description: default response
          content:
            application/json: {}
  /platform/plugins/certificates/{certificate}/schema:
    get:
      tags:
      - Plugin
      - Certificate
      - platform
      summary: Get an certificate's schema
      description: There is no particular permission needed. User must be authenticated.
      operationId: getCertificatePluginSchema
      parameters:
      - name: certificate
        in: path
        required: true
        schema:
          type: string
      responses:
        default:
          description: default response
          content:
            application/json: {}
  /platform/plugins/device-identifiers:
    get:
      tags:
      - Plugin
      - Device Identifier
      - platform
      summary: List device identifier plugins
      description: There is no particular permission needed. User must be authenticated.
      operationId: listDeviceIdentifierPlugins
      responses:
        default:
          description: default response
          content:
            application/json: {}
  /platform/plugins/device-identifiers/{deviceIdentifier}:
    get:
      tags:
      - Plugin
      - Device Identifier
      - platform
      summary: Get a device identifier plugin
      description: There is no particular permission needed. User must be authenticated.
      operationId: getDeviceIdentifierPlugin
      parameters:
      - name: deviceIdentifier
        in: path
        required: true
        schema:
          type: string
      responses:
        default:
          description: default response
          content:
            application/json: {}
  /platform/plugins/device-identifiers/{deviceIdentifier}/schema:
    get:
      tags:
      - Plugin
      - Device Identifier
      - platform
      summary: Get a device identifier plugin's schema
      description: There is no particular permission needed. User must be authenticated.
      operationId: getDeviceIdentifierPluginSchema
      parameters:
      - name: deviceIdentifier
        in: path
        required: true
        schema:
          type: string
      responses:
        default:
          description: default response
          content:
            application/json: {}
  /platform/plugins/extensionGrants:
    get:
      tags:
      - Plugin
      - Extension Grant
      - platform
      summary: List extension grant plugins
      description: There is no particular permission needed. User must be authenticated.
      operationId: listExtensionGrants_1
      responses:
        default:
          description: default response
          content:
            application/json: {}
  /platform/plugins/extensionGrants/{extensionGrant}:
    get:
      tags:
      - Plugin
      - Extension Grant
      - platform
      summary: Get an extension grant plugin
      description: There is no particular permission needed. User must be authenticated.
      operationId: getExtensionGrant_1
      parameters:
      - name: extensionGrant
        in: path
        required: true
        schema:
          type: string
      responses:
        default:
          description: default response
          content:
            application/json: {}
  /platform/plugins/extensionGrants/{extensionGrant}/schema:
    get:
      tags:
      - Plugin
      - Extension Grant
      - platform
      summary: Get an extension grant plugin's schema
      description: There is no particular permission needed. User must be authenticated.
      operationId: getExtensionGrantSchema
      parameters:
      - name: extensionGrant
        in: path
        required: true
        schema:
          type: string
      responses:
        default:
          description: default response
          content:
            application/json: {}
  /platform/plugins/factors:
    get:
      tags:
      - Plugin
      - Factor
      - platform
      summary: List factor plugins
      description: There is no particular permission needed. User must be authenticated.
      operationId: listFactorPlugins
      responses:
        default:
          description: default response
          content:
            application/json: {}
  /platform/plugins/factors/{factor}:
    get:
      tags:
      - Plugin
      - Factor
      - platform
      summary: Get a factor plugin
      description: There is no particular permission needed. User must be authenticated.
      operationId: getFactorPlugin
      parameters:
      - name: factor
        in: path
        required: true
        schema:
          type: string
      responses:
        default:
          description: default response
          content:
            application/json: {}
  /platform/plugins/factors/{factor}/schema:
    get:
      tags:
      - Plugin
      - Factor
      - platform
      summary: Get a factor plugin's schema
      description: There is no particular permission needed. User must be authenticated.
      operationId: getFactorPluginSchema
      parameters:
      - name: factor
        in: path
        required: true
        schema:
          type: string
      responses:
        default:
          description: default response
          content:
            application/json: {}
  /platform/plugins/identities:
    get:
      tags:
      - Plugin
      - Identity Provider
      - platform
      summary: List identity provider plugins
      description: There is no particular permission needed. User must be authenticated.
      operationId: listIdentityProviders_2
      parameters:
      - name: external
        in: query
        schema:
          type: boolean
      - name: organization
        in: query
        schema:
          type: boolean
      - name: expand
        in: query
        schema:
          type: array
          items:
            type: string
      responses:
        default:
          description: default response
          content:
            application/json: {}
  /platform/plugins/identities/{identity}:
    get:
      tags:
      - Plugin
      - Identity Provider
      - platform
      summary: Get an identity provider
      description: There is no particular permission needed. User must be authenticated.
      operationId: getIdentityProviderPlugin
      parameters:
      - name: identity
        in: path
        required: true
        schema:
          type: string
      responses:
        default:
          description: default response
          content:
            application/json: {}
  /platform/plugins/identities/{identity}/schema:
    get:
      tags:
      - Plugin
      - Identity Provider
      - platform
      summary: Get an identity provider plugin's schema
      description: There is no particular permission needed. User must be authenticated.
      operationId: getIdentityProviderPluginSchema
      parameters:
      - name: identity
        in: path
        required: true
        schema:
          type: string
      responses:
        default:
          description: default response
          content:
            application/json: {}
  /platform/plugins/notifiers:
    get:
      tags:
      - Plugin
      - Notifier
      - platform
      summary: List all available notifier plugins
      description: There is no particular permission needed. User must be authenticated.
      operationId: listNotifiers
      parameters:
      - name: expand
        in: query
        schema:
          type: array
          items:
            type: string
      responses:
        "200":
          description: Notifier plugin list
          content:
            application/json:
              schema:
                type: array
                items:
                  $ref: "#/components/schemas/NotifierPlugin"
        "500":
          description: Internal server error
  /platform/plugins/notifiers/{notifierId}:
    get:
      tags:
      - Plugin
      - Notifier
      - platform
      summary: Get a notifier
      description: There is no particular permission needed. User must be authenticated.
      operationId: getNotifier
      parameters:
      - name: notifierId
        in: path
        required: true
        schema:
          type: string
      responses:
        "200":
          description: Notifier plugin
          content:
            application/json:
              schema:
                $ref: "#/components/schemas/NotifierPlugin"
        "404":
          description: Notifier plugin not found
          content:
            application/json:
              schema:
                $ref: "#/components/schemas/ErrorEntity"
        "500":
          description: Internal server error
  /platform/plugins/notifiers/{notifierId}/schema:
    get:
      tags:
      - Plugin
      - Notifier
      - platform
      summary: Get a notifier plugin's schema
      description: There is no particular permission needed. User must be authenticated.
      operationId: getNotifierSchema
      parameters:
      - name: notifierId
        in: path
        required: true
        schema:
          type: string
      responses:
        "200":
          description: Notifier plugin schema
          content:
            application/json:
              schema:
                type: string
        "404":
          description: Notifier plugin schema not found
          content:
            application/json:
              schema:
                $ref: "#/components/schemas/ErrorEntity"
        "500":
          description: Internal server error
  /platform/plugins/policies:
    get:
      tags:
      - Plugin
      - Policy
      - platform
      summary: List policy plugins
      description: There is no particular permission needed. User must be authenticated.
      operationId: listPolicies
      parameters:
      - name: expand
        in: query
        schema:
          type: array
          items:
            type: string
      responses:
        default:
          description: default response
          content:
            application/json: {}
  /platform/plugins/policies/{policy}:
    get:
      tags:
      - Plugin
      - Policy
      - platform
      summary: Get a policy plugin
      description: There is no particular permission needed. User must be authenticated.
      operationId: getPolicy
      parameters:
      - name: policy
        in: path
        required: true
        schema:
          type: string
      responses:
        default:
          description: default response
          content:
            application/json: {}
  /platform/plugins/policies/{policy}/documentation:
    get:
      tags:
      - Plugin
      - Policy
      - platform
      summary: Get a policy plugin's documentation
      operationId: getPolicyDocumentation
      parameters:
      - name: policy
        in: path
        required: true
        schema:
          type: string
      responses:
        default:
          description: default response
          content:
            text/plain: {}
  /platform/plugins/policies/{policy}/schema:
    get:
      tags:
      - Plugin
      - Policy
      - platform
      summary: Get a policy plugin's schema
      operationId: getPolicySchema
      parameters:
      - name: policy
        in: path
        required: true
        schema:
          type: string
      responses:
        default:
          description: default response
          content:
            application/json: {}
  /platform/plugins/reporters:
    get:
      tags:
      - Plugin
      - Reporter
      - platform
      summary: List reporter plugins
      description: There is no particular permission needed. User must be authenticated.
      operationId: listReporterPlugins
      responses:
        default:
          description: default response
          content:
            application/json: {}
  /platform/plugins/reporters/{reporter}:
    get:
      tags:
      - Plugin
      - Reporter
      - platform
      summary: Get a reporter plugin
      description: There is no particular permission needed. User must be authenticated.
      operationId: getReporter
      parameters:
      - name: reporter
        in: path
        required: true
        schema:
          type: string
      responses:
        default:
          description: default response
          content:
            application/json: {}
  /platform/plugins/reporters/{reporter}/schema:
    get:
      tags:
      - Plugin
      - Reporter
      - platform
      summary: Get a reporter plugin's schema
      operationId: getReporterSchema
      parameters:
      - name: reporter
        in: path
        required: true
        schema:
          type: string
      responses:
        default:
          description: default response
          content:
            application/json: {}
  /platform/plugins/resources:
    get:
      tags:
      - Plugin
      - Resource
      - platform
      summary: List resource plugins
      description: There is no particular permission needed. User must be authenticated.
      operationId: listResourcePlugins
      parameters:
      - name: expand
        in: query
        schema:
          type: array
          items:
            type: string
      responses:
        default:
          description: default response
          content:
            application/json: {}
  /platform/plugins/resources/{resource}:
    get:
      tags:
      - Plugin
      - Resource
      - platform
      summary: Get a resource plugin
      description: There is no particular permission needed. User must be authenticated.
      operationId: getResource_1
      parameters:
      - name: resource
        in: path
        required: true
        schema:
          type: string
      responses:
        default:
          description: default response
          content:
            application/json: {}
  /platform/plugins/resources/{resource}/schema:
    get:
      tags:
      - Plugin
      - Resource
      - platform
      summary: Get a resource plugin's schema
      description: There is no particular permission needed. User must be authenticated.
      operationId: getResourceSchema
      parameters:
      - name: resource
        in: path
        required: true
        schema:
          type: string
      responses:
        default:
          description: default response
          content:
            application/json: {}
  /platform/roles/{role}:
    get:
      tags:
      - platform
      summary: Get a system role
      description: There is no particular permission needed. User must be authenticated.
      operationId: getSystemRole
      parameters:
      - name: role
        in: path
        required: true
        schema:
          type: string
      responses:
        "200":
          description: System role successfully fetched
          content:
            application/json:
              schema:
                $ref: "#/components/schemas/Role"
        "500":
          description: Internal server error
  /user:
    get:
      tags:
      - user
      summary: Get the current user
      operationId: getCurrentUser
      responses:
        "200":
          description: Current user successfully fetched
          content:
            application/json:
              schema:
                type: object
                additionalProperties:
                  type: string
        "500":
          description: Internal server error
  /user/newsletter/_subscribe:
    post:
      tags:
      - Newsletter
      - user
      summary: Subscribe to the newsletter the authenticated user
      operationId: subscribeNewsletter
      requestBody:
        content:
          '*/*':
            schema:
              $ref: "#/components/schemas/EmailValue"
        required: true
      responses:
        "200":
          description: Updated user
          content:
            application/json:
              schema:
                $ref: "#/components/schemas/UserEntity"
        "400":
          description: Invalid user profile
        "404":
          description: User not found
        "500":
          description: Internal server error
  /user/newsletter/taglines:
    get:
      tags:
      - Newsletter
      - user
      summary: Get taglines to display in the newsletter
      operationId: getTaglines
      responses:
        "200":
          description: Retrieved taglines
          content:
            application/json:
              schema:
                type: string
        "500":
          description: Internal server error
  /user/notifications:
    get:
      tags:
      - user notifications
      - user
      summary: List notifications received by the current user
      operationId: listNotifications
      responses:
        "200":
          description: Current user notifications successfully fetched
          content:
            application/json:
              schema:
                type: array
                items:
                  $ref: "#/components/schemas/UserNotificationContent"
        "500":
          description: Internal server error
  /user/notifications/{notificationId}/acknowledge:
    post:
      tags:
      - user notifications
      - user
      summary: Mark User notification as read
      operationId: markNotificationAsRead
      parameters:
      - name: notificationId
        in: path
        required: true
        schema:
          type: string
      responses:
        "204":
          description: User notification has been marked as read
        "500":
          description: Internal server error
components:
  schemas:
    AccessPolicy:
      type: object
      properties:
        id:
          type: string
        type:
          type: string
          enum:
          - GROOVY
        enabled:
          type: boolean
        name:
          type: string
        description:
          type: string
        order:
          type: integer
          format: int32
        condition:
          type: string
        domain:
          type: string
        resource:
          type: string
        createdAt:
          type: string
          format: date-time
        updatedAt:
          type: string
          format: date-time
    AccessPolicyListItem:
      type: object
      properties:
        id:
          type: string
        name:
          type: string
        description:
          type: string
        createdAt:
          type: string
          format: date-time
        updatedAt:
          type: string
          format: date-time
    AccountAccessToken:
      type: object
      properties:
        tokenId:
          type: string
        referenceType:
          type: string
          enum:
          - PLATFORM
          - DOMAIN
          - APPLICATION
          - ORGANIZATION
          - ENVIRONMENT
        referenceId:
          type: string
        userId:
          type: string
        issuerUsername:
          type: string
        issuerId:
          type: string
        name:
          type: string
        token:
          type: string
        createdAt:
          type: string
          format: date-time
        updatedAt:
          type: string
          format: date-time
    AccountSettings:
      type: object
      properties:
        inherited:
          type: boolean
        loginAttemptsDetectionEnabled:
          type: boolean
        maxLoginAttempts:
          type: integer
          format: int32
        loginAttemptsResetTime:
          type: integer
          format: int32
        accountBlockedDuration:
          type: integer
          format: int32
        sendRecoverAccountEmail:
          type: boolean
        completeRegistrationWhenResetPassword:
          type: boolean
        autoLoginAfterRegistration:
          type: boolean
        redirectUriAfterRegistration:
          type: string
        dynamicUserRegistration:
          type: boolean
        defaultIdentityProviderForRegistration:
          type: string
        autoLoginAfterResetPassword:
          type: boolean
        redirectUriAfterResetPassword:
          type: string
        deletePasswordlessDevicesAfterResetPassword:
          type: boolean
        useBotDetection:
          type: boolean
        botDetectionPlugin:
          type: string
        rememberMe:
          type: boolean
        rememberMeDuration:
          type: integer
          format: int32
        resetPasswordCustomForm:
          type: boolean
        resetPasswordCustomFormFields:
          type: array
          items:
            $ref: "#/components/schemas/FormField"
        resetPasswordConfirmIdentity:
          type: boolean
        resetPasswordInvalidateTokens:
          type: boolean
        mfaChallengeAttemptsDetectionEnabled:
          type: boolean
        mfaChallengeMaxAttempts:
          type: integer
          format: int32
        mfaChallengeAttemptsResetTime:
          type: integer
          format: int32
        mfaChallengeSendVerifyAlertEmail:
          type: boolean
        sendVerifyRegistrationAccountEmail:
          type: boolean
    Address:
      type: object
      properties:
        type:
          type: string
        formatted:
          type: string
        streetAddress:
          type: string
        locality:
          type: string
        region:
          type: string
        postalCode:
          type: string
        country:
          type: string
        primary:
          type: boolean
    AlertNotifier:
      type: object
      properties:
        id:
          type: string
        name:
          type: string
        type:
          type: string
        enabled:
          type: boolean
        configuration:
          type: string
        referenceType:
          type: string
          enum:
          - PLATFORM
          - DOMAIN
          - APPLICATION
          - ORGANIZATION
          - ENVIRONMENT
        referenceId:
          type: string
        createdAt:
          type: string
          format: date-time
        updatedAt:
          type: string
          format: date-time
    AlertServiceStatusEntity:
      type: object
      properties:
        available:
          type: boolean
    AlertTrigger:
      type: object
      properties:
        id:
          type: string
        type:
          type: string
          enum:
          - TOO_MANY_LOGIN_FAILURES
          - RISK_ASSESSMENT
        enabled:
          type: boolean
        referenceType:
          type: string
          enum:
          - PLATFORM
          - DOMAIN
          - APPLICATION
          - ORGANIZATION
          - ENVIRONMENT
        referenceId:
          type: string
        alertNotifiers:
          type: array
          items:
            type: string
        createdAt:
          type: string
          format: date-time
        updatedAt:
          type: string
          format: date-time
    AnalyticsTypeParam:
      type: object
      properties:
        value:
          type: string
          enum:
          - DATE_HISTO
          - COUNT
          - GROUP_BY
        originalParam:
          type: string
    Application:
      type: object
      properties:
        id:
          type: string
        name:
          type: string
        type:
          type: string
          enum:
          - WEB
          - NATIVE
          - BROWSER
          - SERVICE
          - RESOURCE_SERVER
        description:
          type: string
        domain:
          type: string
        enabled:
          type: boolean
        template:
          type: boolean
        factors:
          uniqueItems: true
          type: array
          items:
            type: string
        certificate:
          type: string
        metadata:
          type: object
          additionalProperties:
            type: object
        settings:
          $ref: "#/components/schemas/ApplicationSettings"
        identityProviders:
          uniqueItems: true
          type: array
          items:
            $ref: "#/components/schemas/ApplicationIdentityProvider"
        createdAt:
          type: string
          format: date-time
        updatedAt:
          type: string
          format: date-time
        secretSettings:
          type: array
          items:
            $ref: "#/components/schemas/ApplicationSecretSettings"
        secrets:
          type: array
          items:
            $ref: "#/components/schemas/ClientSecret"
        passwordSettings:
          $ref: "#/components/schemas/PasswordSettings"
    ApplicationAdvancedSettings:
      type: object
      properties:
        skipConsent:
          type: boolean
        flowsInherited:
          type: boolean
    ApplicationEntity:
      type: object
      properties:
        id:
          type: string
        clientId:
          type: string
        name:
          type: string
    ApplicationFactorSettings:
      type: object
      properties:
        id:
          type: string
        selectionRule:
          type: string
    ApplicationIdentityProvider:
      type: object
      properties:
        identity:
          type: string
        selectionRule:
          type: string
        priority:
          type: integer
          format: int32
    ApplicationOAuthSettings:
      type: object
      properties:
        clientId:
          type: string
        clientSecret:
          type: string
        clientType:
          type: string
        redirectUris:
          type: array
          items:
            type: string
        responseTypes:
          type: array
          items:
            type: string
        grantTypes:
          type: array
          items:
            type: string
        applicationType:
          type: string
        contacts:
          type: array
          items:
            type: string
        clientName:
          type: string
        logoUri:
          type: string
        clientUri:
          type: string
        policyUri:
          type: string
        tosUri:
          type: string
        jwksUri:
          type: string
        jwks:
          $ref: "#/components/schemas/JWKSet"
        sectorIdentifierUri:
          type: string
        subjectType:
          type: string
        idTokenSignedResponseAlg:
          type: string
        idTokenEncryptedResponseAlg:
          type: string
        idTokenEncryptedResponseEnc:
          type: string
        userinfoSignedResponseAlg:
          type: string
        userinfoEncryptedResponseAlg:
          type: string
        userinfoEncryptedResponseEnc:
          type: string
        requestObjectSigningAlg:
          type: string
        requestObjectEncryptionAlg:
          type: string
        requestObjectEncryptionEnc:
          type: string
        tokenEndpointAuthMethod:
          type: string
        tokenEndpointAuthSigningAlg:
          type: string
        defaultMaxAge:
          type: integer
          format: int32
        requireAuthTime:
          type: boolean
        defaultACRvalues:
          type: array
          items:
            type: string
        initiateLoginUri:
          type: string
        requestUris:
          type: array
          items:
            type: string
        softwareId:
          type: string
        softwareVersion:
          type: string
        softwareStatement:
          type: string
        registrationAccessToken:
          type: string
        registrationClientUri:
          type: string
        clientIdIssuedAt:
          type: string
          format: date-time
        clientSecretExpiresAt:
          type: string
          format: date-time
        scopes:
          type: array
          items:
            type: string
        defaultScopes:
          type: array
          items:
            type: string
        scopeApprovals:
          type: object
          additionalProperties:
            type: integer
            format: int32
        scopeSettings:
          type: array
          items:
            $ref: "#/components/schemas/ApplicationScopeSettings"
        enhanceScopesWithUserPermissions:
          type: boolean
        accessTokenValiditySeconds:
          type: integer
          format: int32
        refreshTokenValiditySeconds:
          type: integer
          format: int32
        idTokenValiditySeconds:
          type: integer
          format: int32
        tokenCustomClaims:
          type: array
          items:
            $ref: "#/components/schemas/TokenClaim"
        tlsClientAuthSubjectDn:
          type: string
        tlsClientAuthSanDns:
          type: string
        tlsClientAuthSanUri:
          type: string
        tlsClientAuthSanIp:
          type: string
        tlsClientAuthSanEmail:
          type: string
        tlsClientCertificateBoundAccessTokens:
          type: boolean
        authorizationSignedResponseAlg:
          type: string
        authorizationEncryptedResponseAlg:
          type: string
        authorizationEncryptedResponseEnc:
          type: string
        forcePKCE:
          type: boolean
        forceS256CodeChallengeMethod:
          type: boolean
        postLogoutRedirectUris:
          type: array
          items:
            type: string
        singleSignOut:
          type: boolean
        silentReAuthentication:
          type: boolean
        requireParRequest:
          type: boolean
        backchannelTokenDeliveryMode:
          type: string
        backchannelClientNotificationEndpoint:
          type: string
        backchannelAuthRequestSignAlg:
          type: string
        backchannelUserCodeParameter:
          type: boolean
        disableRefreshTokenRotation:
          type: boolean
    ApplicationPage:
      type: object
      properties:
        data:
          type: array
          items:
            $ref: "#/components/schemas/FilteredApplication"
        currentPage:
          type: integer
          format: int32
        totalCount:
          type: integer
          format: int64
    ApplicationSAMLSettings:
      type: object
      properties:
        entityId:
          type: string
        attributeConsumeServiceUrl:
          type: string
        singleLogoutServiceUrl:
          type: string
        certificate:
          type: string
        wantResponseSigned:
          type: boolean
        wantAssertionsSigned:
          type: boolean
        responseBinding:
          type: string
    ApplicationScopeSettings:
      type: object
      properties:
        scope:
          type: string
        defaultScope:
          type: boolean
        scopeApproval:
          type: integer
          format: int32
    ApplicationSecretSettings:
      type: object
      properties:
        id:
          type: string
        algorithm:
          type: string
    ApplicationSettings:
      type: object
      properties:
        oauth:
          $ref: "#/components/schemas/ApplicationOAuthSettings"
        saml:
          $ref: "#/components/schemas/ApplicationSAMLSettings"
        account:
          $ref: "#/components/schemas/AccountSettings"
        login:
          $ref: "#/components/schemas/LoginSettings"
        advanced:
          $ref: "#/components/schemas/ApplicationAdvancedSettings"
        passwordSettings:
          $ref: "#/components/schemas/PasswordSettings"
        mfa:
          $ref: "#/components/schemas/MFASettings"
        cookieSettings:
          $ref: "#/components/schemas/CookieSettings"
        riskAssessment:
          $ref: "#/components/schemas/RiskAssessmentSettings"
        secretExpirationSettings:
          $ref: "#/components/schemas/SecretExpirationSettings"
    AssessmentSettings:
      type: object
      properties:
        enabled:
          type: boolean
        thresholds:
          type: object
          additionalProperties:
            type: number
            format: double
    AssignPasswordPolicy:
      type: object
      properties:
        passwordPolicy:
          type: string
    Attribute:
      type: object
      properties:
        value:
          type: string
        type:
          type: string
        primary:
          type: boolean
    Audit:
      type: object
      properties:
        id:
          type: string
        transactionId:
          type: string
        type:
          type: string
        referenceType:
          type: string
          enum:
          - PLATFORM
          - DOMAIN
          - APPLICATION
          - ORGANIZATION
          - ENVIRONMENT
        referenceId:
          type: string
        accessPoint:
          $ref: "#/components/schemas/AuditAccessPoint"
        actor:
          $ref: "#/components/schemas/AuditEntity"
        target:
          $ref: "#/components/schemas/AuditEntity"
        outcome:
          $ref: "#/components/schemas/AuditOutcome"
        timestamp:
          type: string
          format: date-time
          writeOnly: true
        reference:
          $ref: "#/components/schemas/Reference"
    AuditAccessPoint:
      type: object
      properties:
        id:
          type: string
        alternativeId:
          type: string
        displayName:
          type: string
        ipAddress:
          type: string
        userAgent:
          type: string
    AuditEntity:
      type: object
      properties:
        id:
          type: string
        alternativeId:
          type: string
        type:
          type: string
        displayName:
          type: string
        referenceType:
          type: string
          enum:
          - PLATFORM
          - DOMAIN
          - APPLICATION
          - ORGANIZATION
          - ENVIRONMENT
        referenceId:
          type: string
        attributes:
          type: object
          additionalProperties:
            type: object
    AuditOutcome:
      type: object
      properties:
        status:
          type: string
          enum:
          - SUCCESS
          - FAILURE
        message:
          type: string
    AuthenticationDeviceNotifier:
      type: object
      properties:
        id:
          type: string
        name:
          type: string
        type:
          type: string
        configuration:
          type: string
        referenceId:
          type: string
        referenceType:
          type: string
          enum:
          - PLATFORM
          - DOMAIN
          - APPLICATION
          - ORGANIZATION
          - ENVIRONMENT
        createdAt:
          type: string
          format: date-time
        updatedAt:
          type: string
          format: date-time
    AuthorizationEngine:
      type: object
      properties:
        id:
          type: string
        name:
          type: string
        type:
          type: string
        configuration:
          type: string
        referenceType:
          type: string
          enum:
          - PLATFORM
          - DOMAIN
          - APPLICATION
          - ORGANIZATION
          - ENVIRONMENT
        referenceId:
          type: string
        createdAt:
          type: string
          format: date-time
        updatedAt:
          type: string
          format: date-time
    BaseJsonNode:
      type: object
    BotDetection:
      type: object
      properties:
        id:
          type: string
        name:
          type: string
        type:
          type: string
        detectionType:
          type: string
        configuration:
          type: string
        referenceId:
          type: string
        referenceType:
          type: string
          enum:
          - PLATFORM
          - DOMAIN
          - APPLICATION
          - ORGANIZATION
          - ENVIRONMENT
        createdAt:
          type: string
          format: date-time
        updatedAt:
          type: string
          format: date-time
    BulkCreateOrganizationUser:
      required:
      - action
      - items
      type: object
      properties:
        action:
          type: string
          enum:
          - CREATE
          - UPDATE
          - DELETE
        failOnErrors:
          type: integer
          format: int32
        items:
          minItems: 1
          type: array
          items:
            $ref: "#/components/schemas/NewOrganizationUser"
    BulkCreateUser:
      required:
      - action
      - items
      type: object
      properties:
        action:
          type: string
          enum:
          - CREATE
          - UPDATE
          - DELETE
        failOnErrors:
          type: integer
          format: int32
        items:
          minItems: 1
          type: array
          items:
            $ref: "#/components/schemas/NewUser"
    BulkDeleteUser:
      required:
      - action
      - items
      type: object
      properties:
        action:
          type: string
          enum:
          - CREATE
          - UPDATE
          - DELETE
        failOnErrors:
          type: integer
          format: int32
        items:
          minItems: 1
          type: array
          items:
            type: string
    BulkOperationResultObject:
      type: object
      properties:
        index:
          type: integer
          format: int32
        httpStatus:
          maximum: 599
          minimum: 100
          type: integer
          format: int32
        body:
          type: object
        errorDetails:
          type: object
        success:
          type: boolean
    BulkResponse:
      type: object
      properties:
        results:
          type: array
          items:
            $ref: "#/components/schemas/BulkOperationResultObject"
        allSuccessful:
          type: boolean
    BulkUpdateUser:
      required:
      - action
      - items
      type: object
      properties:
        action:
          type: string
          enum:
          - CREATE
          - UPDATE
          - DELETE
        failOnErrors:
          type: integer
          format: int32
        items:
          minItems: 1
          type: array
          items:
            $ref: "#/components/schemas/UpdateUserWithId"
    CIBASettingNotifier:
      type: object
      properties:
        id:
          type: string
    CIBASettings:
      type: object
      properties:
        enabled:
          type: boolean
        authReqExpiry:
          type: integer
          format: int32
        tokenReqInterval:
          type: integer
          format: int32
        bindingMessageLength:
          type: integer
          format: int32
        deviceNotifiers:
          type: array
          items:
            $ref: "#/components/schemas/CIBASettingNotifier"
    Certificate:
      type: object
      properties:
        value:
          type: string
    CertificateEntity:
      type: object
      properties:
        id:
          type: string
        name:
          type: string
        type:
          type: string
        createdAt:
          type: string
          format: date-time
        expiresAt:
          type: string
          format: date-time
        system:
          type: boolean
        status:
          type: string
          enum:
          - VALID
          - WILL_EXPIRE
          - EXPIRED
          - RENEWED
        usage:
          type: array
          items:
            type: string
        applications:
          type: array
          items:
            $ref: "#/components/schemas/Application"
        identityProviders:
          type: array
          items:
            $ref: "#/components/schemas/IdentityProvider"
    CertificateKey:
      type: object
      properties:
        fmt:
          type: string
        payload:
          type: string
        metadata:
          type: object
          additionalProperties:
            type: object
    ChallengeSettings:
      type: object
      properties:
        active:
          type: boolean
        challengeRule:
          type: string
        type:
          type: string
          enum:
          - REQUIRED
          - CONDITIONAL
          - RISK_BASED
    ClientRegistrationSettings:
      type: object
      properties:
        allowLocalhostRedirectUri:
          type: boolean
        allowHttpSchemeRedirectUri:
          type: boolean
        allowWildCardRedirectUri:
          type: boolean
        allowRedirectUriParamsExpressionLanguage:
          type: boolean
        defaultScopes:
          type: array
          items:
            type: string
        allowedScopes:
          type: array
          items:
            type: string
        allowedScopesEnabled:
          type: boolean
        dynamicClientRegistrationEnabled:
          type: boolean
        openDynamicClientRegistrationEnabled:
          type: boolean
        clientTemplateEnabled:
          type: boolean
    ClientSecret:
      type: object
      properties:
        id:
          type: string
        settingsId:
          type: string
        name:
          type: string
        secret:
          type: string
        createdAt:
          type: string
          format: date-time
        expiresAt:
          type: string
          format: date-time
    CookieSettings:
      type: object
      properties:
        inherited:
          type: boolean
        session:
          $ref: "#/components/schemas/SessionSettings"
    CorsSettings:
      type: object
      properties:
        enabled:
          type: boolean
        allowedOrigins:
          uniqueItems: true
          type: array
          items:
            type: string
        allowedMethods:
          uniqueItems: true
          type: array
          items:
            type: string
        allowedHeaders:
          uniqueItems: true
          type: array
          items:
            type: string
        maxAge:
          type: integer
          format: int32
        allowCredentials:
          type: boolean
    Credential:
      type: object
      properties:
        id:
          type: string
        referenceType:
          type: string
          enum:
          - PLATFORM
          - DOMAIN
          - APPLICATION
          - ORGANIZATION
          - ENVIRONMENT
        referenceId:
          type: string
        userId:
          type: string
        username:
          type: string
        credentialId:
          type: string
        publicKey:
          type: string
        counter:
          type: integer
          format: int64
        aaguid:
          type: string
        attestationStatementFormat:
          type: string
        attestationStatement:
          type: string
        ipAddress:
          type: string
        userAgent:
          type: string
        deviceName:
          type: string
        createdAt:
          type: string
          format: date-time
        updatedAt:
          type: string
          format: date-time
        accessedAt:
          type: string
          format: date-time
        lastCheckedAt:
          type: string
          format: date-time
    DataPlane:
      type: object
      properties:
        delegate:
          $ref: "#/components/schemas/Plugin"
    DataSource:
      type: object
      properties:
        id:
          type: string
        name:
          type: string
        description:
          type: string
    DeviceIdentifier:
      type: object
      properties:
        id:
          type: string
        name:
          type: string
        type:
          type: string
        configuration:
          type: string
        referenceId:
          type: string
        referenceType:
          type: string
          enum:
          - PLATFORM
          - DOMAIN
          - APPLICATION
          - ORGANIZATION
          - ENVIRONMENT
        createdAt:
          type: string
          format: date-time
        updatedAt:
          type: string
          format: date-time
    Domain:
      type: object
      properties:
        id:
          type: string
        hrid:
          type: string
        name:
          type: string
        version:
          type: string
          enum:
          - V1_0
          - V2_0
        description:
          type: string
        referenceType:
          type: string
          enum:
          - PLATFORM
          - DOMAIN
          - APPLICATION
          - ORGANIZATION
          - ENVIRONMENT
        referenceId:
          type: string
        enabled:
          type: boolean
        alertEnabled:
          type: boolean
        path:
          type: string
        identities:
          uniqueItems: true
          type: array
          items:
            type: string
        master:
          type: boolean
        vhostMode:
          type: boolean
        vhosts:
          type: array
          items:
            $ref: "#/components/schemas/VirtualHost"
        tags:
          uniqueItems: true
          type: array
          items:
            type: string
        createdAt:
          type: string
          format: date-time
        updatedAt:
          type: string
          format: date-time
        oidc:
          $ref: "#/components/schemas/OIDCSettings"
        uma:
          $ref: "#/components/schemas/UMASettings"
        loginSettings:
          $ref: "#/components/schemas/LoginSettings"
        webAuthnSettings:
          $ref: "#/components/schemas/WebAuthnSettings"
        scim:
          $ref: "#/components/schemas/SCIMSettings"
        accountSettings:
          $ref: "#/components/schemas/AccountSettings"
        passwordSettings:
          $ref: "#/components/schemas/PasswordSettings"
        selfServiceAccountManagementSettings:
          $ref: "#/components/schemas/SelfServiceAccountManagementSettings"
        saml:
          $ref: "#/components/schemas/SAMLSettings"
        corsSettings:
          $ref: "#/components/schemas/CorsSettings"
        dataPlaneId:
          type: string
        secretExpirationSettings:
          $ref: "#/components/schemas/SecretExpirationSettings"
        redirectUriExpressionLanguageEnabled:
          type: boolean
        dynamicClientRegistrationEnabled:
          type: boolean
        openDynamicClientRegistrationEnabled:
          type: boolean
        redirectUriLocalhostAllowed:
          type: boolean
        redirectUriWildcardAllowed:
          type: boolean
        redirectUriStrictMatching:
          type: boolean
        redirectUriUnsecuredHttpSchemeAllowed:
          type: boolean
        dynamicClientRegistrationTemplateEnabled:
          type: boolean
    DomainPage:
      type: object
      properties:
        data:
          type: array
          items:
            $ref: "#/components/schemas/Domain"
        currentPage:
          type: integer
          format: int32
        totalCount:
          type: integer
          format: int64
    DomainUserBulkRequest:
      required:
      - action
      - items
      type: object
      properties:
        action:
          type: string
          enum:
          - CREATE
          - UPDATE
          - DELETE
        failOnErrors:
          type: integer
          format: int32
        items:
          minItems: 1
          type: array
          items:
            $ref: "#/components/schemas/BaseJsonNode"
      discriminator:
        propertyName: action
        mapping:
          CREATE: "#/components/schemas/BulkCreateUser"
          UPDATE: "#/components/schemas/BulkUpdateUser"
          DELETE: "#/components/schemas/BulkDeleteUser"
      oneOf:
      - $ref: "#/components/schemas/BulkCreateUser"
      - $ref: "#/components/schemas/BulkUpdateUser"
      - $ref: "#/components/schemas/BulkDeleteUser"
    Email:
      type: object
      properties:
        id:
          type: string
        enabled:
          type: boolean
        referenceType:
          type: string
          enum:
          - PLATFORM
          - DOMAIN
          - APPLICATION
          - ORGANIZATION
          - ENVIRONMENT
        referenceId:
          type: string
        client:
          type: string
        template:
          type: string
        defaultTemplate:
          type: boolean
        from:
          type: string
        fromName:
          type: string
        subject:
          type: string
        content:
          type: string
        expiresAfter:
          type: integer
          format: int32
        createdAt:
          type: string
          format: date-time
        updatedAt:
          type: string
          format: date-time
    EmailValue:
      required:
      - email
      type: object
      properties:
        email:
          type: string
    EnrollSettings:
      type: object
      properties:
        active:
          type: boolean
        forceEnrollment:
          type: boolean
        enrollmentRule:
          type: string
        enrollmentSkipActive:
          type: boolean
        enrollmentSkipRule:
          type: string
        skipTimeSeconds:
          type: integer
          format: int64
        type:
          type: string
          enum:
          - OPTIONAL
          - REQUIRED
          - CONDITIONAL
    EnrolledFactor:
      type: object
      properties:
        factorId:
          type: string
        appId:
          type: string
        status:
          type: string
          enum:
          - PENDING_ACTIVATION
          - ACTIVATED
          - REVOKED
          - "NULL"
        security:
          $ref: "#/components/schemas/EnrolledFactorSecurity"
        channel:
          $ref: "#/components/schemas/EnrolledFactorChannel"
        primary:
          type: boolean
        createdAt:
          type: string
          format: date-time
        updatedAt:
          type: string
          format: date-time
    EnrolledFactorChannel:
      type: object
      properties:
        type:
          type: string
          enum:
          - SMS
          - EMAIL
          - HTTP
          - CALL
        target:
          type: string
        additionalData:
          type: object
          additionalProperties:
            type: object
    EnrolledFactorEntity:
      type: object
      properties:
        id:
          type: string
        type:
          type: string
        name:
          type: string
        createdAt:
          type: string
          format: date-time
        updatedAt:
          type: string
          format: date-time
    EnrolledFactorSecurity:
      type: object
      properties:
        type:
          type: string
        value:
          type: string
        additionalData:
          type: object
          additionalProperties:
            type: object
    EnrollmentSettings:
      type: object
      properties:
        forceEnrollment:
          type: boolean
        skipTimeSeconds:
          type: integer
          format: int64
    Entrypoint:
      type: object
      properties:
        id:
          type: string
        name:
          type: string
        description:
          type: string
        url:
          type: string
        tags:
          type: array
          items:
            type: string
        organizationId:
          type: string
        defaultEntrypoint:
          type: boolean
        createdAt:
          type: string
          format: date-time
        updatedAt:
          type: string
          format: date-time
    Environment:
      type: object
      properties:
        id:
          type: string
        hrids:
          type: array
          items:
            type: string
        name:
          type: string
        description:
          type: string
        domainRestrictions:
          type: array
          items:
            type: string
        organizationId:
          type: string
        createdAt:
          type: string
          format: date-time
        updatedAt:
          type: string
          format: date-time
    ErrorEntity:
      type: object
      properties:
        message:
          type: string
        http_status:
          type: integer
          format: int32
    ExtensionGrant:
      type: object
      properties:
        id:
          type: string
        name:
          type: string
        type:
          type: string
        configuration:
          type: string
        domain:
          type: string
        grantType:
          type: string
        identityProvider:
          type: string
        createUser:
          type: boolean
        userExists:
          type: boolean
        createdAt:
          type: string
          format: date-time
        updatedAt:
          type: string
          format: date-time
    Factor:
      type: object
      properties:
        id:
          type: string
        name:
          type: string
        type:
          type: string
        factorType:
          type: string
          enum:
          - OTP
          - SMS
          - EMAIL
          - CALL
          - HTTP
          - RECOVERY_CODE
          - FIDO2
          - MOCK
        configuration:
          type: string
        domain:
          type: string
        createdAt:
          type: string
          format: date-time
        updatedAt:
          type: string
          format: date-time
    FactorSettings:
      type: object
      properties:
        defaultFactorId:
          type: string
        applicationFactors:
          type: array
          items:
            $ref: "#/components/schemas/ApplicationFactorSettings"
    FilteredApplication:
      type: object
      properties:
        id:
          type: string
        name:
          type: string
        description:
          type: string
        type:
          type: string
          enum:
          - WEB
          - NATIVE
          - BROWSER
          - SERVICE
          - RESOURCE_SERVER
        enabled:
          type: boolean
        template:
          type: boolean
        updatedAt:
          type: string
          format: date-time
    FilteredIdentityProviderInfo:
      type: object
      properties:
        id:
          type: string
        name:
          type: string
        type:
          type: string
        system:
          type: boolean
        external:
          type: boolean
        passwordPolicy:
          type: string
    Flow:
      required:
      - name
      - type
      type: object
      properties:
        id:
          type: string
        name:
          type: string
        pre:
          type: array
          items:
            $ref: "#/components/schemas/Step"
        post:
          type: array
          items:
            $ref: "#/components/schemas/Step"
        enabled:
          type: boolean
        type:
          type: string
          enum:
          - ROOT
          - LOGIN_IDENTIFIER
          - LOGIN
          - CONNECT
          - CONSENT
          - REGISTER
          - RESET_PASSWORD
          - REGISTRATION_CONFIRMATION
          - TOKEN
          - WEBAUTHN_REGISTER
          - MFA_CHALLENGE
          - MFA_ENROLLMENT
        condition:
          type: string
    FlowEntity:
      type: object
      properties:
        id:
          type: string
        name:
          type: string
        pre:
          type: array
          items:
            $ref: "#/components/schemas/Step"
        post:
          type: array
          items:
            $ref: "#/components/schemas/Step"
        enabled:
          type: boolean
        type:
          type: string
          enum:
          - ROOT
          - LOGIN_IDENTIFIER
          - LOGIN
          - CONNECT
          - CONSENT
          - REGISTER
          - RESET_PASSWORD
          - REGISTRATION_CONFIRMATION
          - TOKEN
          - WEBAUTHN_REGISTER
          - MFA_CHALLENGE
          - MFA_ENROLLMENT
        condition:
          type: string
        icon:
          type: string
        createdAt:
          type: string
          format: date-time
        updatedAt:
          type: string
          format: date-time
    Form:
      type: object
      properties:
        id:
          type: string
        enabled:
          type: boolean
        referenceType:
          type: string
          enum:
          - PLATFORM
          - DOMAIN
          - APPLICATION
          - ORGANIZATION
          - ENVIRONMENT
        referenceId:
          type: string
        client:
          type: string
        template:
          type: string
        content:
          type: string
        assets:
          type: string
        createdAt:
          type: string
          format: date-time
        updatedAt:
          type: string
          format: date-time
    FormField:
      type: object
      properties:
        key:
          type: string
        label:
          type: string
        type:
          type: string
    Group:
      type: object
      properties:
        id:
          type: string
        referenceType:
          type: string
          enum:
          - PLATFORM
          - DOMAIN
          - APPLICATION
          - ORGANIZATION
          - ENVIRONMENT
        referenceId:
          type: string
        name:
          type: string
        description:
          type: string
        members:
          type: array
          items:
            type: string
        roles:
          type: array
          items:
            type: string
        createdAt:
          type: string
          format: date-time
        updatedAt:
          type: string
          format: date-time
    GroupPage:
      type: object
      properties:
        data:
          type: array
          items:
            $ref: "#/components/schemas/Group"
        currentPage:
          type: integer
          format: int32
        totalCount:
          type: integer
          format: int64
    I18nDictionary:
      type: object
      properties:
        id:
          type: string
        referenceId:
          type: string
        referenceType:
          type: string
          enum:
          - PLATFORM
          - DOMAIN
          - APPLICATION
          - ORGANIZATION
          - ENVIRONMENT
        name:
          type: string
        locale:
          type: string
        createdAt:
          type: string
          format: date-time
        updatedAt:
          type: string
          format: date-time
        entries:
          type: object
          additionalProperties:
            type: string
        reference:
          $ref: "#/components/schemas/Reference"
    IdentityProvider:
      type: object
      properties:
        id:
          type: string
        name:
          type: string
        type:
          type: string
        system:
          type: boolean
        configuration:
          type: string
        mappers:
          type: object
          additionalProperties:
            type: string
        roleMapper:
          type: object
          additionalProperties:
            type: array
            items:
              type: string
        groupMapper:
          type: object
          additionalProperties:
            type: array
            items:
              type: string
        referenceType:
          type: string
          enum:
          - PLATFORM
          - DOMAIN
          - APPLICATION
          - ORGANIZATION
          - ENVIRONMENT
        referenceId:
          type: string
        external:
          type: boolean
        domainWhitelist:
          type: array
          items:
            type: string
        createdAt:
          type: string
          format: date-time
        updatedAt:
          type: string
          format: date-time
        passwordPolicy:
          type: string
        dataPlaneId:
          type: string
    InstallationEntity:
      type: object
      properties:
        id:
          type: string
        additionalInformation:
          type: object
          additionalProperties:
            type: string
        createdAt:
          type: string
          format: date-time
        updatedAt:
          type: string
          format: date-time
    JWK:
      type: object
      properties:
        kty:
          type: string
        use:
          type: string
        keyOps:
          uniqueItems: true
          type: array
          items:
            type: string
        alg:
          type: string
        kid:
          type: string
        x5u:
          type: string
        x5c:
          uniqueItems: true
          type: array
          items:
            type: string
        x5t:
          type: string
        x5tS256:
          type: string
    JWKSet:
      type: object
      properties:
        keys:
          type: array
          items:
            $ref: "#/components/schemas/JWK"
    LoginSettings:
      type: object
      properties:
        inherited:
          type: boolean
        forgotPasswordEnabled:
          type: boolean
        registerEnabled:
          type: boolean
        rememberMeEnabled:
          type: boolean
        passwordlessEnabled:
          type: boolean
        passwordlessRememberDeviceEnabled:
          type: boolean
        passwordlessEnforcePasswordEnabled:
          type: boolean
        passwordlessEnforcePasswordMaxAge:
          type: integer
          format: int32
        passwordlessDeviceNamingEnabled:
          type: boolean
        hideForm:
          type: boolean
        identifierFirstEnabled:
          type: boolean
        resetPasswordOnExpiration:
          type: boolean
        enforcePasswordPolicyEnabled:
          type: boolean
    MFASettings:
      type: object
      properties:
        loginRule:
          type: string
        factor:
          $ref: "#/components/schemas/FactorSettings"
        stepUpAuthenticationRule:
          type: string
        stepUpAuthentication:
          $ref: "#/components/schemas/StepUpAuthenticationSettings"
        adaptiveAuthenticationRule:
          type: string
        rememberDevice:
          $ref: "#/components/schemas/RememberDeviceSettings"
        enrollment:
          $ref: "#/components/schemas/EnrollmentSettings"
        challenge:
          $ref: "#/components/schemas/ChallengeSettings"
        enroll:
          $ref: "#/components/schemas/EnrollSettings"
    Membership:
      type: object
      properties:
        id:
          type: string
        domain:
          type: string
        memberId:
          type: string
        memberType:
          type: string
          enum:
          - USER
          - GROUP
        referenceId:
          type: string
        referenceType:
          type: string
          enum:
          - PLATFORM
          - DOMAIN
          - APPLICATION
          - ORGANIZATION
          - ENVIRONMENT
        roleId:
          type: string
        createdAt:
          type: string
          format: date-time
        updatedAt:
          type: string
          format: date-time
    MembershipListItem:
      type: object
      properties:
        memberships:
          type: array
          items:
            $ref: "#/components/schemas/Membership"
        metadata:
          type: object
          additionalProperties:
            type: object
            additionalProperties:
              type: object
    ModifiedCertificateEntity:
      type: object
      properties:
        id:
          type: string
        name:
          type: string
        type:
          type: string
        configuration:
          type: string
        domain:
          type: string
        metadata:
          type: object
          additionalProperties:
            type: object
        createdAt:
          type: string
          format: date-time
        updatedAt:
          type: string
          format: date-time
        expiresAt:
          type: string
          format: date-time
        system:
          type: boolean
    NewAccountAccessToken:
      required:
      - name
      type: object
      properties:
        name:
          minLength: 1
          type: string
    NewAlertNotifier:
      required:
      - configuration
      - type
      type: object
      properties:
        type:
          minLength: 1
          type: string
        name:
          type: string
          writeOnly: true
        enabled:
          type: boolean
        configuration:
          type: string
    NewApplication:
      required:
      - name
      - type
      type: object
      properties:
        name:
          type: string
        type:
          type: string
          enum:
          - WEB
          - NATIVE
          - BROWSER
          - SERVICE
          - RESOURCE_SERVER
        description:
          type: string
        clientId:
          type: string
        clientSecret:
          type: string
        redirectUris:
          type: array
          items:
            type: string
        metadata:
          type: object
          additionalProperties:
            type: object
    NewAuthenticationDeviceNotifier:
      required:
      - configuration
      - name
      - type
      type: object
      properties:
        id:
          type: string
        type:
          type: string
        name:
          type: string
        configuration:
          type: string
    NewAuthorizationEngine:
      required:
      - configuration
      - name
      - type
      type: object
      properties:
        id:
          type: string
        type:
          type: string
        name:
          type: string
        configuration:
          type: string
    NewBotDetection:
      required:
      - configuration
      - detectionType
      - name
      - type
      type: object
      properties:
        id:
          type: string
        type:
          type: string
        detectionType:
          type: string
        name:
          type: string
        configuration:
          type: string
    NewCertificate:
      required:
      - configuration
      - name
      - type
      type: object
      properties:
        type:
          minLength: 1
          type: string
        name:
          minLength: 1
          type: string
        configuration:
          type: string
    NewClientSecret:
      required:
      - name
      type: object
      properties:
        name:
          minLength: 1
          type: string
    NewDeviceIdentifier:
      required:
      - configuration
      - name
      - type
      type: object
      properties:
        id:
          type: string
        type:
          type: string
        name:
          type: string
        configuration:
          type: string
    NewDictionary:
      required:
      - locale
      - name
      type: object
      properties:
        name:
          minLength: 1
          type: string
        locale:
          minLength: 1
          type: string
    NewDomain:
      required:
      - dataPlaneId
      - name
      type: object
      properties:
        name:
          type: string
        description:
          type: string
        dataPlaneId:
          type: string
    NewEmail:
      required:
      - content
      - expiresAfter
      - from
      - subject
      - template
      type: object
      properties:
        enabled:
          type: boolean
        from:
          type: string
        fromName:
          type: string
        subject:
          type: string
        content:
          type: string
        expiresAfter:
          minimum: 1
          type: integer
          format: int32
        template:
          type: string
          enum:
          - LOGIN
          - REGISTRATION
          - REGISTRATION_CONFIRMATION
          - REGISTRATION_VERIFY
          - FORGOT_PASSWORD
          - RESET_PASSWORD
          - OAUTH2_USER_CONSENT
          - MFA_ENROLL
          - MFA_CHALLENGE
          - MFA_CHALLENGE_ALTERNATIVES
          - MFA_RECOVERY_CODE
          - BLOCKED_ACCOUNT
          - COMPLETE_PROFILE
          - WEBAUTHN_REGISTER
          - WEBAUTHN_REGISTER_SUCCESS
          - WEBAUTHN_LOGIN
          - IDENTIFIER_FIRST_LOGIN
          - ERROR
          - CERTIFICATE_EXPIRATION
          - CLIENT_SECRET_EXPIRATION
          - VERIFY_ATTEMPT
    NewEntrypoint:
      required:
      - name
      - tags
      - url
      type: object
      properties:
        name:
          type: string
        description:
          type: string
        url:
          type: string
        tags:
          type: array
          items:
            type: string
    NewExtensionGrant:
      required:
      - configuration
      - grantType
      - name
      - type
      type: object
      properties:
        type:
          type: string
        name:
          type: string
        configuration:
          type: string
        grantType:
          pattern: "[A-Za-z][A-Za-z0-9+\\-.]*:(?://(?:(?:[A-Za-z0-9\\-._~!$&'()*+,;=:]|%[0-9A-Fa-f]{2})*@)?(?:\\\
            [(?:(?:(?:(?:[0-9A-Fa-f]{1,4}:){6}|::(?:[0-9A-Fa-f]{1,4}:){5}|(?:[0-9A-Fa-f]{1,4})?::(?:[0-9A-Fa-f]{1,4}:){4}|(?:(?:[0-9A-Fa-f]{1,4}:){0,1}[0-9A-Fa-f]{1,4})?::(?:[0-9A-Fa-f]{1,4}:){3}|(?:(?:[0-9A-Fa-f]{1,4}:){0,2}[0-9A-Fa-f]{1,4})?::(?:[0-9A-Fa-f]{1,4}:){2}|(?:(?:[0-9A-Fa-f]{1,4}:){0,3}[0-9A-Fa-f]{1,4})?::[0-9A-Fa-f]{1,4}:|(?:(?:[0-9A-Fa-f]{1,4}:){0,4}[0-9A-Fa-f]{1,4})?::)(?:[0-9A-Fa-f]{1,4}:[0-9A-Fa-f]{1,4}|(?:(?:25[0-5]|2[0-4][0-9]|[01]?[0-9][0-9]?)\\\
            .){3}(?:25[0-5]|2[0-4][0-9]|[01]?[0-9][0-9]?))|(?:(?:[0-9A-Fa-f]{1,4}:){0,5}[0-9A-Fa-f]{1,4})?::[0-9A-Fa-f]{1,4}|(?:(?:[0-9A-Fa-f]{1,4}:){0,6}[0-9A-Fa-f]{1,4})?::)|[Vv][0-9A-Fa-f]+\\\
            .[A-Za-z0-9\\-._~!$&'()*+,;=:]+)\\]|(?:(?:25[0-5]|2[0-4][0-9]|[01]?[0-9][0-9]?)\\\
            .){3}(?:25[0-5]|2[0-4][0-9]|[01]?[0-9][0-9]?)|(?:[A-Za-z0-9\\-._~!$&'()*+,;=]|%[0-9A-Fa-f]{2})*)(?::[0-9]*)?(?:/(?:[A-Za-z0-9\\\
            -._~!$&'()*+,;=:@]|%[0-9A-Fa-f]{2})*)*|/(?:(?:[A-Za-z0-9\\-._~!$&'()*+,;=:@]|%[0-9A-Fa-f]{2})+(?:/(?:[A-Za-z0-9\\\
            -._~!$&'()*+,;=:@]|%[0-9A-Fa-f]{2})*)*)?|(?:[A-Za-z0-9\\-._~!$&'()*+,;=:@]|%[0-9A-Fa-f]{2})+(?:/(?:[A-Za-z0-9\\\
            -._~!$&'()*+,;=:@]|%[0-9A-Fa-f]{2})*)*|)(?:\\?(?:[A-Za-z0-9\\-._~!$&'()*+,;=:@/?]|%[0-9A-Fa-f]{2})*)?"
          type: string
        identityProvider:
          type: string
        createUser:
          type: boolean
        userExists:
          type: boolean
    NewFactor:
      required:
      - configuration
      - factorType
      - name
      - type
      type: object
      properties:
        id:
          type: string
        type:
          type: string
        factorType:
          type: string
        name:
          type: string
        configuration:
          type: string
    NewForm:
      required:
      - content
      - template
      type: object
      properties:
        enabled:
          type: boolean
        template:
          type: string
          enum:
          - LOGIN
          - REGISTRATION
          - REGISTRATION_CONFIRMATION
          - REGISTRATION_VERIFY
          - FORGOT_PASSWORD
          - RESET_PASSWORD
          - OAUTH2_USER_CONSENT
          - MFA_ENROLL
          - MFA_CHALLENGE
          - MFA_CHALLENGE_ALTERNATIVES
          - MFA_RECOVERY_CODE
          - BLOCKED_ACCOUNT
          - COMPLETE_PROFILE
          - WEBAUTHN_REGISTER
          - WEBAUTHN_REGISTER_SUCCESS
          - WEBAUTHN_LOGIN
          - IDENTIFIER_FIRST_LOGIN
          - ERROR
          - CERTIFICATE_EXPIRATION
          - CLIENT_SECRET_EXPIRATION
          - VERIFY_ATTEMPT
        content:
          type: string
        assets:
          type: string
    NewGroup:
      required:
      - name
      type: object
      properties:
        name:
          type: string
        description:
          type: string
        members:
          type: array
          items:
            type: string
    NewIdentityProvider:
      required:
      - configuration
      - name
      - type
      type: object
      properties:
        id:
          type: string
        type:
          type: string
        name:
          type: string
        configuration:
          type: string
        domainWhitelist:
          type: array
          items:
            type: string
        external:
          type: boolean
    NewMcpTool:
      required:
      - key
      type: object
      allOf:
      - $ref: "#/components/schemas/NewProtectedResourceFeature"
      - type: object
        properties:
          type:
            type: string
            enum:
            - MCP_TOOL
          scopes:
            type: array
            items:
              minLength: 1
              type: string
    NewMembership:
      required:
      - memberId
      - memberType
      - role
      type: object
      properties:
        memberId:
          type: string
        memberType:
          type: string
          enum:
          - USER
          - GROUP
        role:
          type: string
    NewOrganizationUser:
      required:
      - username
      type: object
      properties:
        username:
          minLength: 1
          type: string
        password:
          type: string
        firstName:
          type: string
        lastName:
          type: string
        externalId:
          type: string
        accountNonExpired:
          type: boolean
        accountNonLocked:
          type: boolean
        credentialsNonExpired:
          type: boolean
        enabled:
          type: boolean
        internal:
          type: boolean
        preRegistration:
          type: boolean
        registrationCompleted:
          type: boolean
        domain:
          type: string
        source:
          type: string
        client:
          type: string
        loginsCount:
          type: integer
          format: int64
        loggedAt:
          type: string
          format: date-time
        preferredLanguage:
          type: string
        additionalInformation:
          type: object
          additionalProperties:
            type: object
        createdAt:
          type: string
          format: date-time
        updatedAt:
          type: string
          format: date-time
        forceResetPassword:
          type: boolean
        lastPasswordReset:
          type: string
          format: date-time
        email:
          type: string
        serviceAccount:
          type: boolean
    NewPasswordPolicy:
      required:
      - name
      type: object
      properties:
        name:
          minLength: 1
          type: string
        minLength:
          minimum: 0
          type: integer
          format: int32
        maxLength:
          minimum: 0
          type: integer
          format: int32
        includeNumbers:
          type: boolean
        includeSpecialCharacters:
          type: boolean
        lettersInMixedCase:
          type: boolean
        maxConsecutiveLetters:
          type: integer
          format: int32
        excludePasswordsInDictionary:
          type: boolean
        excludeUserProfileInfoInPassword:
          type: boolean
        expiryDuration:
          type: integer
          format: int32
        passwordHistoryEnabled:
          type: boolean
        oldPasswords:
          type: integer
          format: int32
    NewProtectedResource:
      required:
      - name
      - resourceIdentifiers
      - type
      type: object
      properties:
        name:
          minLength: 1
          pattern: ^[a-zA-Z0-9_-]+$
          type: string
        description:
          type: string
        resourceIdentifiers:
          minItems: 1
          type: array
          items:
            format: uri
            minLength: 1
            type: string
        clientId:
          type: string
        clientSecret:
          type: string
        type:
          minLength: 1
          pattern: ^MCP_SERVER$
          type: string
        features:
          type: array
          items:
            $ref: "#/components/schemas/NewProtectedResourceFeature"
<<<<<<< HEAD
=======
    NewProtectedResourceFeature:
      required:
      - key
      - type
      type: object
      properties:
        key:
          minLength: 1
          pattern: "^[a-zA-Z0-9_-]+$"
          type: string
        description:
          type: string
        type:
          type: string
      discriminator:
        propertyName: type
>>>>>>> 5a437875
    NewReporter:
      required:
      - configuration
      - name
      - type
      type: object
      properties:
        id:
          type: string
        enabled:
          type: boolean
        type:
          type: string
        name:
          type: string
        configuration:
          type: string
        inherited:
          type: boolean
    NewRole:
      required:
      - name
      type: object
      properties:
        name:
          type: string
        assignableType:
          type: string
          enum:
          - PLATFORM
          - DOMAIN
          - APPLICATION
          - ORGANIZATION
          - ENVIRONMENT
        description:
          type: string
    NewScope:
      required:
      - description
      - key
      - name
      type: object
      properties:
        key:
          type: string
        name:
          type: string
        description:
          type: string
        iconUri:
          type: string
        expiresIn:
          type: integer
          format: int32
        discovery:
          type: boolean
        parameterized:
          type: boolean
    NewServiceResource:
      required:
      - configuration
      - name
      - type
      type: object
      properties:
        id:
          type: string
        name:
          type: string
        type:
          type: string
        configuration:
          type: string
    NewTag:
      required:
      - name
      type: object
      properties:
        name:
          type: string
        description:
          type: string
    NewTheme:
      type: object
      properties:
        logoUrl:
          type: string
        logoWidth:
          type: integer
          format: int32
        faviconUrl:
          type: string
        primaryButtonColorHex:
          type: string
        secondaryButtonColorHex:
          type: string
        primaryTextColorHex:
          type: string
        secondaryTextColorHex:
          type: string
        css:
          type: string
    NewUser:
      required:
      - username
      type: object
      properties:
        username:
          minLength: 1
          type: string
        password:
          type: string
        firstName:
          type: string
        lastName:
          type: string
        externalId:
          type: string
        accountNonExpired:
          type: boolean
        accountNonLocked:
          type: boolean
        credentialsNonExpired:
          type: boolean
        enabled:
          type: boolean
        internal:
          type: boolean
        preRegistration:
          type: boolean
        registrationCompleted:
          type: boolean
        domain:
          type: string
        source:
          type: string
        client:
          type: string
        loginsCount:
          type: integer
          format: int64
        loggedAt:
          type: string
          format: date-time
        preferredLanguage:
          type: string
        additionalInformation:
          type: object
          additionalProperties:
            type: object
        createdAt:
          type: string
          format: date-time
        updatedAt:
          type: string
          format: date-time
        forceResetPassword:
          type: boolean
        lastPasswordReset:
          type: string
          format: date-time
        email:
          type: string
    NotifierPlugin:
      type: object
      properties:
        id:
          type: string
        name:
          type: string
        description:
          type: string
        version:
          type: string
        deployed:
          type: boolean
        feature:
          type: string
        displayName:
          type: string
        icon:
          type: string
    OIDCSettings:
      type: object
      properties:
        clientRegistrationSettings:
          $ref: "#/components/schemas/ClientRegistrationSettings"
        securityProfileSettings:
          $ref: "#/components/schemas/SecurityProfileSettings"
        redirectUriStrictMatching:
          type: boolean
        postLogoutRedirectUris:
          type: array
          items:
            type: string
        requestUris:
          type: array
          items:
            type: string
        cibaSettings:
          $ref: "#/components/schemas/CIBASettings"
    OrganizationUserBulkRequest:
      required:
      - action
      - items
      type: object
      properties:
        action:
          type: string
          enum:
          - CREATE
          - UPDATE
          - DELETE
        failOnErrors:
          type: integer
          format: int32
        items:
          minItems: 1
          type: array
          items:
            $ref: "#/components/schemas/BaseJsonNode"
      discriminator:
        propertyName: action
        mapping:
          CREATE: "#/components/schemas/BulkCreateOrganizationUser"
          UPDATE: "#/components/schemas/BulkUpdateUser"
          DELETE: "#/components/schemas/BulkDeleteUser"
      oneOf:
      - $ref: "#/components/schemas/BulkCreateOrganizationUser"
      - $ref: "#/components/schemas/BulkUpdateUser"
      - $ref: "#/components/schemas/BulkDeleteUser"
    Page:
      type: object
      properties:
        data:
          type: array
          items:
            type: object
        currentPage:
          type: integer
          format: int32
        totalCount:
          type: integer
          format: int64
    PasswordEvaluationRequest:
      type: object
      properties:
        password:
          type: string
        userId:
          type: string
    PasswordPolicy:
      type: object
      properties:
        id:
          type: string
        referenceId:
          type: string
        referenceType:
          type: string
          enum:
          - PLATFORM
          - DOMAIN
          - APPLICATION
          - ORGANIZATION
          - ENVIRONMENT
        createdAt:
          type: string
          format: date-time
        updatedAt:
          type: string
          format: date-time
        name:
          type: string
        minLength:
          type: integer
          format: int32
        maxLength:
          type: integer
          format: int32
        includeNumbers:
          type: boolean
        includeSpecialCharacters:
          type: boolean
        lettersInMixedCase:
          type: boolean
        maxConsecutiveLetters:
          type: integer
          format: int32
        excludePasswordsInDictionary:
          type: boolean
        excludeUserProfileInfoInPassword:
          type: boolean
        expiryDuration:
          type: integer
          format: int32
        passwordHistoryEnabled:
          type: boolean
        oldPasswords:
          type: integer
          format: int32
        regex:
          type: string
        defaultPolicy:
          type: boolean
    PasswordPolicyEntity:
      type: object
      properties:
        id:
          type: string
        name:
          type: string
        isDefault:
          type: boolean
        idpsNames:
          type: array
          items:
            type: string
    PasswordSettings:
      type: object
      properties:
        inherited:
          type: boolean
        minLength:
          type: integer
          format: int32
        maxLength:
          type: integer
          format: int32
        includeNumbers:
          type: boolean
        includeSpecialCharacters:
          type: boolean
        lettersInMixedCase:
          type: boolean
        maxConsecutiveLetters:
          type: integer
          format: int32
        excludePasswordsInDictionary:
          type: boolean
        excludeUserProfileInfoInPassword:
          type: boolean
        expiryDuration:
          type: integer
          format: int32
        passwordHistoryEnabled:
          type: boolean
        oldPasswords:
          type: integer
          format: int32
    PasswordValue:
      required:
      - password
      type: object
      properties:
        password:
          type: string
    PatchAlertNotifier:
      type: object
      properties:
        name:
          type: string
        enabled:
          type: boolean
        configuration:
          type: string
    PatchAlertTrigger:
      required:
      - type
      type: object
      properties:
        enabled:
          type: boolean
        alertNotifiers:
          type: array
          items:
            type: string
        type:
          type: string
          enum:
          - TOO_MANY_LOGIN_FAILURES
          - RISK_ASSESSMENT
    PatchApplication:
      type: object
      properties:
        name:
          type: string
        description:
          type: string
        enabled:
          type: boolean
        template:
          type: boolean
        identityProviders:
          uniqueItems: true
          type: array
          items:
            $ref: "#/components/schemas/PatchApplicationIdentityProvider"
        factors:
          uniqueItems: true
          type: array
          items:
            type: string
        certificate:
          type: string
        metadata:
          type: object
          additionalProperties:
            type: object
        settings:
          $ref: "#/components/schemas/PatchApplicationSettings"
        requiredPermissions:
          uniqueItems: true
          type: array
          items:
            type: string
            enum:
            - ORGANIZATION
            - ORGANIZATION_SETTINGS
            - ORGANIZATION_IDENTITY_PROVIDER
            - ORGANIZATION_AUDIT
            - ORGANIZATION_REPORTER
            - ORGANIZATION_SCOPE
            - ORGANIZATION_USER
            - ORGANIZATION_GROUP
            - ORGANIZATION_ROLE
            - ORGANIZATION_TAG
            - ORGANIZATION_ENTRYPOINT
            - ORGANIZATION_FORM
            - ORGANIZATION_MEMBER
            - ENVIRONMENT
            - DATA_PLANE
            - DOMAIN
            - DOMAIN_SETTINGS
            - DOMAIN_FORM
            - DOMAIN_EMAIL_TEMPLATE
            - DOMAIN_EXTENSION_POINT
            - DOMAIN_IDENTITY_PROVIDER
            - DOMAIN_AUTHORIZATION_ENGINE
            - DOMAIN_AUDIT
            - DOMAIN_CERTIFICATE
            - DOMAIN_USER
            - DOMAIN_USER_DEVICE
            - DOMAIN_GROUP
            - DOMAIN_ROLE
            - DOMAIN_SCIM
            - DOMAIN_SCOPE
            - DOMAIN_EXTENSION_GRANT
            - DOMAIN_OPENID
            - DOMAIN_SAML
            - DOMAIN_UMA
            - DOMAIN_UMA_SCOPE
            - DOMAIN_REPORTER
            - DOMAIN_MEMBER
            - DOMAIN_ANALYTICS
            - DOMAIN_FACTOR
            - DOMAIN_RESOURCE
            - DOMAIN_FLOW
            - DOMAIN_ALERT
            - DOMAIN_ALERT_NOTIFIER
            - DOMAIN_BOT_DETECTION
            - DOMAIN_DEVICE_IDENTIFIER
            - DOMAIN_AUTHDEVICE_NOTIFIER
            - DOMAIN_I18N_DICTIONARY
            - DOMAIN_THEME
            - APPLICATION
            - APPLICATION_SETTINGS
            - APPLICATION_IDENTITY_PROVIDER
            - APPLICATION_FORM
            - APPLICATION_EMAIL_TEMPLATE
            - APPLICATION_OPENID
            - APPLICATION_SAML
            - APPLICATION_CERTIFICATE
            - APPLICATION_MEMBER
            - APPLICATION_FACTOR
            - APPLICATION_RESOURCE
            - APPLICATION_ANALYTICS
            - APPLICATION_FLOW
            - PROTECTED_RESOURCE
            - LICENSE_NOTIFICATION
            - INSTALLATION
    PatchApplicationAdvancedSettings:
      type: object
      properties:
        skipConsent:
          type: boolean
        flowsInherited:
          type: boolean
    PatchApplicationFactorSettings:
      type: object
      properties:
        id:
          type: string
        selectionRule:
          type: string
    PatchApplicationIdentityProvider:
      type: object
      properties:
        identity:
          type: string
        selectionRule:
          type: string
        priority:
          type: integer
          format: int32
    PatchApplicationOAuthSettings:
      type: object
      properties:
        redirectUris:
          type: array
          items:
            type: string
        responseTypes:
          type: array
          items:
            type: string
        grantTypes:
          type: array
          items:
            type: string
        applicationType:
          type: string
        contacts:
          type: array
          items:
            type: string
        clientName:
          type: string
        logoUri:
          type: string
        clientUri:
          type: string
        policyUri:
          type: string
        tosUri:
          type: string
        jwksUri:
          type: string
        jwks:
          $ref: "#/components/schemas/JWKSet"
        sectorIdentifierUri:
          type: string
        subjectType:
          type: string
        idTokenSignedResponseAlg:
          type: string
        idTokenEncryptedResponseAlg:
          type: string
        idTokenEncryptedResponseEnc:
          type: string
        userinfoSignedResponseAlg:
          type: string
        userinfoEncryptedResponseAlg:
          type: string
        userinfoEncryptedResponseEnc:
          type: string
        requestObjectSigningAlg:
          type: string
        requestObjectEncryptionAlg:
          type: string
        requestObjectEncryptionEnc:
          type: string
        tokenEndpointAuthMethod:
          type: string
        tokenEndpointAuthSigningAlg:
          type: string
        defaultMaxAge:
          type: integer
          format: int32
        requireAuthTime:
          type: boolean
        defaultACRvalues:
          type: array
          items:
            type: string
        initiateLoginUri:
          type: string
        requestUris:
          type: array
          items:
            type: string
        softwareId:
          type: string
        softwareVersion:
          type: string
        softwareStatement:
          type: string
        registrationAccessToken:
          type: string
        registrationClientUri:
          type: string
        clientIdIssuedAt:
          type: string
          format: date-time
        clientSecretExpiresAt:
          type: string
          format: date-time
        enhanceScopesWithUserPermissions:
          type: boolean
        accessTokenValiditySeconds:
          type: integer
          format: int32
        refreshTokenValiditySeconds:
          type: integer
          format: int32
        idTokenValiditySeconds:
          type: integer
          format: int32
        tokenCustomClaims:
          type: array
          items:
            $ref: "#/components/schemas/TokenClaim"
        tlsClientAuthSubjectDn:
          type: string
        tlsClientAuthSanDns:
          type: string
        tlsClientAuthSanUri:
          type: string
        tlsClientAuthSanIp:
          type: string
        tlsClientAuthSanEmail:
          type: string
        tlsClientCertificateBoundAccessTokens:
          type: boolean
        authorizationSignedResponseAlg:
          type: string
        authorizationEncryptedResponseAlg:
          type: string
        authorizationEncryptedResponseEnc:
          type: string
        forcePKCE:
          type: boolean
        forceS256CodeChallengeMethod:
          type: boolean
        postLogoutRedirectUris:
          type: array
          items:
            type: string
        singleSignOut:
          type: boolean
        silentReAuthentication:
          type: boolean
        scopeSettings:
          type: array
          items:
            $ref: "#/components/schemas/ApplicationScopeSettings"
        disableRefreshTokenRotation:
          type: boolean
    PatchApplicationSAMLSettings:
      type: object
      properties:
        entityId:
          type: string
        attributeConsumeServiceUrl:
          type: string
        singleLogoutServiceUrl:
          type: string
        certificate:
          type: string
        wantResponseSigned:
          type: boolean
        wantAssertionsSigned:
          type: boolean
        responseBinding:
          type: string
    PatchApplicationSettings:
      type: object
      properties:
        account:
          $ref: "#/components/schemas/AccountSettings"
        login:
          $ref: "#/components/schemas/LoginSettings"
        oauth:
          $ref: "#/components/schemas/PatchApplicationOAuthSettings"
        saml:
          $ref: "#/components/schemas/PatchApplicationSAMLSettings"
        advanced:
          $ref: "#/components/schemas/PatchApplicationAdvancedSettings"
        passwordSettings:
          $ref: "#/components/schemas/PatchPasswordSettings"
        mfa:
          $ref: "#/components/schemas/PatchMFASettings"
        cookieSettings:
          $ref: "#/components/schemas/CookieSettings"
        riskAssessment:
          $ref: "#/components/schemas/RiskAssessmentSettings"
        secretExpirationSettings:
          $ref: "#/components/schemas/SecretExpirationSettings"
        requiredPermissions:
          uniqueItems: true
          type: array
          items:
            type: string
            enum:
            - ORGANIZATION
            - ORGANIZATION_SETTINGS
            - ORGANIZATION_IDENTITY_PROVIDER
            - ORGANIZATION_AUDIT
            - ORGANIZATION_REPORTER
            - ORGANIZATION_SCOPE
            - ORGANIZATION_USER
            - ORGANIZATION_GROUP
            - ORGANIZATION_ROLE
            - ORGANIZATION_TAG
            - ORGANIZATION_ENTRYPOINT
            - ORGANIZATION_FORM
            - ORGANIZATION_MEMBER
            - ENVIRONMENT
            - DATA_PLANE
            - DOMAIN
            - DOMAIN_SETTINGS
            - DOMAIN_FORM
            - DOMAIN_EMAIL_TEMPLATE
            - DOMAIN_EXTENSION_POINT
            - DOMAIN_IDENTITY_PROVIDER
            - DOMAIN_AUTHORIZATION_ENGINE
            - DOMAIN_AUDIT
            - DOMAIN_CERTIFICATE
            - DOMAIN_USER
            - DOMAIN_USER_DEVICE
            - DOMAIN_GROUP
            - DOMAIN_ROLE
            - DOMAIN_SCIM
            - DOMAIN_SCOPE
            - DOMAIN_EXTENSION_GRANT
            - DOMAIN_OPENID
            - DOMAIN_SAML
            - DOMAIN_UMA
            - DOMAIN_UMA_SCOPE
            - DOMAIN_REPORTER
            - DOMAIN_MEMBER
            - DOMAIN_ANALYTICS
            - DOMAIN_FACTOR
            - DOMAIN_RESOURCE
            - DOMAIN_FLOW
            - DOMAIN_ALERT
            - DOMAIN_ALERT_NOTIFIER
            - DOMAIN_BOT_DETECTION
            - DOMAIN_DEVICE_IDENTIFIER
            - DOMAIN_AUTHDEVICE_NOTIFIER
            - DOMAIN_I18N_DICTIONARY
            - DOMAIN_THEME
            - APPLICATION
            - APPLICATION_SETTINGS
            - APPLICATION_IDENTITY_PROVIDER
            - APPLICATION_FORM
            - APPLICATION_EMAIL_TEMPLATE
            - APPLICATION_OPENID
            - APPLICATION_SAML
            - APPLICATION_CERTIFICATE
            - APPLICATION_MEMBER
            - APPLICATION_FACTOR
            - APPLICATION_RESOURCE
            - APPLICATION_ANALYTICS
            - APPLICATION_FLOW
            - PROTECTED_RESOURCE
            - LICENSE_NOTIFICATION
            - INSTALLATION
    PatchApplicationType:
      required:
      - type
      type: object
      properties:
        type:
          type: string
          enum:
          - WEB
          - NATIVE
          - BROWSER
          - SERVICE
          - RESOURCE_SERVER
    PatchCIBASettings:
      type: object
      properties:
        enabled:
          type: boolean
        authReqExpiry:
          type: integer
          format: int32
        tokenReqInterval:
          type: integer
          format: int32
        bindingMessageLength:
          type: integer
          format: int32
        deviceNotifiers:
          type: array
          items:
            $ref: "#/components/schemas/CIBASettingNotifier"
    PatchChallengeSettings:
      type: object
      properties:
        active:
          type: boolean
        challengeRule:
          type: string
        type:
          type: string
          enum:
          - REQUIRED
          - CONDITIONAL
          - RISK_BASED
    PatchClientRegistrationSettings:
      type: object
      properties:
        allowLocalhostRedirectUri:
          type: boolean
        allowHttpSchemeRedirectUri:
          type: boolean
        allowWildCardRedirectUri:
          type: boolean
        defaultScopes:
          type: array
          items:
            type: string
        allowedScopes:
          type: array
          items:
            type: string
        allowRedirectUriParamsExpressionLanguage:
          type: boolean
        dynamicClientRegistrationEnabled:
          type: boolean
          writeOnly: true
        clientTemplateEnabled:
          type: boolean
          writeOnly: true
        openDynamicClientRegistrationEnabled:
          type: boolean
          writeOnly: true
        isDynamicClientRegistrationEnabled:
          type: boolean
        isOpenDynamicClientRegistrationEnabled:
          type: boolean
        isAllowedScopesEnabled:
          type: boolean
        isClientTemplateEnabled:
          type: boolean
    PatchDomain:
      type: object
      properties:
        name:
          type: string
        description:
          type: string
        enabled:
          type: boolean
        alertEnabled:
          type: boolean
        path:
          type: string
        vhostMode:
          type: boolean
        vhosts:
          type: array
          items:
            $ref: "#/components/schemas/VirtualHost"
        oidc:
          $ref: "#/components/schemas/PatchOIDCSettings"
        uma:
          $ref: "#/components/schemas/UMASettings"
        scim:
          $ref: "#/components/schemas/SCIMSettings"
        loginSettings:
          $ref: "#/components/schemas/LoginSettings"
        webAuthnSettings:
          $ref: "#/components/schemas/WebAuthnSettings"
        accountSettings:
          $ref: "#/components/schemas/AccountSettings"
        passwordSettings:
          $ref: "#/components/schemas/PatchPasswordSettings"
        selfServiceAccountManagementSettings:
          $ref: "#/components/schemas/SelfServiceAccountManagementSettings"
        tags:
          uniqueItems: true
          type: array
          items:
            type: string
        master:
          type: boolean
        saml:
          $ref: "#/components/schemas/PatchSAMLSettings"
        corsSettings:
          $ref: "#/components/schemas/CorsSettings"
        dataPlaneId:
          type: string
        secretSettings:
          $ref: "#/components/schemas/SecretExpirationSettings"
        requiredPermissions:
          uniqueItems: true
          type: array
          items:
            type: string
            enum:
            - ORGANIZATION
            - ORGANIZATION_SETTINGS
            - ORGANIZATION_IDENTITY_PROVIDER
            - ORGANIZATION_AUDIT
            - ORGANIZATION_REPORTER
            - ORGANIZATION_SCOPE
            - ORGANIZATION_USER
            - ORGANIZATION_GROUP
            - ORGANIZATION_ROLE
            - ORGANIZATION_TAG
            - ORGANIZATION_ENTRYPOINT
            - ORGANIZATION_FORM
            - ORGANIZATION_MEMBER
            - ENVIRONMENT
            - DATA_PLANE
            - DOMAIN
            - DOMAIN_SETTINGS
            - DOMAIN_FORM
            - DOMAIN_EMAIL_TEMPLATE
            - DOMAIN_EXTENSION_POINT
            - DOMAIN_IDENTITY_PROVIDER
            - DOMAIN_AUTHORIZATION_ENGINE
            - DOMAIN_AUDIT
            - DOMAIN_CERTIFICATE
            - DOMAIN_USER
            - DOMAIN_USER_DEVICE
            - DOMAIN_GROUP
            - DOMAIN_ROLE
            - DOMAIN_SCIM
            - DOMAIN_SCOPE
            - DOMAIN_EXTENSION_GRANT
            - DOMAIN_OPENID
            - DOMAIN_SAML
            - DOMAIN_UMA
            - DOMAIN_UMA_SCOPE
            - DOMAIN_REPORTER
            - DOMAIN_MEMBER
            - DOMAIN_ANALYTICS
            - DOMAIN_FACTOR
            - DOMAIN_RESOURCE
            - DOMAIN_FLOW
            - DOMAIN_ALERT
            - DOMAIN_ALERT_NOTIFIER
            - DOMAIN_BOT_DETECTION
            - DOMAIN_DEVICE_IDENTIFIER
            - DOMAIN_AUTHDEVICE_NOTIFIER
            - DOMAIN_I18N_DICTIONARY
            - DOMAIN_THEME
            - APPLICATION
            - APPLICATION_SETTINGS
            - APPLICATION_IDENTITY_PROVIDER
            - APPLICATION_FORM
            - APPLICATION_EMAIL_TEMPLATE
            - APPLICATION_OPENID
            - APPLICATION_SAML
            - APPLICATION_CERTIFICATE
            - APPLICATION_MEMBER
            - APPLICATION_FACTOR
            - APPLICATION_RESOURCE
            - APPLICATION_ANALYTICS
            - APPLICATION_FLOW
            - PROTECTED_RESOURCE
            - LICENSE_NOTIFICATION
            - INSTALLATION
    PatchEnrollSettings:
      type: object
      properties:
        active:
          type: boolean
        forceEnrollment:
          type: boolean
        skipTimeSeconds:
          type: integer
          format: int64
        enrollmentRule:
          type: string
        enrollmentSkipActive:
          type: boolean
        enrollmentSkipRule:
          type: string
        type:
          type: string
          enum:
          - OPTIONAL
          - REQUIRED
          - CONDITIONAL
    PatchEnrollmentSettings:
      type: object
      properties:
        forceEnrollment:
          type: boolean
        skipTimeSeconds:
          type: integer
          format: int64
    PatchFactorSettings:
      type: object
      properties:
        defaultFactorId:
          type: string
        applicationFactors:
          type: array
          items:
            $ref: "#/components/schemas/PatchApplicationFactorSettings"
    PatchMFASettings:
      type: object
      properties:
        loginRule:
          type: string
        factor:
          $ref: "#/components/schemas/PatchFactorSettings"
        stepUpAuthenticationRule:
          type: string
        stepUpAuthentication:
          $ref: "#/components/schemas/PatchStepUpAuthentication"
        adaptiveAuthenticationRule:
          type: string
        rememberDevice:
          $ref: "#/components/schemas/PatchRememberDeviceSettings"
        enrollment:
          $ref: "#/components/schemas/PatchEnrollmentSettings"
        enroll:
          $ref: "#/components/schemas/PatchEnrollSettings"
        challenge:
          $ref: "#/components/schemas/PatchChallengeSettings"
    PatchOIDCSettings:
      type: object
      properties:
        redirectUriStrictMatching:
          type: boolean
        postLogoutRedirectUris:
          type: array
          items:
            type: string
        requestUris:
          type: array
          items:
            type: string
        requiredPermissions:
          uniqueItems: true
          type: array
          items:
            type: string
            enum:
            - ORGANIZATION
            - ORGANIZATION_SETTINGS
            - ORGANIZATION_IDENTITY_PROVIDER
            - ORGANIZATION_AUDIT
            - ORGANIZATION_REPORTER
            - ORGANIZATION_SCOPE
            - ORGANIZATION_USER
            - ORGANIZATION_GROUP
            - ORGANIZATION_ROLE
            - ORGANIZATION_TAG
            - ORGANIZATION_ENTRYPOINT
            - ORGANIZATION_FORM
            - ORGANIZATION_MEMBER
            - ENVIRONMENT
            - DATA_PLANE
            - DOMAIN
            - DOMAIN_SETTINGS
            - DOMAIN_FORM
            - DOMAIN_EMAIL_TEMPLATE
            - DOMAIN_EXTENSION_POINT
            - DOMAIN_IDENTITY_PROVIDER
            - DOMAIN_AUTHORIZATION_ENGINE
            - DOMAIN_AUDIT
            - DOMAIN_CERTIFICATE
            - DOMAIN_USER
            - DOMAIN_USER_DEVICE
            - DOMAIN_GROUP
            - DOMAIN_ROLE
            - DOMAIN_SCIM
            - DOMAIN_SCOPE
            - DOMAIN_EXTENSION_GRANT
            - DOMAIN_OPENID
            - DOMAIN_SAML
            - DOMAIN_UMA
            - DOMAIN_UMA_SCOPE
            - DOMAIN_REPORTER
            - DOMAIN_MEMBER
            - DOMAIN_ANALYTICS
            - DOMAIN_FACTOR
            - DOMAIN_RESOURCE
            - DOMAIN_FLOW
            - DOMAIN_ALERT
            - DOMAIN_ALERT_NOTIFIER
            - DOMAIN_BOT_DETECTION
            - DOMAIN_DEVICE_IDENTIFIER
            - DOMAIN_AUTHDEVICE_NOTIFIER
            - DOMAIN_I18N_DICTIONARY
            - DOMAIN_THEME
            - APPLICATION
            - APPLICATION_SETTINGS
            - APPLICATION_IDENTITY_PROVIDER
            - APPLICATION_FORM
            - APPLICATION_EMAIL_TEMPLATE
            - APPLICATION_OPENID
            - APPLICATION_SAML
            - APPLICATION_CERTIFICATE
            - APPLICATION_MEMBER
            - APPLICATION_FACTOR
            - APPLICATION_RESOURCE
            - APPLICATION_ANALYTICS
            - APPLICATION_FLOW
            - PROTECTED_RESOURCE
            - LICENSE_NOTIFICATION
            - INSTALLATION
        clientRegistrationSettings:
          $ref: "#/components/schemas/PatchClientRegistrationSettings"
        securityProfileSettings:
          $ref: "#/components/schemas/PatchSecurityProfileSettings"
        cibaSettings:
          $ref: "#/components/schemas/PatchCIBASettings"
    PatchOrganization:
      type: object
      properties:
        identities:
          type: array
          writeOnly: true
          items:
            type: string
    PatchPasswordSettings:
      type: object
      properties:
        inherited:
          type: boolean
        minLength:
          type: integer
          format: int32
        maxLength:
          type: integer
          format: int32
        includeNumbers:
          type: boolean
        includeSpecialCharacters:
          type: boolean
        lettersInMixedCase:
          type: boolean
        maxConsecutiveLetters:
          type: integer
          format: int32
        excludePasswordsInDictionary:
          type: boolean
        excludeUserProfileInfoInPassword:
          type: boolean
        expiryDuration:
          type: integer
          format: int32
        passwordHistoryEnabled:
          type: boolean
        oldPasswords:
          type: integer
          format: int32
    PatchRememberDeviceSettings:
      type: object
      properties:
        active:
          type: boolean
        skipRememberDevice:
          type: boolean
        expirationTimeSeconds:
          type: integer
          format: int64
        deviceIdentifierId:
          type: string
    PatchSAMLSettings:
      type: object
      properties:
        enabled:
          type: boolean
        entityId:
          type: string
        certificate:
          type: string
        requiredPermissions:
          uniqueItems: true
          type: array
          items:
            type: string
            enum:
            - ORGANIZATION
            - ORGANIZATION_SETTINGS
            - ORGANIZATION_IDENTITY_PROVIDER
            - ORGANIZATION_AUDIT
            - ORGANIZATION_REPORTER
            - ORGANIZATION_SCOPE
            - ORGANIZATION_USER
            - ORGANIZATION_GROUP
            - ORGANIZATION_ROLE
            - ORGANIZATION_TAG
            - ORGANIZATION_ENTRYPOINT
            - ORGANIZATION_FORM
            - ORGANIZATION_MEMBER
            - ENVIRONMENT
            - DATA_PLANE
            - DOMAIN
            - DOMAIN_SETTINGS
            - DOMAIN_FORM
            - DOMAIN_EMAIL_TEMPLATE
            - DOMAIN_EXTENSION_POINT
            - DOMAIN_IDENTITY_PROVIDER
            - DOMAIN_AUTHORIZATION_ENGINE
            - DOMAIN_AUDIT
            - DOMAIN_CERTIFICATE
            - DOMAIN_USER
            - DOMAIN_USER_DEVICE
            - DOMAIN_GROUP
            - DOMAIN_ROLE
            - DOMAIN_SCIM
            - DOMAIN_SCOPE
            - DOMAIN_EXTENSION_GRANT
            - DOMAIN_OPENID
            - DOMAIN_SAML
            - DOMAIN_UMA
            - DOMAIN_UMA_SCOPE
            - DOMAIN_REPORTER
            - DOMAIN_MEMBER
            - DOMAIN_ANALYTICS
            - DOMAIN_FACTOR
            - DOMAIN_RESOURCE
            - DOMAIN_FLOW
            - DOMAIN_ALERT
            - DOMAIN_ALERT_NOTIFIER
            - DOMAIN_BOT_DETECTION
            - DOMAIN_DEVICE_IDENTIFIER
            - DOMAIN_AUTHDEVICE_NOTIFIER
            - DOMAIN_I18N_DICTIONARY
            - DOMAIN_THEME
            - APPLICATION
            - APPLICATION_SETTINGS
            - APPLICATION_IDENTITY_PROVIDER
            - APPLICATION_FORM
            - APPLICATION_EMAIL_TEMPLATE
            - APPLICATION_OPENID
            - APPLICATION_SAML
            - APPLICATION_CERTIFICATE
            - APPLICATION_MEMBER
            - APPLICATION_FACTOR
            - APPLICATION_RESOURCE
            - APPLICATION_ANALYTICS
            - APPLICATION_FLOW
            - PROTECTED_RESOURCE
            - LICENSE_NOTIFICATION
            - INSTALLATION
    PatchScope:
      type: object
      properties:
        name:
          type: string
        description:
          type: string
        iconUri:
          type: string
        expiresIn:
          type: integer
          format: int32
        discovery:
          type: boolean
        parameterized:
          type: boolean
    PatchSecurityProfileSettings:
      type: object
      properties:
        enablePlainFapi:
          type: boolean
        enableFapiBrazil:
          type: boolean
    PatchStepUpAuthentication:
      type: object
      properties:
        active:
          type: boolean
        stepUpAuthenticationRule:
          type: string
    Plugin:
      type: object
    PreviewRequest:
      required:
      - template
      - type
      type: object
      properties:
        content:
          type: string
        theme:
          $ref: "#/components/schemas/Theme"
        type:
          type: string
          enum:
          - EMAIL
          - FORM
        template:
          type: string
    PreviewResponse:
      type: object
      properties:
        content:
          type: string
        type:
          type: string
          enum:
          - EMAIL
          - FORM
        template:
          type: string
    ProtectedResource:
      type: object
      properties:
        id:
          type: string
        name:
          type: string
        clientId:
          type: string
        domainId:
          type: string
        description:
          type: string
        type:
          type: string
          enum:
          - MCP_SERVER
        resourceIdentifiers:
          type: array
          items:
            type: string
        clientSecrets:
          type: array
          items:
            $ref: "#/components/schemas/ClientSecret"
        secretSettings:
          type: array
          items:
            $ref: "#/components/schemas/ApplicationSecretSettings"
        features:
          type: array
          items:
            $ref: "#/components/schemas/ProtectedResourceFeature"
        createdAt:
          type: string
          format: date-time
        updatedAt:
          type: string
          format: date-time
    ProtectedResourceFeature:
      type: object
      properties:
        key:
          type: string
        description:
          type: string
        type:
          type: string
          enum:
          - MCP_TOOL
        createdAt:
          type: string
          format: date-time
        updatedAt:
          type: string
          format: date-time
    ProtectedResourcePage:
      type: object
      properties:
        data:
          type: array
          items:
            $ref: "#/components/schemas/ProtectedResourcePrimaryData"
        currentPage:
          type: integer
          format: int32
        totalCount:
          type: integer
          format: int64
    ProtectedResourcePrimaryData:
      type: object
      properties:
        id:
          type: string
        clientId:
          type: string
        name:
          type: string
        description:
          type: string
        type:
          type: string
          enum:
          - MCP_SERVER
        resourceIdentifiers:
          type: array
          items:
            type: string
        features:
          type: array
          items:
            $ref: "#/components/schemas/ProtectedResourceFeature"
        updatedAt:
          type: string
          format: date-time
    ProtectedResourceSecret:
      type: object
      properties:
        id:
          type: string
        name:
          type: string
        clientId:
          type: string
        clientSecret:
          type: string
    ProtectedResourcePrimaryData:
      type: object
      properties:
        id:
          type: string
        clientId:
          type: string
        name:
          type: string
        description:
          type: string
        type:
          type: string
          enum: [MCP_SERVER]
        resourceIdentifiers:
          type: array
          items:
            type: string
        features:
          type: array
          items:
            $ref: "#/components/schemas/ProtectedResourceFeature"
        updatedAt:
          type: integer
          format: int64
    ProtectedResourcePage:
      type: object
      properties:
        data:
          type: array
          items:
            $ref: "#/components/schemas/ProtectedResourcePrimaryData"
        currentPage:
          type: integer
          format: int32
        totalCount:
          type: integer
          format: int64
    ProtectedResourceFeature:
      type: object
      required:
      - key
      - type
      discriminator:
        propertyName: type
        mapping:
          MCP_TOOL: "#/components/schemas/McpToolFeature"
      properties:
        key:
          type: string
        description:
          type: string
        type:
          type: string
          enum: [MCP_TOOL]
        createdAt:
          type: integer
          format: int64
        updatedAt:
          type: integer
          format: int64
    McpToolFeature:
      allOf:
      - $ref: "#/components/schemas/ProtectedResourceFeature"
      - type: object
        properties:
          scopes:
            type: array
            items:
              type: string
    PatchProtectedResource:
      type: object
      properties:
        name:
          pattern: ^[a-zA-Z0-9_-]+$
          type: string
        description:
          type: string
        resourceIdentifiers:
          minItems: 1
          type: array
          items:
            format: uri
            minLength: 1
            type: string
        features:
          type: array
          items:
            $ref: "#/components/schemas/UpdateProtectedResourceFeature"
    UpdateProtectedResource:
      required:
      - name
      - resourceIdentifiers
      type: object
      properties:
        name:
          minLength: 1
          pattern: ^[a-zA-Z0-9_-]+$
          type: string
        description:
          type: string
        resourceIdentifiers:
          minItems: 1
          type: array
          items:
            format: uri
            minLength: 1
            type: string
        features:
          type: array
          items:
            $ref: "#/components/schemas/UpdateProtectedResourceFeature"
    UpdateProtectedResourceFeature:
      type: object
      required:
      - key
      discriminator:
        propertyName: type
        mapping:
          MCP_TOOL: "#/components/schemas/UpdateMcpTool"
      properties:
        key:
          pattern: ^[a-zA-Z0-9_-]+$
          type: string
        description:
          type: string
        type:
          type: string
          enum: [MCP_TOOL]
    UpdateMcpTool:
      allOf:
      - $ref: "#/components/schemas/UpdateProtectedResourceFeature"
      - type: object
        properties:
          scopes:
            type: array
            items:
              type: string
    NewProtectedResourceFeature:
      type: object
      required:
      - key
      discriminator:
        propertyName: type
        mapping:
          MCP_TOOL: "#/components/schemas/NewMcpTool"
      properties:
        key:
          pattern: ^[a-zA-Z0-9_-]+$
          type: string
        description:
          type: string
        type:
          type: string
          enum: [MCP_TOOL]
    NewMcpTool:
      allOf:
      - $ref: "#/components/schemas/NewProtectedResourceFeature"
      - type: object
        properties:
          scopes:
            type: array
            items:
              type: string
    Reference:
      type: object
      properties:
        type:
          type: string
          enum:
          - PLATFORM
          - DOMAIN
          - APPLICATION
          - ORGANIZATION
          - ENVIRONMENT
        id:
          type: string
    RememberDeviceSettings:
      type: object
      properties:
        active:
          type: boolean
        expirationTimeSeconds:
          type: integer
          format: int64
        deviceIdentifierId:
          type: string
        skipChallengeWhenRememberDevice:
          type: boolean
        skipRememberDevice:
          type: boolean
    Reporter:
      type: object
      properties:
        id:
          type: string
        reference:
          $ref: "#/components/schemas/Reference"
        enabled:
          type: boolean
        type:
          type: string
        name:
          type: string
        system:
          type: boolean
        dataType:
          type: string
        configuration:
          type: string
        createdAt:
          type: string
          format: date-time
        updatedAt:
          type: string
          format: date-time
        inherited:
          type: boolean
    ResetPasswordSettings:
      type: object
      properties:
        oldPasswordRequired:
          type: boolean
        tokenAge:
          type: integer
          format: int32
    Resource:
      type: object
      properties:
        id:
          type: string
        resourceScopes:
          type: array
          items:
            type: string
        description:
          type: string
        iconUri:
          type: string
        name:
          type: string
        type:
          type: string
        domain:
          type: string
        userId:
          type: string
        clientId:
          type: string
        createdAt:
          type: string
          format: date-time
        updatedAt:
          type: string
          format: date-time
    ResourceEntity:
      type: object
      properties:
        id:
          type: string
        resourceScopes:
          type: array
          items:
            type: string
        description:
          type: string
        iconUri:
          type: string
        name:
          type: string
        type:
          type: string
        domain:
          type: string
        userId:
          type: string
        userDisplayName:
          type: string
        clientId:
          type: string
        policies:
          type: integer
          format: int64
        createdAt:
          type: string
          format: date-time
        updatedAt:
          type: string
          format: date-time
    ResourceListItem:
      type: object
      properties:
        resources:
          type: array
          items:
            $ref: "#/components/schemas/ResourceEntity"
        metadata:
          type: object
          additionalProperties:
            type: object
            additionalProperties:
              type: object
    RiskAssessmentSettings:
      type: object
      properties:
        enabled:
          type: boolean
        deviceAssessment:
          $ref: "#/components/schemas/AssessmentSettings"
        ipReputationAssessment:
          $ref: "#/components/schemas/AssessmentSettings"
        geoVelocityAssessment:
          $ref: "#/components/schemas/AssessmentSettings"
    Role:
      type: object
      properties:
        id:
          type: string
        name:
          type: string
        description:
          type: string
        referenceType:
          type: string
          enum:
          - PLATFORM
          - DOMAIN
          - APPLICATION
          - ORGANIZATION
          - ENVIRONMENT
        referenceId:
          type: string
        assignableType:
          type: string
          enum:
          - PLATFORM
          - DOMAIN
          - APPLICATION
          - ORGANIZATION
          - ENVIRONMENT
        system:
          type: boolean
        defaultRole:
          type: boolean
        permissionAcls:
          type: object
          additionalProperties:
            uniqueItems: true
            type: array
            items:
              type: string
              enum:
              - CREATE
              - READ
              - LIST
              - UPDATE
              - DELETE
        oauthScopes:
          type: array
          items:
            type: string
        createdAt:
          type: string
          format: date-time
        updatedAt:
          type: string
          format: date-time
        internalOnly:
          type: boolean
    RoleEntity:
      type: object
      properties:
        id:
          type: string
        name:
          type: string
        description:
          type: string
        referenceType:
          type: string
          enum:
          - PLATFORM
          - DOMAIN
          - APPLICATION
          - ORGANIZATION
          - ENVIRONMENT
        referenceId:
          type: string
        assignableType:
          type: string
        permissions:
          type: array
          items:
            type: string
        availablePermissions:
          type: array
          items:
            type: string
        system:
          type: boolean
        defaultRole:
          type: boolean
        createdAt:
          type: string
          format: date-time
        updatedAt:
          type: string
          format: date-time
    RolePage:
      type: object
      properties:
        data:
          type: array
          items:
            $ref: "#/components/schemas/Role"
        currentPage:
          type: integer
          format: int32
        totalCount:
          type: integer
          format: int64
    SAMLSettings:
      type: object
      properties:
        enabled:
          type: boolean
        entityId:
          type: string
        certificate:
          type: string
    SCIMSettings:
      type: object
      properties:
        enabled:
          type: boolean
        idpSelectionEnabled:
          type: boolean
        idpSelectionRule:
          type: string
    Scope:
      type: object
      properties:
        id:
          type: string
        key:
          type: string
        name:
          type: string
        description:
          type: string
        iconUri:
          type: string
        domain:
          type: string
        createdAt:
          type: string
          format: date-time
        updatedAt:
          type: string
          format: date-time
        system:
          type: boolean
        claims:
          type: array
          items:
            type: string
        expiresIn:
          type: integer
          format: int32
        discovery:
          type: boolean
        parameterized:
          type: boolean
    ScopeApprovalEntity:
      type: object
      properties:
        id:
          type: string
        transactionId:
          type: string
        userId:
          $ref: "#/components/schemas/UserId"
        clientId:
          type: string
        domain:
          type: string
        scope:
          type: string
        status:
          type: string
          enum:
          - APPROVED
          - DENIED
        expiresAt:
          type: string
          format: date-time
        createdAt:
          type: string
          format: date-time
        updatedAt:
          type: string
          format: date-time
        clientEntity:
          $ref: "#/components/schemas/ApplicationEntity"
        scopeEntity:
          $ref: "#/components/schemas/ScopeEntity"
    ScopeEntity:
      type: object
      properties:
        id:
          type: string
        key:
          type: string
        name:
          type: string
        description:
          type: string
    ScopePage:
      type: object
      properties:
        data:
          type: array
          items:
            $ref: "#/components/schemas/Scope"
        currentPage:
          type: integer
          format: int32
        totalCount:
          type: integer
          format: int64
    SecretExpirationSettings:
      type: object
      properties:
        enabled:
          type: boolean
        expiryTimeSeconds:
          type: integer
          format: int64
    SecurityProfileSettings:
      type: object
      properties:
        enablePlainFapi:
          type: boolean
        enableFapiBrazil:
          type: boolean
    SelfServiceAccountManagementSettings:
      type: object
      properties:
        enabled:
          type: boolean
        resetPassword:
          $ref: "#/components/schemas/ResetPasswordSettings"
    ServiceResource:
      type: object
      properties:
        id:
          type: string
        referenceType:
          type: string
          enum:
          - PLATFORM
          - DOMAIN
          - APPLICATION
          - ORGANIZATION
          - ENVIRONMENT
        referenceId:
          type: string
        name:
          type: string
        type:
          type: string
        configuration:
          type: string
        createdAt:
          type: string
          format: date-time
        updatedAt:
          type: string
          format: date-time
    SessionSettings:
      type: object
      properties:
        persistent:
          type: boolean
    StatusEntity:
      type: object
      properties:
        enabled:
          type: boolean
    Step:
      type: object
      properties:
        name:
          type: string
        policy:
          type: string
        description:
          type: string
        configuration:
          type: string
        enabled:
          type: boolean
        condition:
          type: string
    StepUpAuthenticationSettings:
      type: object
      properties:
        active:
          type: boolean
        stepUpAuthenticationRule:
          type: string
    Tag:
      type: object
      properties:
        id:
          type: string
        name:
          type: string
        description:
          type: string
        organizationId:
          type: string
        createdAt:
          type: string
          format: date-time
        updatedAt:
          type: string
          format: date-time
    Theme:
      type: object
      properties:
        id:
          type: string
        referenceId:
          type: string
        referenceType:
          type: string
          enum:
          - PLATFORM
          - DOMAIN
          - APPLICATION
          - ORGANIZATION
          - ENVIRONMENT
        logoUrl:
          type: string
        logoWidth:
          type: integer
          format: int32
        faviconUrl:
          type: string
        primaryButtonColorHex:
          type: string
        secondaryButtonColorHex:
          type: string
        primaryTextColorHex:
          type: string
        secondaryTextColorHex:
          type: string
        css:
          type: string
        createdAt:
          type: string
          format: date-time
        updatedAt:
          type: string
          format: date-time
    ThemeEntity:
      type: object
      properties:
        id:
          type: string
        referenceId:
          type: string
        referenceType:
          type: string
          enum:
          - PLATFORM
          - DOMAIN
          - APPLICATION
          - ORGANIZATION
          - ENVIRONMENT
        logoUrl:
          type: string
        logoWidth:
          type: integer
          format: int32
        faviconUrl:
          type: string
        primaryButtonColorHex:
          type: string
        secondaryButtonColorHex:
          type: string
        primaryTextColorHex:
          type: string
        secondaryTextColorHex:
          type: string
        css:
          type: string
        createdAt:
          type: string
          format: date-time
        updatedAt:
          type: string
          format: date-time
    TokenClaim:
      type: object
      properties:
        tokenType:
          type: string
          enum:
          - ACCESS_TOKEN
          - REFRESH_TOKEN
          - ID_TOKEN
        claimName:
          type: string
        claimValue:
          type: string
    UMASettings:
      type: object
      properties:
        enabled:
          type: boolean
    UpdateAuthenticationDeviceNotifier:
      required:
      - configuration
      - name
      - type
      type: object
      properties:
        name:
          type: string
        type:
          minLength: 1
          type: string
        configuration:
          type: string
    UpdateAuthorizationEngine:
      required:
      - configuration
      - name
      type: object
      properties:
        name:
          type: string
        configuration:
          type: string
        type:
          type: string
    UpdateBotDetection:
      required:
      - configuration
      - name
      - type
      type: object
      properties:
        name:
          type: string
        type:
          minLength: 1
          type: string
        configuration:
          type: string
    UpdateCertificate:
      required:
      - configuration
      - name
      - type
      type: object
      properties:
        name:
          minLength: 1
          type: string
        type:
          minLength: 1
          type: string
        configuration:
          type: string
    UpdateDeviceIdentifier:
      required:
      - configuration
      - name
      - type
      type: object
      properties:
        name:
          type: string
        type:
          minLength: 1
          type: string
        configuration:
          type: string
    UpdateEmail:
      required:
      - content
      - expiresAfter
      - from
      - subject
      type: object
      properties:
        enabled:
          type: boolean
        from:
          type: string
        fromName:
          type: string
        subject:
          type: string
        content:
          type: string
        expiresAfter:
          minimum: 1
          type: integer
          format: int32
    UpdateEntrypoint:
      required:
      - name
      - tags
      - url
      type: object
      properties:
        name:
          type: string
        description:
          type: string
        url:
          type: string
        tags:
          type: array
          items:
            type: string
    UpdateExtensionGrant:
      required:
      - configuration
      - name
      - type
      type: object
      properties:
        name:
          type: string
        type:
          minLength: 1
          type: string
        configuration:
          type: string
        grantType:
          pattern: "[A-Za-z][A-Za-z0-9+\\-.]*:(?://(?:(?:[A-Za-z0-9\\-._~!$&'()*+,;=:]|%[0-9A-Fa-f]{2})*@)?(?:\\\
            [(?:(?:(?:(?:[0-9A-Fa-f]{1,4}:){6}|::(?:[0-9A-Fa-f]{1,4}:){5}|(?:[0-9A-Fa-f]{1,4})?::(?:[0-9A-Fa-f]{1,4}:){4}|(?:(?:[0-9A-Fa-f]{1,4}:){0,1}[0-9A-Fa-f]{1,4})?::(?:[0-9A-Fa-f]{1,4}:){3}|(?:(?:[0-9A-Fa-f]{1,4}:){0,2}[0-9A-Fa-f]{1,4})?::(?:[0-9A-Fa-f]{1,4}:){2}|(?:(?:[0-9A-Fa-f]{1,4}:){0,3}[0-9A-Fa-f]{1,4})?::[0-9A-Fa-f]{1,4}:|(?:(?:[0-9A-Fa-f]{1,4}:){0,4}[0-9A-Fa-f]{1,4})?::)(?:[0-9A-Fa-f]{1,4}:[0-9A-Fa-f]{1,4}|(?:(?:25[0-5]|2[0-4][0-9]|[01]?[0-9][0-9]?)\\\
            .){3}(?:25[0-5]|2[0-4][0-9]|[01]?[0-9][0-9]?))|(?:(?:[0-9A-Fa-f]{1,4}:){0,5}[0-9A-Fa-f]{1,4})?::[0-9A-Fa-f]{1,4}|(?:(?:[0-9A-Fa-f]{1,4}:){0,6}[0-9A-Fa-f]{1,4})?::)|[Vv][0-9A-Fa-f]+\\\
            .[A-Za-z0-9\\-._~!$&'()*+,;=:]+)\\]|(?:(?:25[0-5]|2[0-4][0-9]|[01]?[0-9][0-9]?)\\\
            .){3}(?:25[0-5]|2[0-4][0-9]|[01]?[0-9][0-9]?)|(?:[A-Za-z0-9\\-._~!$&'()*+,;=]|%[0-9A-Fa-f]{2})*)(?::[0-9]*)?(?:/(?:[A-Za-z0-9\\\
            -._~!$&'()*+,;=:@]|%[0-9A-Fa-f]{2})*)*|/(?:(?:[A-Za-z0-9\\-._~!$&'()*+,;=:@]|%[0-9A-Fa-f]{2})+(?:/(?:[A-Za-z0-9\\\
            -._~!$&'()*+,;=:@]|%[0-9A-Fa-f]{2})*)*)?|(?:[A-Za-z0-9\\-._~!$&'()*+,;=:@]|%[0-9A-Fa-f]{2})+(?:/(?:[A-Za-z0-9\\\
            -._~!$&'()*+,;=:@]|%[0-9A-Fa-f]{2})*)*|)(?:\\?(?:[A-Za-z0-9\\-._~!$&'()*+,;=:@/?]|%[0-9A-Fa-f]{2})*)?"
          type: string
        identityProvider:
          type: string
        createUser:
          type: boolean
        userExists:
          type: boolean
    UpdateFactor:
      required:
      - configuration
      - name
      - type
      type: object
      properties:
        name:
          type: string
        type:
          minLength: 1
          type: string
        configuration:
          type: string
    UpdateForm:
      type: object
      properties:
        enabled:
          type: boolean
        content:
          type: string
        assets:
          type: string
    UpdateGroup:
      required:
      - name
      type: object
      properties:
        name:
          type: string
        description:
          type: string
        members:
          type: array
          items:
            type: string
        roles:
          type: array
          items:
            type: string
    UpdateI18nDictionary:
      type: object
      properties:
        name:
          type: string
        locale:
          type: string
        entries:
          type: object
          additionalProperties:
            type: string
    UpdateIdentityProvider:
      required:
      - configuration
      - name
      - type
      type: object
      properties:
        name:
          type: string
        type:
          minLength: 1
          type: string
        configuration:
          type: string
        mappers:
          type: object
          additionalProperties:
            type: string
        roleMapper:
          type: object
          additionalProperties:
            type: array
            items:
              type: string
        groupMapper:
          type: object
          additionalProperties:
            type: array
            items:
              type: string
        domainWhitelist:
          type: array
          items:
            type: string
        passwordPolicy:
          type: string
    UpdateMcpTool:
      required:
      - key
      type: object
      allOf:
      - $ref: "#/components/schemas/UpdateProtectedResourceFeature"
      - type: object
        properties:
          type:
            type: string
            enum:
            - MCP_TOOL
          scopes:
            type: array
            items:
              minLength: 1
              type: string
    UpdatePasswordPolicy:
      required:
      - name
      type: object
      properties:
        name:
          minLength: 1
          type: string
        minLength:
          minimum: 0
          type: integer
          format: int32
        maxLength:
          minimum: 0
          type: integer
          format: int32
        includeNumbers:
          type: boolean
        includeSpecialCharacters:
          type: boolean
        lettersInMixedCase:
          type: boolean
        maxConsecutiveLetters:
          type: integer
          format: int32
        excludePasswordsInDictionary:
          type: boolean
        excludeUserProfileInfoInPassword:
          type: boolean
        expiryDuration:
          type: integer
          format: int32
        passwordHistoryEnabled:
          type: boolean
        oldPasswords:
          type: integer
          format: int32
        defaultPolicy:
          type: boolean
    UpdateProtectedResource:
      required:
      - name
      - resourceIdentifiers
      type: object
      properties:
        name:
          minLength: 1
          type: string
        description:
          type: string
        resourceIdentifiers:
          minItems: 1
          type: array
          items:
            minLength: 1
            type: string
        features:
          type: array
          items:
            $ref: "#/components/schemas/UpdateProtectedResourceFeature"
    UpdateProtectedResourceFeature:
      required:
      - key
      - type
      type: object
      properties:
        key:
          minLength: 1
          pattern: "^[a-zA-Z0-9_-]+$"
          type: string
        description:
          type: string
        type:
          type: string
      discriminator:
        propertyName: type
    UpdateReporter:
      required:
      - configuration
      - name
      - type
      type: object
      properties:
        enabled:
          type: boolean
        name:
          type: string
        type:
          minLength: 1
          type: string
        configuration:
          type: string
        inherited:
          type: boolean
    UpdateRole:
      required:
      - name
      type: object
      properties:
        name:
          type: string
        description:
          type: string
        permissions:
          type: array
          items:
            type: string
        oauthScopes:
          type: array
          items:
            type: string
    UpdateScope:
      required:
      - description
      - name
      type: object
      properties:
        name:
          type: string
        description:
          type: string
        expiresIn:
          type: integer
          format: int32
        discovery:
          type: boolean
        parameterized:
          type: boolean
        iconUri:
          type: string
    UpdateServiceResource:
      required:
      - configuration
      - name
      - type
      type: object
      properties:
        name:
          type: string
        type:
          minLength: 1
          type: string
        configuration:
          type: string
    UpdateTag:
      required:
      - name
      type: object
      properties:
        name:
          type: string
        description:
          type: string
    UpdateUser:
      type: object
      properties:
        email:
          maxLength: 320
          minLength: 0
          type: string
        firstName:
          type: string
        lastName:
          type: string
        displayName:
          type: string
        externalId:
          type: string
        accountNonExpired:
          type: boolean
        accountNonLocked:
          type: boolean
        credentialsNonExpired:
          type: boolean
        enabled:
          type: boolean
        preRegistration:
          type: boolean
        registrationCompleted:
          type: boolean
        source:
          type: string
        client:
          type: string
        loginsCount:
          type: integer
          format: int64
        loggedAt:
          type: string
          format: date-time
        preferredLanguage:
          type: string
        additionalInformation:
          type: object
          additionalProperties:
            type: object
        createdAt:
          type: string
          format: date-time
        updatedAt:
          type: string
          format: date-time
        forceResetPassword:
          type: boolean
    UpdateUserWithId:
      type: object
      properties:
        email:
          maxLength: 320
          minLength: 0
          type: string
        firstName:
          type: string
        lastName:
          type: string
        displayName:
          type: string
        externalId:
          type: string
        accountNonExpired:
          type: boolean
        accountNonLocked:
          type: boolean
        credentialsNonExpired:
          type: boolean
        enabled:
          type: boolean
        preRegistration:
          type: boolean
        registrationCompleted:
          type: boolean
        source:
          type: string
        client:
          type: string
        loginsCount:
          type: integer
          format: int64
        loggedAt:
          type: string
          format: date-time
        preferredLanguage:
          type: string
        additionalInformation:
          type: object
          additionalProperties:
            type: object
        createdAt:
          type: string
          format: date-time
        updatedAt:
          type: string
          format: date-time
        forceResetPassword:
          type: boolean
        id:
          type: string
    User:
      type: object
      properties:
        id:
          type: string
        externalId:
          type: string
        username:
          type: string
        password:
          type: string
        email:
          type: string
        displayName:
          type: string
        nickName:
          type: string
        firstName:
          type: string
        lastName:
          type: string
        title:
          type: string
        type:
          type: string
        preferredLanguage:
          type: string
        picture:
          type: string
        emails:
          type: array
          items:
            $ref: "#/components/schemas/Attribute"
        phoneNumbers:
          type: array
          items:
            $ref: "#/components/schemas/Attribute"
        ims:
          type: array
          items:
            $ref: "#/components/schemas/Attribute"
        photos:
          type: array
          items:
            $ref: "#/components/schemas/Attribute"
        entitlements:
          type: array
          items:
            type: string
        addresses:
          type: array
          items:
            $ref: "#/components/schemas/Address"
        roles:
          type: array
          items:
            type: string
        dynamicRoles:
          type: array
          items:
            type: string
        dynamicGroups:
          type: array
          items:
            type: string
        rolesPermissions:
          uniqueItems: true
          type: array
          items:
            $ref: "#/components/schemas/Role"
        groups:
          type: array
          items:
            type: string
        x509Certificates:
          type: array
          items:
            $ref: "#/components/schemas/Certificate"
        accountNonExpired:
          type: boolean
        accountNonLocked:
          type: boolean
        accountLockedAt:
          type: string
          format: date-time
        accountLockedUntil:
          type: string
          format: date-time
        credentialsNonExpired:
          type: boolean
        enabled:
          type: boolean
        internal:
          type: boolean
        preRegistration:
          type: boolean
        registrationCompleted:
          type: boolean
        newsletter:
          type: boolean
        registrationUserUri:
          type: string
        registrationAccessToken:
          type: string
        referenceType:
          type: string
          enum:
          - PLATFORM
          - DOMAIN
          - APPLICATION
          - ORGANIZATION
          - ENVIRONMENT
        referenceId:
          type: string
        source:
          type: string
        client:
          type: string
        loginsCount:
          type: integer
          format: int64
        factors:
          type: array
          items:
            $ref: "#/components/schemas/EnrolledFactor"
        identities:
          type: array
          items:
            $ref: "#/components/schemas/UserIdentity"
        lastIdentityUsed:
          type: string
        additionalInformation:
          type: object
          additionalProperties:
            type: object
        loggedAt:
          type: string
          format: date-time
        lastLoginWithCredentials:
          type: string
          format: date-time
        lastPasswordReset:
          type: string
          format: date-time
        lastUsernameReset:
          type: string
          format: date-time
        lastLogoutAt:
          type: string
          format: date-time
        mfaEnrollmentSkippedAt:
          type: string
          format: date-time
        createdAt:
          type: string
          format: date-time
        updatedAt:
          type: string
          format: date-time
        forceResetPassword:
          type: boolean
        serviceAccount:
          type: boolean
        address:
          type: object
          additionalProperties:
            type: object
        locale:
          type: string
        zoneInfo:
          type: string
        identitiesAsMap:
          type: object
          additionalProperties:
            type: object
        fullId:
          $ref: "#/components/schemas/UserId"
        middleName:
          type: string
        inactive:
          type: boolean
        profile:
          type: string
        website:
          type: string
        birthdate:
          type: string
        phoneNumber:
          type: string
        disabled:
          type: boolean
        lastIdentityInformation:
          type: object
          additionalProperties:
            type: object
    UserEntity:
      type: object
      properties:
        id:
          type: string
        externalId:
          type: string
        username:
          type: string
        password:
          type: string
        email:
          type: string
        displayName:
          type: string
        nickName:
          type: string
        firstName:
          type: string
        lastName:
          type: string
        title:
          type: string
        type:
          type: string
        preferredLanguage:
          type: string
        picture:
          type: string
        emails:
          type: array
          items:
            $ref: "#/components/schemas/Attribute"
        phoneNumbers:
          type: array
          items:
            $ref: "#/components/schemas/Attribute"
        ims:
          type: array
          items:
            $ref: "#/components/schemas/Attribute"
        photos:
          type: array
          items:
            $ref: "#/components/schemas/Attribute"
        entitlements:
          type: array
          items:
            type: string
        addresses:
          type: array
          items:
            $ref: "#/components/schemas/Address"
        roles:
          type: array
          items:
            type: string
        dynamicRoles:
          type: array
          items:
            type: string
        dynamicGroups:
          type: array
          items:
            type: string
        rolesPermissions:
          uniqueItems: true
          type: array
          items:
            $ref: "#/components/schemas/Role"
        groups:
          type: array
          items:
            type: string
        x509Certificates:
          type: array
          items:
            $ref: "#/components/schemas/Certificate"
        accountNonExpired:
          type: boolean
        accountNonLocked:
          type: boolean
        accountLockedAt:
          type: string
          format: date-time
        accountLockedUntil:
          type: string
          format: date-time
        credentialsNonExpired:
          type: boolean
        enabled:
          type: boolean
        internal:
          type: boolean
        preRegistration:
          type: boolean
        registrationCompleted:
          type: boolean
        newsletter:
          type: boolean
        registrationUserUri:
          type: string
        registrationAccessToken:
          type: string
        referenceType:
          type: string
          enum:
          - PLATFORM
          - DOMAIN
          - APPLICATION
          - ORGANIZATION
          - ENVIRONMENT
        referenceId:
          type: string
        source:
          type: string
        client:
          type: string
        loginsCount:
          type: integer
          format: int64
        factors:
          type: array
          items:
            $ref: "#/components/schemas/EnrolledFactor"
        identities:
          type: array
          items:
            $ref: "#/components/schemas/UserIdentity"
        lastIdentityUsed:
          type: string
        additionalInformation:
          type: object
          additionalProperties:
            type: object
        loggedAt:
          type: string
          format: date-time
        lastLoginWithCredentials:
          type: string
          format: date-time
        lastPasswordReset:
          type: string
          format: date-time
        lastUsernameReset:
          type: string
          format: date-time
        lastLogoutAt:
          type: string
          format: date-time
        mfaEnrollmentSkippedAt:
          type: string
          format: date-time
        createdAt:
          type: string
          format: date-time
        updatedAt:
          type: string
          format: date-time
        forceResetPassword:
          type: boolean
        serviceAccount:
          type: boolean
        applicationEntity:
          $ref: "#/components/schemas/ApplicationEntity"
        sourceId:
          type: string
        address:
          type: object
          additionalProperties:
            type: object
        locale:
          type: string
        zoneInfo:
          type: string
        identitiesAsMap:
          type: object
          additionalProperties:
            type: object
        fullId:
          $ref: "#/components/schemas/UserId"
        middleName:
          type: string
        inactive:
          type: boolean
        profile:
          type: string
        website:
          type: string
        birthdate:
          type: string
        phoneNumber:
          type: string
        disabled:
          type: boolean
        lastIdentityInformation:
          type: object
          additionalProperties:
            type: object
    UserId:
      type: object
      properties:
        id:
          type: string
        externalId:
          type: string
        source:
          type: string
    UserIdentity:
      type: object
      properties:
        userId:
          type: string
        username:
          type: string
        providerId:
          type: string
        additionalInformation:
          type: object
          additionalProperties:
            type: object
        linkedAt:
          type: string
          format: date-time
    UserIdentityEntity:
      type: object
      properties:
        userId:
          type: string
        username:
          type: string
        providerId:
          type: string
        additionalInformation:
          type: object
          additionalProperties:
            type: object
        linkedAt:
          type: string
          format: date-time
        providerName:
          type: string
    UserNotificationContent:
      type: object
      properties:
        id:
          type: string
        status:
          type: string
          enum:
          - UNREAD
          - READ
        title:
          type: string
        message:
          type: string
        createdAt:
          type: string
          format: date-time
    UserPage:
      type: object
      properties:
        data:
          type: array
          items:
            $ref: "#/components/schemas/User"
        currentPage:
          type: integer
          format: int32
        totalCount:
          type: integer
          format: int64
    UsernameEntity:
      required:
      - username
      type: object
      properties:
        username:
          minLength: 1
          type: string
    VirtualHost:
      type: object
      properties:
        host:
          type: string
        path:
          type: string
        overrideEntrypoint:
          type: boolean
    WebAuthnSettings:
      type: object
      properties:
        origin:
          type: string
        relyingPartyId:
          type: string
        relyingPartyName:
          type: string
        requireResidentKey:
          type: boolean
        userVerification:
          type: string
          enum:
          - REQUIRED
          - PREFERRED
          - DISCOURAGED
        authenticatorAttachment:
          type: string
          enum:
          - CROSS_PLATFORM
          - PLATFORM
        attestationConveyancePreference:
          type: string
          enum:
          - NONE
          - INDIRECT
          - DIRECT
        forceRegistration:
          type: boolean
        certificates:
          type: object
          additionalProperties:
            type: object
        enforceAuthenticatorIntegrity:
          type: boolean
        enforceAuthenticatorIntegrityMaxAge:
          type: integer
          format: int32
  securitySchemes:
    gravitee-auth:
      type: http
      scheme: Bearer<|MERGE_RESOLUTION|>--- conflicted
+++ resolved
@@ -6400,15 +6400,6 @@
       - protected-resource
       - domain
       summary: List registered protected resources for a security domain
-<<<<<<< HEAD
-      description: "User must have the PROTECTED_RESOURCE[LIST] permission on the specified\
-        \ domain, environment or organization AND either PROTECTED_RESOURCE[READ]\
-        \ permission on each domain's protected resource or PROTECTED_RESOURCE[READ]\
-        \ permission on the specified domain or PROTECTED_RESOURCE[READ] permission\
-        \ on the specified environment or PROTECTED_RESOURCE[READ] permission on\
-        \ the specified organization. Each returned protected resource is filtered\
-        \ and contains only basic information such as id, name, description and isEnabled."
-=======
       description: "User must have the PROTECTED_RESOURCE[LIST] permission on the\
         \ specified domain, environment or organization AND either PROTECTED_RESOURCE[READ]\
         \ permission on each domain's protected resource or PROTECTED_RESOURCE[READ]\
@@ -6416,7 +6407,6 @@
         \ on the specified environment or PROTECTED_RESOURCE[READ] permission on the\
         \ specified organization. Each returned protected resource is filtered and\
         \ contains only basic information such as id, name, description and isEnabled."
->>>>>>> 5a437875
       operationId: listProtectedResources
       parameters:
       - name: organizationId
@@ -6436,15 +6426,8 @@
           type: string
       - name: type
         in: query
-<<<<<<< HEAD
-        required: true
-        schema:
-          type: string
-          enum: [MCP_SERVER]
-=======
-        schema:
-          type: string
->>>>>>> 5a437875
+        schema:
+          type: string
       - name: page
         in: query
         schema:
@@ -6454,11 +6437,6 @@
       - name: size
         in: query
         schema:
-<<<<<<< HEAD
-          maximum: 1000
-          minimum: 1
-=======
->>>>>>> 5a437875
           type: integer
           format: int32
           default: 50
@@ -13950,8 +13928,6 @@
           type: array
           items:
             $ref: "#/components/schemas/NewProtectedResourceFeature"
-<<<<<<< HEAD
-=======
     NewProtectedResourceFeature:
       required:
       - key
@@ -13968,7 +13944,6 @@
           type: string
       discriminator:
         propertyName: type
->>>>>>> 5a437875
     NewReporter:
       required:
       - configuration
