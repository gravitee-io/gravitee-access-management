{
	"info": {
<<<<<<< HEAD
		"_postman_id": "0622de57-a286-4aa7-87ac-f09b044668b7",
=======
		"_postman_id": "edb36521-a78d-4459-aac9-ebfa207ad8bf",
>>>>>>> 53bfbc42
		"name": "Gravitee.io - AM - Openid JARM",
		"schema": "https://schema.getpostman.com/json/collection/v2.1.0/collection.json"
	},
	"item": [
		{
			"name": "Prepare",
			"item": [
				{
					"name": "Generate admin token",
					"event": [
						{
							"listen": "test",
							"script": {
								"exec": [
									"",
									"pm.test(\"Status code is 200\", function () {",
									"    pm.response.to.have.status(200);",
									"});",
									"",
									"var token = JSON.parse(responseBody);",
									"pm.environment.set('token', token.access_token);"
								],
								"type": "text/javascript"
							}
						}
					],
					"request": {
						"method": "POST",
						"header": [
							{
								"key": "Authorization",
								"value": "Basic YWRtaW46YWRtaW5hZG1pbg=="
							}
						],
						"body": {
							"mode": "urlencoded",
							"urlencoded": [
								{
									"key": "grant_type",
									"value": "password",
									"type": "text"
								},
								{
									"key": "username",
									"value": "admin",
									"type": "text"
								},
								{
									"key": "password",
									"value": "adminadmin",
									"type": "text"
								}
							]
						},
						"url": {
							"raw": "{{management_url}}/management/auth/token",
							"host": [
								"{{management_url}}"
							],
							"path": [
								"management",
								"auth",
								"token"
							]
						}
					},
					"response": []
				},
				{
					"name": "Create jarm domain",
					"event": [
						{
							"listen": "test",
							"script": {
								"exec": [
									"pm.test(\"Status code is 201\", function () {",
									"    pm.response.to.have.status(201);",
									"});",
									"",
									"pm.test(\"DCR disabled for domain\", function () {",
									"    var jsonData = pm.response.json();",
									"    pm.expect(jsonData.oidc.clientRegistrationSettings.allowLocalhostRedirectUri).to.eql(false);",
									"    pm.expect(jsonData.oidc.clientRegistrationSettings.allowHttpSchemeRedirectUri).to.eql(false);",
									"    pm.expect(jsonData.oidc.clientRegistrationSettings.allowWildCardRedirectUri).to.eql(false);",
									"    pm.expect(jsonData.oidc.clientRegistrationSettings.isDynamicClientRegistrationEnabled).to.eql(false);",
									"    pm.expect(jsonData.oidc.clientRegistrationSettings.isOpenDynamicClientRegistrationEnabled).to.eql(false);",
									"    ",
									"    pm.environment.set('domain', jsonData.id);",
									"    pm.environment.set('domainHrid', jsonData.hrid);",
									"});"
								],
								"type": "text/javascript"
							}
						}
					],
					"request": {
						"method": "POST",
						"header": [
							{
								"key": "Content-Type",
								"value": "application/json"
							},
							{
								"key": "Authorization",
								"value": "Bearer {{token}}"
							}
						],
						"body": {
							"mode": "raw",
							"raw": "{\n\t\"name\": \"jarm\", \n\t\"description\": \"Test OpenID JARM specification\"\n}"
						},
						"url": {
							"raw": "{{management_url}}/management/organizations/{{defaultOrganizationId}}/environments/{{defaultEnvironmentId}}/domains/",
							"host": [
								"{{management_url}}"
							],
							"path": [
								"management",
								"organizations",
								"{{defaultOrganizationId}}",
								"environments",
								"{{defaultEnvironmentId}}",
								"domains",
								""
							]
						}
					},
					"response": []
				},
				{
					"name": "Enable DCR - non open mode ",
					"event": [
						{
							"listen": "test",
							"script": {
								"exec": [
									"pm.test(\"Status code is 200\", function () {",
									"    pm.response.to.have.status(200);",
									"});",
									"",
									"pm.test(\"DCR enabled for domain\", function () {",
									"    var jsonData = pm.response.json();",
									"    pm.expect(jsonData.oidc.clientRegistrationSettings.isDynamicClientRegistrationEnabled).to.eql(true);",
									"});",
									"",
									"// wait for sync process",
									"setTimeout(function(){}, 10000);"
								],
								"type": "text/javascript"
							}
						}
					],
					"request": {
						"method": "PATCH",
						"header": [
							{
								"key": "Authorization",
								"type": "text",
								"value": "Bearer {{token}}"
							},
							{
								"key": "Content-Type",
								"name": "Content-Type",
								"type": "text",
								"value": "application/json"
							}
						],
						"body": {
							"mode": "raw",
							"raw": "{\n  \"oidc\": {\n    \"clientRegistrationSettings\": {\n      \"allowLocalhostRedirectUri\": false,\n      \"allowHttpSchemeRedirectUri\": false,\n      \"allowWildCardRedirectUri\": false,\n      \"isDynamicClientRegistrationEnabled\": true,\n      \"isOpenDynamicClientRegistrationEnabled\": false\n    }\n  }\n}"
						},
						"url": {
							"raw": "{{management_url}}/management/organizations/{{defaultOrganizationId}}/environments/{{defaultEnvironmentId}}/domains/{{domain}}",
							"host": [
								"{{management_url}}"
							],
							"path": [
								"management",
								"organizations",
								"{{defaultOrganizationId}}",
								"environments",
								"{{defaultEnvironmentId}}",
								"domains",
								"{{domain}}"
							]
						}
					},
					"response": []
				},
				{
					"name": "Delete default identity provider",
					"event": [
						{
							"listen": "test",
							"script": {
								"exec": [
									"pm.test(\"Status code is 201\", function () {",
									"    pm.response.to.have.status(204);",
									"});"
								],
								"type": "text/javascript"
							}
						}
					],
					"request": {
						"method": "DELETE",
						"header": [
							{
								"key": "Content-Type",
								"value": "application/json"
							},
							{
								"key": "Authorization",
								"value": "Bearer {{token}}"
							}
						],
						"body": {
							"mode": "raw",
							"raw": "{\n  \"external\": false,\n  \"type\": \"inline-am-idp\",\n  \"configuration\": \"{\\\"users\\\":[{\\\"firstname\\\":\\\"my-user\\\",\\\"lastname\\\":\\\"my-user-lastname\\\",\\\"username\\\":\\\"user\\\",\\\"password\\\":\\\"password\\\"}]}\",\n  \"name\": \"inmemory\"\n}"
						},
						"url": {
							"raw": "{{management_url}}/management/organizations/{{defaultOrganizationId}}/environments/{{defaultEnvironmentId}}/domains/{{domain}}/identities/default-idp-{{domain}}",
							"host": [
								"{{management_url}}"
							],
							"path": [
								"management",
								"organizations",
								"{{defaultOrganizationId}}",
								"environments",
								"{{defaultEnvironmentId}}",
								"domains",
								"{{domain}}",
								"identities",
								"default-idp-{{domain}}"
							]
						}
					},
					"response": []
				},
				{
					"name": "Create in-memory IDP",
					"event": [
						{
							"listen": "test",
							"script": {
								"exec": [
									"pm.test(\"Status code is 201\", function () {",
									"    pm.response.to.have.status(201);",
									"});",
									"",
									"var body = JSON.parse(responseBody);",
									"pm.environment.set('idp.inmemory', body.id);"
								],
								"type": "text/javascript"
							}
						}
					],
					"request": {
						"method": "POST",
						"header": [
							{
								"key": "Content-Type",
								"value": "application/json"
							},
							{
								"key": "Authorization",
								"value": "Bearer {{token}}"
							}
						],
						"body": {
							"mode": "raw",
							"raw": "{\n  \"external\": false,\n  \"type\": \"inline-am-idp\",\n  \"configuration\": \"{\\\"users\\\":[{\\\"firstname\\\":\\\"my-user\\\",\\\"lastname\\\":\\\"my-user-lastname\\\",\\\"username\\\":\\\"user\\\",\\\"password\\\":\\\"password\\\"}]}\",\n  \"name\": \"inmemory\"\n}"
						},
						"url": {
							"raw": "{{management_url}}/management/organizations/{{defaultOrganizationId}}/environments/{{defaultEnvironmentId}}/domains/{{domain}}/identities",
							"host": [
								"{{management_url}}"
							],
							"path": [
								"management",
								"organizations",
								"{{defaultOrganizationId}}",
								"environments",
								"{{defaultEnvironmentId}}",
								"domains",
								"{{domain}}",
								"identities"
							]
						}
					},
					"response": []
				},
				{
					"name": "Get default certificate ID",
					"event": [
						{
							"listen": "test",
							"script": {
								"exec": [
									"pm.test(\"Status code is 200\", function () {",
									"    pm.response.to.have.status(200);",
									"});",
									"",
									"pm.test(\"Get default certificate id\", function () {",
									"    pm.response.to.be.header('Content-Type', 'application/json');",
									"    var body = pm.response.json();",
									"    pm.environment.set('defaultCertificateId', body[0].id);",
									"});"
								],
								"type": "text/javascript"
							}
						}
					],
					"request": {
						"method": "GET",
						"header": [
							{
								"key": "Authorization",
								"value": "Bearer {{token}}"
							}
						],
						"url": {
							"raw": "{{management_url}}/management/organizations/{{defaultOrganizationId}}/environments/{{defaultEnvironmentId}}/domains/{{domain}}/certificates",
							"host": [
								"{{management_url}}"
							],
							"path": [
								"management",
								"organizations",
								"{{defaultOrganizationId}}",
								"environments",
								"{{defaultEnvironmentId}}",
								"domains",
								"{{domain}}",
								"certificates"
							]
						}
					},
					"response": []
				},
				{
					"name": "Delete default certificate",
					"event": [
						{
							"listen": "test",
							"script": {
								"exec": [
									"pm.test(\"Status code is 204\", function () {",
									"    pm.response.to.have.status(204);",
									"});"
								],
								"type": "text/javascript"
							}
						}
					],
					"request": {
						"method": "DELETE",
						"header": [
							{
								"key": "Content-Type",
								"value": "application/json"
							},
							{
								"key": "Authorization",
								"value": "Bearer {{token}}"
							}
						],
						"body": {
							"mode": "raw",
							"raw": "{\n  \"external\": false,\n  \"type\": \"inline-am-idp\",\n  \"configuration\": \"{\\\"users\\\":[{\\\"firstname\\\":\\\"my-user\\\",\\\"lastname\\\":\\\"my-user-lastname\\\",\\\"username\\\":\\\"user\\\",\\\"password\\\":\\\"password\\\"}]}\",\n  \"name\": \"inmemory\"\n}"
						},
						"url": {
							"raw": "{{management_url}}/management/organizations/{{defaultOrganizationId}}/environments/{{defaultEnvironmentId}}/domains/{{domain}}/certificates/{{defaultCertificateId}}",
							"host": [
								"{{management_url}}"
							],
							"path": [
								"management",
								"organizations",
								"{{defaultOrganizationId}}",
								"environments",
								"{{defaultEnvironmentId}}",
								"domains",
								"{{domain}}",
								"certificates",
								"{{defaultCertificateId}}"
							]
						}
					},
					"response": []
				},
				{
					"name": "Create jks certificate rs256",
					"event": [
						{
							"listen": "test",
							"script": {
								"exec": [
									"pm.test(\"Status code is 201\", function () {",
									"    pm.response.to.have.status(201);",
									"});",
									"",
									"pm.test(\"Extension Grant - create jks certificate\", function () {",
									"    var jsonData = pm.response.json();",
									"    pm.expect(jsonData).to.have.property('id');",
									"    pm.environment.set('certificateJks', jsonData.id);",
									"});"
								],
								"type": "text/javascript"
							}
						}
					],
					"request": {
						"method": "POST",
						"header": [
							{
								"key": "Authorization",
								"type": "text",
								"value": "Bearer {{token}}"
							},
							{
								"key": "Content-Type",
								"name": "Content-Type",
								"type": "text",
								"value": "application/json"
							}
						],
						"body": {
							"mode": "raw",
							"raw": "{\n  \"type\": \"javakeystore-am-certificate\",\n  \"configuration\": \"{\\\"jks\\\":\\\"{\\\\\\\"name\\\\\\\":\\\\\\\"server.jks\\\\\\\",\\\\\\\"type\\\\\\\":\\\\\\\"\\\\\\\",\\\\\\\"size\\\\\\\":2237,\\\\\\\"content\\\\\\\":\\\\\\\"/u3+7QAAAAIAAAABAAAAAQAJbXl0ZXN0a2V5AAABYkPPuJkAAAUCMIIE/jAOBgorBgEEASoCEQEBBQAEggTqr5aJvYjZG/WQ8gGjoB2IzOwULJfXRbSwn0H9SP6vXE7TkFdVC6e7jOsPwwUVKwiTRCrNLL3G9OYyBvQEJv1NdPGYpqrD+4bzr5oVKQbwuXAs455phdjZ5jFlGjjowHBU7loxm5TJDncBfYoffptiStRSjzuuEWRPaRnUtL1PMidp4XdSOxzknBQ86zLz266y6pksmrSyCGxXiZwvnzq2TRvZOAT5haYA1wJOZwXAE4xk00C9Zr5NBIgyAZ0fsuZfquLhxpEgDg8XFsXAL7O4U9ocETktH4j5JnYWng6A90Ke2l4CUKjPvXTMYQr2ll26BjpE/TGyXRMNqqSzZ6tujn9wji1stGUS840AFye/HfZyQlkZBV/CyyDx/OkP0D9U5xO5jCnurGrMrbskIqcLchyb9xobr/RbnrpwMnK2XteCX9WRog064uYY8r722c81jFM6pL9Ue/Jm6h5fkHKZdJPJtMqdZf9fgb8VbxranRQDd3EIxx0yIXBddv6lqWMISXJCAni3MpBwiUAgzDdVVQYJlzu8t1x8cEpIrqD0sNQhGKmmDWwAE2mKJrYLaqaICKG9YaWy65ZPUOdQMUFzYOxpjNAvbDE/ZUs2jU1AbBpCk0HpgoBYckx0bIAN0buwaPUMwBgCzOjaQ6EQkNiORJoBdxqgI2GsN4j3TzUFSUIRZlFRxbn/f1Oo9SSznIfSzMRDEfoZYdLzwm01yBl5VwmCY5azrPGtAl+hmgBOdYM4O+svGTam+E4Iw2abX9T+B1im8ip4fEtn98Pgr//d+1cbYC2kcPMadfjMbp3d62z4DH9ABqTnEHBbfo1GgOpzpMRaKfrKvPap3PniP0YYqwDRJ4zn7OfYmrxVy8MENqGLveIksyvRj1K8Y3uexxZQ6CMAWbUuONJHHfBoTYsK+LdYxl7fCSuxqx9z0V3x5R3PCXchxNqR9f2tU1uDBqlXDESko0g9X0Qi1pLMk8A7wE5g8mChFhhrakrRMauwH0JkyLw+vcVpLqsyxsAcIm5bX3IWivPrbLZRW3lSLofdXj0XEuP2vnxdC82UPI3VQqqAI1UzL9sUl/cqhNGNztyRYAEv3FWttW2YTA1dlgq4DjPIRFAS4HyzgHeg8Jcgg/kRHbaLT4j2JVdqFG22CL+bayA6KqWeHos2bAA3ydw34y3QtJ0cqcH3iUZ0R0z++rG6iwDKPMkNW4osWP51UcFLXY/uNGSoverCQGJsD+wKvyi9KGDCsdjacgZJJtAsyOCxQssIPeB3GWt0rJi86SUqg0praNBXHKcbx5wSvp9i6uuaZhPzcvECPW/kgzPRaZLfneEZI+UPy31/jP8EUfQ9JT2hQ7w69jgVDE0WFhmNt8I/VrCMxFwCqYvA4m8xLmplZhCy+HUbLJMcwAx0yzbvH63kwcOASJC5JrnK0/P7UOc2NdAgXO/WrCZssRresxRNKaZvJTJtTrhElJKP9yD1zjiS4L5/PpGIW5md/qKX91zz0k5AzCqHdhBaRx7K7QVeWVEN8u4ZySbj9vCTLs1jTPcX7YpsPJBRGvqA4j9AYcBLzmhQa1huLVZTANE6j+vkgPvgPq4ToyTMKvUJwLbmIobX0ZyQKPGhe3LVorfM4uaSxq8+jMV4+0uddFNpLm9eJG+ZLbeVlu0157q45lxuQrO1VOvVLdqsrwAAAAEABVguNTA5AAADcTCCA20wggJVoAMCAQICBBCfcKYwDQYJKoZIhvcNAQELBQAwZzELMAkGA1UEBhMCVVMxDjAMBgNVBAgTBVN0YXRlMQ0wCwYDVQQHEwRDaXR5MRUwEwYDVQQKEwxPcmdhbml6YXRpb24xDTALBgNVBAsTBFVuaXQxEzARBgNVBAMTCldlYiBTZXJ2ZXIwHhcNMTgwMzIwMTQyODI5WhcNMTgwNjE4MTQyODI5WjBnMQswCQYDVQQGEwJVUzEOMAwGA1UECBMFU3RhdGUxDTALBgNVBAcTBENpdHkxFTATBgNVBAoTDE9yZ2FuaXphdGlvbjENMAsGA1UECxMEVW5pdDETMBEGA1UEAxMKV2ViIFNlcnZlcjCCASIwDQYJKoZIhvcNAQEBBQADggEPADCCAQoCggEBAKu+JWbf4oP3xTz33EgXnD0jgL/clO/9lV25GFwygaR8F7qzPaknaR/psyO1acRv3UfrcYdZ2/nnh7PcchjEFmxh11pT3di2KquxsIJBzcYyYUHXbRaBRZ+Oqy884xzPc/IXLfLD5csCI0PQ+XaW/wrp6Mm9/CZNGHLUMjk9Aa9FbPnsh2gLGNkTwf4uvv11z94WFy7oWSzFra26C/zq3I7fywD2/UvYIJCOypAvxOcwdsNXxqEYroBu/jcoyMdXq2AWE6EdzVrZhpgK0QjTIoofa3QreGsdHBR+Cq7hDnGpakGQQVfTlhbzKCtaK9d8PAaOpwzKIcRiVG8NytE/QmECAwEAAaMhMB8wHQYDVR0OBBYEFJTE/I9yfWZ8smIobMkV2dtfpdFhMA0GCSqGSIb3DQEBCwUAA4IBAQCqZhd8O5GUUw1uX6jQKLjqjfzt7dPKMhNSUKPLrBktiJa+ZM/M+mGnEH6/TYcwzazAfeV+JgbY1KpMq1UVOW6KdDga2yXj43mVz7yzVB3KPIdMGSI4pqZxptQ7LEGVtSDsgqpQPi3qpsWUMLMW6heOHKc66Bdf9RE0S1ds+yMg9dNQBkTEXJKR6S+koyDcGnrZgwwVJ5T5+5ZUiGxe2wdGs7DUQCdDVwRZwkWzdIXPnK98PwFh7ivYI6+tnV+AHZg02IDAZ49rwNtQsExeQepNh2IPwCe+7TlfZ8TeiwcxL2ngqKA9LFP2do8YDz9XZbfl9AfS3GXeZsq3ihR3nffqT6271mTSYWrugh9IagHGV2PT6mo=\\\\\\\"}\\\",\\\"storepass\\\":\\\"letmein\\\",\\\"alias\\\":\\\"mytestkey\\\",\\\"keypass\\\":\\\"changeme\\\"}\",\n  \"name\": \"Test\"\n}"
						},
						"url": {
							"raw": "{{management_url}}/management/organizations/{{defaultOrganizationId}}/environments/{{defaultEnvironmentId}}/domains/{{domain}}/certificates",
							"host": [
								"{{management_url}}"
							],
							"path": [
								"management",
								"organizations",
								"{{defaultOrganizationId}}",
								"environments",
								"{{defaultEnvironmentId}}",
								"domains",
								"{{domain}}",
								"certificates"
							]
						}
					},
					"response": []
				},
				{
					"name": "Create jks certificate rs512",
					"event": [
						{
							"listen": "test",
							"script": {
								"exec": [
									"pm.test(\"Status code is 201\", function () {",
									"    pm.response.to.have.status(201);",
									"});",
									"",
									"pm.test(\"Extension Grant - create jks certificate\", function () {",
									"    var jsonData = pm.response.json();",
									"    pm.expect(jsonData).to.have.property('id');",
									"    pm.environment.set('certificateJksRs512', jsonData.id);",
									"});",
									"",
									"// wait for sync process",
									"setTimeout(function(){}, 1000);"
								],
								"type": "text/javascript"
							}
						}
					],
					"request": {
						"method": "POST",
						"header": [
							{
								"key": "Authorization",
								"type": "text",
								"value": "Bearer {{token}}"
							},
							{
								"key": "Content-Type",
								"name": "Content-Type",
								"type": "text",
								"value": "application/json"
							}
						],
						"body": {
							"mode": "raw",
							"raw": "{\n  \"type\": \"javakeystore-am-certificate\",\n  \"configuration\": \"{\\\"jks\\\":\\\"{\\\\\\\"name\\\\\\\":\\\\\\\"server.jks\\\\\\\",\\\\\\\"type\\\\\\\":\\\\\\\"\\\\\\\",\\\\\\\"size\\\\\\\":2237,\\\\\\\"content\\\\\\\":\\\\\\\"/u3+7QAAAAIAAAABAAAAAQAJbXk0MDk2a2V5AAABaiMQHZ4AAAmFMIIJgTAOBgorBgEEASoCEQEBBQAEgglteC1CPhvSxMwR+diDjn+U3KUGveBpVwabrWiBGJi+eEGx+ijDJMq6DKiiedoOHIX2fEqoQU3EjGHEps/xbBYN482Qb2tgsWFN1uWn5LP4jhfuKGdsVAQj6KYzZWGZfNgJE8mfMP/yXONSlPRKanO/EI746C1paDGuAZHgSrsiFeTdlDN2od+6g+zwwjoPsWvVYZo8zWhA0gUwAysY+HjYFJulrjexq3EpOPE3s08Hnq+BN5qz/qNQCElbdeWNJ/Oh9xMLGEOSWDX+6TuO1wf53XH3lRlLEmMOoxw5WeW3pWQ3c0J36E6RjNhp9U54TenS7Aub6Rujud9/f5Veo6aDk7HOkmiMRr9fX5OXboFp5GDI1KOMHNOUO96mKzvYQOdbaIPrvaG4s8mZcv6pbwSceCiEGg8M2Sp+u03aIhjVZExgOkW8BzPI+bXtEKDBI/X9ce0wu74k1R3vIlrpkv3xGZQ5eKPzA9bpo1NJdZdOiTjhsjJFqi+OaPr4n79cMAtNChwRRdq4jj99hcBY4yzF1afLL8a1SguxctNgv8NsWNdzwee08PltRlKv8fLtnNikZGWmEvSjTYXLMCx77NSPpAf5jI0tldvmNsylLtzL9kR+irXE4lct6e7WPw8paGLxkLxKaLwEyAm4geod3IfIUVOV4Hmzij5FpeXk22gDikwDD4qp8/PEhvB0vgjz9sNEMEcQlKrG+SwyqcIp5KhHWmFSLofMmCAzTKWmexcadI57UfCRcoq61ZEGIoBfXAcFMKL7LgM4zHZS+RhOloNzniu1unq7mBAK+cPxZULOC+q0TVmWYzhUzf/ngS1A+VuOzDAGwa5SIdkWYbOKOgUUL/pt5hmGzsN6ck3Z4xftQlmAM/q3sRPJQciICurccyXJIqSMvWaJYxMZT9GwgPk6j1mi9DO34NM5KKjEszAQsObqVbQeW215AwzmlKq4BjKaZIMu0uW8yB53AdiEhoCDZReVxxoQWeFijdhgcgfSxhEPyZkMoCAhs8caArmrBAMl1GBVGLKnhRpcPFwTg7NjLsKSHKVTsok6ntvZ4Z1t70izr+qLiSI8gjcgCka3ujXrDLd7FJnkKaiDjyg2KU6ygmCl84Hj6fGDHew7abqjd9U70Lw+4v4cQZkO7mGrgolBi7PQ0OFeiUvwIzS5v6OwMLROfUrxAI376L6X3jeN41ncfWrjIVbPrUqQNRLTXrbdQKUZ3wUMqmqYjiIn82Idf8B+sX8PLduj/d7W+utbH0VElulmKaTS+7yV1AebeCiKcJwEQJsMw16UEdlVkYRd0JPd+tgthHETHzyao3HKEQfJIHwXVZ2UI96/U4YEj/07vU3yuweAdxvrRGQ+nZhNKSKLL5M6C1EAmPegsOd4thd+/htsi/9sZGz236iCeKIkpf8afL+y2AoTQAEFGtyA5l95//uj3GwjB3+A6Z1yc3C6O7K98/QNW0cbEG9TaXhS1ra24t10QECiv93cykXRpngtvpR+o/lhQ2d1vbZEaEjjUM92IXD2juEZqFOfrSKsYt6fWe6pew88MtcwthAS5i6DON25hS/rrwbRhUAgtOWt5ulu9r6R5bT8lz7J2FogxkK/UAFSDm7axd6gJ3G5P5Vv3GP6l72HRfeKK9QfDUe/ASwjbSHB5F+JmbJTGxo5tELur3+fWI3SUpTShn24nCpISsfS+N9N+QlwXHPAUlGca7EAMlDWuCWPpseZI1NAVDKTQpGxy/trl/Ff6r8WlJPrX5p1WRYss5KUU/1bWAnflGh6OTBR+hSNGgfi1xy27/BGiomMpD0rmBvHHQ5s3vejYLcBxUxYqgXfdljDk2ZHUjJJn8b26q61PVGI8AXPHGSvay4xVObTBQMhLthAWb6g0YCwAmWCBbbZdco6muPU7n5wu4dSSetmNh0ppL/36ZDvoasVwyCnQPiZdx5a4j5WUfskfNK6/OcnN1mAX0cylUXnlF/xTlsTt8RoGyyYXBT7yRK8KZnl5iyft/yRS9MOdroPpSy8tQrGxD0OqHFco+LOoZC4Ksd2JG75EOQ0Ieg5btqf9CTo+/kCLzO8DVHvAkVDKY21D2gEoCrq++4zXtPZeKEi8PFhHMHndIkCIDojQ3Qy5ozl9HVNaCb+w911MS8B+7CBBLSove7roWk9Os9WfO+kfMKjN3zyKSh43jp3CANJN6I44rS8WwS4O8OaaVevMZkjxt+APpXh6sOSp8IJYBiTqJRfHFkp7iVBx3xMCu68Xe2kGkUg3DSMTnObokzHlRcG1lsXpgm+WPpjbdHcpi6CU6d0QmByQ3XYdc3lECsBckZyMwoEH5qDWM0VWxoZwXiN1Uqbc25PTtSa2zX8uvC0ttt+H+dVuSTvATrWv/HetEyz5w7MzaOywppqR1CfBmek0cPqiUKkwL09SoX6gsW0rdT7f889cadNGFf5F8udjsgwKHeXhwiPXfe7PBZiBSixwZgFR38CxmMkN96pTHrx1rBKRAQRj+EGQ9YUuGf0fII4kRSiHvNp/KOKEZEOaD1iIln37S+ziGtOojkaFWFe4RJW8AxrONJNV5Pwd3s65mTlYrGukh2NSQ9e1tQMOW0KRgAEIMFfm7EjjmYFqObqfOFBvzDS8dMLSyYgdfx5aJlXEpxC3S1l9xVcSDuFiD7l/ogifrBeBLzLte/9Oc2HU0aA/zqOHVqUxOcNmSlYZdQOybV2uapLEb0Dr7WeoRCw1xYlbWAFkpVUUhLKM4YahSzCCRT/e86kYHWYd3/68hkU1W3z48tqPPnX2T0Eh05lPLhPzQrudp+ixpNEiMSz85pgvwb1pHx+qipm8+1wTVEi1cf8tKC9BTfJFzEl4FJbqjJfC+ksi/l7hPEqTmG88FkHeLdMBMvUvVwhtMFVLY70bthkGaDSl8vLerzv+AIso3htgz64B0x57880wcLRAz9GacJAbij28bcY2LKl3cOJ3e1dbfdXxOZC5D+bDSffW1njTWAdsnM5XIRovaBflHzNdQjMKz8Jc3hlEgUINSpbhDpzppqNW7NbQGNytvokI8LQf1GK1pAN7F16vXAFKxj+wh6eAY2R5Q8FBR2q2lQxOWuB/zO0tkEyBLaw8QyO11NC5jgHes8YVPTVP41raY/67m/J4fTgh4ZFfHi4qyq5fMGvKxRpXIq81QAb2G/W89PFcB/+ZE9L7koUAdW7RJB9i9WQzKgN72cSBAxMQlPaGVYZwgAAAAEABVguNTA5AAAFcTCCBW0wggNVoAMCAQICBDaavsowDQYJKoZIhvcNAQENBQAwZzELMAkGA1UEBhMCVVMxDjAMBgNVBAgTBVN0YXRlMQ0wCwYDVQQHEwRDaXR5MRUwEwYDVQQKEwxPcmdhbml6YXRpb24xDTALBgNVBAsTBFVuaXQxEzARBgNVBAMTCldlYiBTZXJ2ZXIwHhcNMTkwNDE1MjIxMzM5WhcNMTkwNzE0MjIxMzM5WjBnMQswCQYDVQQGEwJVUzEOMAwGA1UECBMFU3RhdGUxDTALBgNVBAcTBENpdHkxFTATBgNVBAoTDE9yZ2FuaXphdGlvbjENMAsGA1UECxMEVW5pdDETMBEGA1UEAxMKV2ViIFNlcnZlcjCCAiIwDQYJKoZIhvcNAQEBBQADggIPADCCAgoCggIBAJqJZpu675DKgGwcLka8dcio/QXOASncaiGTBxAxId/06DKCzUcOQUePt9PARIPtp+nbNxcfg7UdG28/pOpqD6Rj8LJizIXdC6Wpo++npXaJVttqIjxE7XW+rMc1G8WfxOpTzfKrASlOGh468b5sp7SW0wKeqPRmSfE8Lb9f7phxqGa2dtU+fzeriAqSIeFSrb/3P7o/0n5cUhTvirornrg/bHgMLBSEpQHWOZetJnUkZlCXV4faj1KpTPLrSU0umFdQKeEJFLDdMME1VkZcuC233Ny2hYA8AKIwhhGqzORyXrO9wScZTwPZ7p+03WLTsBtmxyk4nSkP4YHe5XX/voInDT6xZmlA8EE6u5rnayBUUO34GeWSmds1D7YzAUlQioUN7KRYQ3kzDE/+IKH63W22g6ootipMT4GDJXlEulSkv0E17vicAhaoZ/1j9XjKwdpc+tLL4tueDU+S/z9wz9uWkSMFDuG+EpLUoCM8YucIVDx7NJ/0dKECYyssUN7VHwP9iwruj0MkRYfLZXyM+CYQqDLQ/84DZviHyY2GmYoxtrkJxYvTqEB3OFzqoX5YTQKTIIawfltoWjbGDZa4xTgUBPM3O7ZWVJNfUVhCVYihsCTxlGd9ou84A+bVPv3FSboTt3QgZk/e3DjVmqB1HiB4TcW7eAVQ+nC3gaDqFJaNAgMBAAGjITAfMB0GA1UdDgQWBBTrAv63XW6wbcw3BxwFMyLuOadOezANBgkqhkiG9w0BAQ0FAAOCAgEAg+Yn44iaiFX55TLbZOT6cKVWtNd2NimPCjYGhEO/WMX316RM6p7sUfY731o0kxN2rUmrXUoPjgcLq+bw9Q53tN0b3aX8Yam1pewLwiPuoq38bOhl9/EpclWp5IqRyQjj/PxuGpoTmtBPuoMLGgpqlcS9gjxHdL06zXarZwHAXWn9Dy5ziHIX8YOXXXjCRcC72HxekcLWL/kjP5+bOmZydT1+TcNuTyQOX4XeqyNTXxvKwh632WyQVhmg8SBlOqJeJ0/BTv3YgUsl2U2zAcwVfTH91myAZIXRhr8KNYktLDRUb7k77UR5tWVRPyhLXOW8FYx8FaSY6GnmH5k4QMY1qRMjyJTjWc+Md+glnCkeZdEzPYFuW6ucuq4CVxt0AtvBgxc29eoenBYqpK43l8V3CpQ3rUrHj5XCjQpV/KbsA2BxTUnLCtCficq0eIFFyntNuRgLcTape5g7rJ6Z8rudwesfz8vnD9ej/iM3ZpvXjd9HW7BU3RzIqUfNb830ZNQTQ6hPIPtwzT3FXN1HijcPMjCPsreSIZ+KcpOxhL3na7m+qOr9Nv97SBJCUOs0H8JxMkrgBnD7rtD1eUQnuk8DoYbBc0fw+J/0dKk5EqI6kk0ThnJmCKVRLON1ftehOMEAJMZ9cb0uBDHSYILZgRKJoY9rLZaYTGvOvjSdf4qls+1Fx6JtUglbweIFy9Cv720G4PDtsQ==\\\\\\\"}\\\",\\\"storepass\\\":\\\"letmein\\\",\\\"alias\\\":\\\"my4096key\\\",\\\"keypass\\\":\\\"changeme\\\"}\",\n  \"name\": \"my4096key\"\n}"
						},
						"url": {
							"raw": "{{management_url}}/management/organizations/{{defaultOrganizationId}}/environments/{{defaultEnvironmentId}}/domains/{{domain}}/certificates",
							"host": [
								"{{management_url}}"
							],
							"path": [
								"management",
								"organizations",
								"{{defaultOrganizationId}}",
								"environments",
								"{{defaultEnvironmentId}}",
								"domains",
								"{{domain}}",
								"certificates"
							]
						}
					},
					"response": []
				},
				{
					"name": "Start domain",
					"event": [
						{
							"listen": "test",
							"script": {
								"exec": [
									"// wait for sync process",
									"setTimeout(function(){}, 10000);"
								],
								"type": "text/javascript"
							}
						}
					],
					"request": {
						"method": "PATCH",
						"header": [
							{
								"key": "Content-Type",
								"value": "application/json"
							},
							{
								"key": "Authorization",
								"value": "Bearer {{token}}"
							}
						],
						"body": {
							"mode": "raw",
							"raw": "{\n  \"enabled\": true\n}"
						},
						"url": {
							"raw": "{{management_url}}/management/organizations/{{defaultOrganizationId}}/environments/{{defaultEnvironmentId}}/domains/{{domain}}",
							"host": [
								"{{management_url}}"
							],
							"path": [
								"management",
								"organizations",
								"{{defaultOrganizationId}}",
								"environments",
								"{{defaultEnvironmentId}}",
								"domains",
								"{{domain}}"
							]
						}
					},
					"response": []
				},
				{
					"name": "well-known/openid-configuration",
					"event": [
						{
							"listen": "test",
							"script": {
								"exec": [
									"pm.test(\"Status code is 200\", function () {",
									"    pm.response.to.have.status(200);",
									"});",
									"",
									"pm.test(\"Check discovery endpoints\", function () {",
									"    pm.response.to.be.header('Content-Type', 'application/json');",
									"    var body = pm.response.json();",
									"    ",
									"    pm.expect(body).to.have.property(\"authorization_endpoint\");",
									"    pm.expect(body).to.have.property(\"token_endpoint\");",
									"    pm.expect(body).to.have.property(\"revocation_endpoint\");",
									"    pm.expect(body).to.have.property(\"userinfo_endpoint\");",
									"    pm.expect(body).to.have.property(\"registration_endpoint\");",
									"    pm.expect(body).to.have.property(\"registration_renew_secret_endpoint\");",
									"    pm.expect(body).to.have.property(\"authorization_signing_alg_values_supported\");",
									"    pm.expect(body).to.have.property(\"authorization_encryption_alg_values_supported\");",
									"    pm.expect(body).to.have.property(\"authorization_encryption_enc_values_supported\");",
									"    pm.expect(body).to.have.property(\"response_modes_supported\");",
									"    pm.expect(body.response_modes_supported).to.include('query.jwt')",
									"    ",
									"    pm.environment.set('authorizationEndpoint', body.authorization_endpoint);",
									"    pm.environment.set('tokenEndpoint', body.token_endpoint);",
									"    pm.environment.set('userinfoEndpoint', body.userinfo_endpoint);",
									"    pm.environment.set('revocationEndpoint', body.revocation_endpoint);",
									"    pm.environment.set('registrationEndpoint', body.registration_endpoint);",
									"    pm.environment.set('registrationRenewSecretEndpoint', body.registration_renew_secret_endpoint);",
									"    pm.environment.set('logoutEndpoint', body.end_session_endpoint);",
									"});"
								],
								"type": "text/javascript"
							}
						}
					],
					"request": {
						"method": "GET",
						"header": [],
						"url": {
							"raw": "{{gateway_url}}/{{domainHrid}}/oidc/.well-known/openid-configuration",
							"host": [
								"{{gateway_url}}"
							],
							"path": [
								"{{domainHrid}}",
								"oidc",
								".well-known",
								"openid-configuration"
							]
						}
					},
					"response": []
				},
				{
					"name": "Create client without DCR enabled",
					"event": [
						{
							"listen": "test",
							"script": {
								"exec": [
									"pm.test(\"Status code is 201\", function () {",
									"    pm.response.to.have.status(201);",
									"});",
									"",
									"var body = JSON.parse(responseBody);",
									"pm.environment.set('clientDCR', body.id);"
								],
								"type": "text/javascript"
							}
						}
					],
					"request": {
						"method": "POST",
						"header": [
							{
								"key": "Content-Type",
								"value": "application/json"
							},
							{
								"key": "Authorization",
								"value": "Bearer {{token}}"
							}
						],
						"body": {
							"mode": "raw",
							"raw": "{\n    \"clientId\": \"dcr-client\",\n    \"clientSecret\": \"dcr-client-secret\",\n    \"name\": \"dcr-client-public-name\",\n    \"type\": \"WEB\"\n}"
						},
						"url": {
							"raw": "{{management_url}}/management/organizations/{{defaultOrganizationId}}/environments/{{defaultEnvironmentId}}/domains/{{domain}}/applications",
							"host": [
								"{{management_url}}"
							],
							"path": [
								"management",
								"organizations",
								"{{defaultOrganizationId}}",
								"environments",
								"{{defaultEnvironmentId}}",
								"domains",
								"{{domain}}",
								"applications"
							]
						}
					},
					"response": []
				},
				{
					"name": "Patch client - enable client credentials and DCR",
					"event": [
						{
							"listen": "test",
							"script": {
								"exec": [
									"pm.test(\"Status code is 200\", function () {",
									"    pm.response.to.have.status(200);",
									"});",
									"",
									"// wait for sync process",
									"setTimeout(function(){}, 6000);"
								],
								"type": "text/javascript"
							}
						}
					],
					"request": {
						"method": "PATCH",
						"header": [
							{
								"key": "Authorization",
								"type": "text",
								"value": "Bearer {{token}}"
							},
							{
								"key": "Content-Type",
								"name": "Content-Type",
								"type": "text",
								"value": "application/json"
							}
						],
						"body": {
							"mode": "raw",
							"raw": "{\n  \"settings\": { \n      \"oauth\": {\n          \"grantTypes\": [\"client_credentials\"],\n          \"responseTypes\": [],\n          \"applicationType\": \"server\",\n          \"scopes\": [\"dcr_admin\"]\n        }\n    }\n}"
						},
						"url": {
							"raw": "{{management_url}}/management/organizations/{{defaultOrganizationId}}/environments/{{defaultEnvironmentId}}/domains/{{domain}}/applications/{{clientDCR}}",
							"host": [
								"{{management_url}}"
							],
							"path": [
								"management",
								"organizations",
								"{{defaultOrganizationId}}",
								"environments",
								"{{defaultEnvironmentId}}",
								"domains",
								"{{domain}}",
								"applications",
								"{{clientDCR}}"
							]
						}
					},
					"response": []
				}
			]
		},
		{
			"name": "Case - Signing authorization",
			"item": [
				{
					"name": "Prepare Client",
					"item": [
						{
							"name": "Generate token - Case signing authorization",
							"event": [
								{
									"listen": "test",
									"script": {
										"exec": [
											"pm.test(\"Status code is 200\", function () {",
											"    pm.response.to.have.status(200);",
											"});",
											"",
											"pm.test(\"Has an access_token\", function () {",
											"    var body = pm.response.json();",
											"    pm.expect(body).to.have.property('access_token');",
											"    pm.expect(body.scope).to.eql('dcr_admin');",
											"    ",
											"    pm.environment.set('access_token', body.access_token);",
											"});"
										],
										"type": "text/javascript"
									}
								},
								{
									"listen": "prerequest",
									"script": {
										"exec": [
											""
										],
										"type": "text/javascript"
									}
								}
							],
							"request": {
								"method": "POST",
								"header": [
									{
										"key": "Authorization",
										"value": "Basic ZGNyLWNsaWVudDpkY3ItY2xpZW50LXNlY3JldA=="
									}
								],
								"body": {
									"mode": "urlencoded",
									"urlencoded": [
										{
											"key": "grant_type",
											"value": "client_credentials",
											"type": "text"
										},
										{
											"key": "scope",
											"value": "dcr_admin",
											"type": "text"
										}
									]
								},
								"url": {
									"raw": "{{tokenEndpoint}}",
									"host": [
										"{{tokenEndpoint}}"
									]
								}
							},
							"response": []
						},
						{
							"name": "Register client - rs256 authorization (default)",
							"event": [
								{
									"listen": "test",
									"script": {
										"exec": [
											"pm.test(\"Status code is 201\", function () {",
											"    pm.response.to.have.status(201);",
											"});",
											"",
											"pm.test(\"Has default attributes\", function () {",
											"    var body = pm.response.json();",
											"    pm.expect(body.client_name).to.eql('client_rs256');",
											"",
											"    pm.expect(body).to.have.property('client_id');",
											"    pm.expect(body).to.have.property('client_secret');",
											"    pm.expect(body).to.have.property('authorization_signed_response_alg');",
											"    var credentials = body.client_id + \":\" + body.client_secret;",
											"    var authorization = CryptoJS.enc.Base64.stringify(CryptoJS.enc.Utf8.parse(credentials));",
											"    pm.environment.set('dcrClientAuthorization', authorization);",
											"    ",
											"    pm.environment.set('newClientForDCRTests', body.id);",
											"    pm.environment.set('registrationAccessToken', body.registration_access_token);",
											"    pm.environment.set('registrationClientUri', body.registration_client_uri);",
											"    ",
											"    pm.environment.set('clientIdJarm', body.client_id);",
											"    pm.environment.set('clientSecretJarm', body.client_secret);",
											"});",
											"",
											"// wait for sync process",
											"setTimeout(function(){}, 6000);"
										],
										"type": "text/javascript"
									}
								}
							],
							"request": {
								"method": "POST",
								"header": [
									{
										"key": "Content-Type",
										"type": "text",
										"value": "application/json"
									},
									{
										"key": "Authorization",
										"type": "text",
										"value": "Bearer {{access_token}}"
									}
								],
								"body": {
									"mode": "raw",
									"raw": "{\n\t\"client_name\":\"client_rs256\",\n    \"redirect_uris\": [\"https://op-test:60001/authz_cb\"],\n    \"application_type\": \"web\",\n    \"contacts\": [\"roland@example.com\"],\n    \"identities\": [\n    \t\"{{idp.inmemory}}\"\n\t],\n    \"response_types\": [\"code\",\"token\",\"id_token\",\"id_token token\"],\n    \"grant_types\": [\"authorization_code\",\"implicit\"],\n    \"scope\": \"openid\",\n    \"post_logout_redirect_uris\": [\"https://op-test:60001/logout\"],\n    \"token_endpoint_auth_method\": \"client_secret_basic\"\n}"
								},
								"url": {
									"raw": "{{registrationEndpoint}}",
									"host": [
										"{{registrationEndpoint}}"
									]
								}
							},
							"response": []
						}
					]
				},
				{
					"name": "Authorization Code Flow",
					"item": [
						{
							"name": "Nominal Case",
							"item": [
								{
									"name": "With state - Initiate the flow",
									"event": [
										{
											"listen": "test",
											"script": {
												"exec": [
													"pm.test(\"Status code is 302\", function () {",
													"    pm.response.to.have.status(302);",
													"});",
													"",
													"pm.test(\"Should be redirected\", function () {",
													"    pm.response.to.be.redirection;",
													"    pm.response.to.have.header('Location');",
													"});",
													"",
													"pm.test(\"Should be a redirection to login page\", function() {",
													"    var location = postman.getResponseHeader('Location');",
													"    let domain = pm.environment.get(\"domainHrid\");",
													"    ",
													"    tests['Redirect to login page with client_id'] = location.includes(pm.environment.get('gateway_url') + '/' + domain + '/login') && location.includes('client_id=' + pm.environment.get('clientIdJarm'));",
													"    ",
													"    pm.environment.set('redirection', postman.getResponseHeader(\"Location\"));",
													"});"
												],
												"type": "text/javascript"
											}
										},
										{
											"listen": "prerequest",
											"script": {
												"exec": [
													""
												],
												"type": "text/javascript"
											}
										}
									],
									"request": {
										"method": "GET",
										"header": [],
										"url": {
											"raw": "{{authorizationEndpoint}}?response_type=code&client_id={{clientIdJarm}}&redirect_uri=https://op-test:60001/authz_cb&state=1234-5678-9876&response_mode=jwt",
											"host": [
												"{{authorizationEndpoint}}"
											],
											"query": [
												{
													"key": "response_type",
													"value": "code"
												},
												{
													"key": "client_id",
													"value": "{{clientIdJarm}}"
												},
												{
													"key": "redirect_uri",
													"value": "https://op-test:60001/authz_cb"
												},
												{
													"key": "state",
													"value": "1234-5678-9876"
												},
												{
													"key": "response_mode",
													"value": "jwt"
												}
											]
										}
									},
									"response": []
								},
								{
									"name": "Redirect to login form",
									"event": [
										{
											"listen": "test",
											"script": {
												"exec": [
													"pm.test(\"Status code is 200\", function () {",
													"    pm.response.to.have.status(200);",
													"});",
													"",
													"pm.test(\"Should be ok\", function () {",
													"    pm.response.to.be.ok;",
													"    ",
													"    // Extract the XSRF token to send it with the next request.",
													"    var responseHTML = cheerio.load(pm.response.text());",
													"    var xsrfToken = responseHTML('[name=\"X-XSRF-TOKEN\"]').val();",
													"    const action = responseHTML('form').attr('action');",
													"    pm.environment.set('xsrf', xsrfToken);",
													"    pm.environment.set('action', action);",
													"});"
												],
												"type": "text/javascript"
											}
										},
										{
											"listen": "prerequest",
											"script": {
												"exec": [
													""
												],
												"type": "text/javascript"
											}
										}
									],
									"request": {
										"method": "GET",
										"header": [],
										"url": {
											"raw": "{{redirection}}",
											"host": [
												"{{redirection}}"
											]
										},
										"description": "The client does not have a redirect_uri define"
									},
									"response": []
								},
								{
									"name": "Post login form",
									"event": [
										{
											"listen": "test",
											"script": {
												"exec": [
													"pm.test(\"Status code is 302\", function () {",
													"    pm.response.to.have.status(302);",
													"});",
													"",
													"pm.test(\"Should be redirected\", function () {",
													"    pm.response.to.be.redirection;",
													"    pm.response.to.have.header('Location');",
													"",
													"    pm.environment.set('redirection', postman.getResponseHeader(\"Location\"));",
													"});"
												],
												"type": "text/javascript"
											}
										},
										{
											"listen": "prerequest",
											"script": {
												"exec": [
													""
												],
												"type": "text/javascript"
											}
										}
									],
									"request": {
										"method": "POST",
										"header": [
											{
												"key": "Content-Type",
												"value": "application/x-www-form-urlencoded"
											}
										],
										"body": {
											"mode": "urlencoded",
											"urlencoded": [
												{
													"key": "X-XSRF-TOKEN",
													"value": "{{xsrf}}",
													"type": "text"
												},
												{
													"key": "client_id",
													"value": "{{clientIdJarm}}",
													"type": "text"
												},
												{
													"key": "username",
													"value": "user",
													"type": "text"
												},
												{
													"key": "password",
													"value": "password",
													"type": "text"
												}
											]
										},
										"url": {
											"raw": "{{action}}",
											"host": [
												"{{action}}"
											]
										},
										"description": "The client does not have a redirect_uri define"
									},
									"response": []
								},
								{
									"name": "Follow redirection",
									"event": [
										{
											"listen": "test",
											"script": {
												"exec": [
													"pm.test(\"Status code is 302\", function () {",
													"    pm.response.to.have.status(302);",
													"});",
													"",
													"pm.test(\"Should be redirected\", function () {",
													"    pm.response.to.be.redirection;",
													"    ",
													"    pm.response.to.be.header('Content-Length', '0');",
													"    pm.response.to.have.header('Location');",
													"    pm.response.to.have.header('Set-Cookie');",
													"});",
													"",
													"pm.test(\"Should be redirected to consent page\", function() {",
													"    var location = postman.getResponseHeader('Location');",
													"    let domain = pm.environment.get(\"domainHrid\");",
													"    ",
													"    tests['Redirect to login page with client_id'] = location.startsWith(pm.environment.get('gateway_url') + '/' + domain + '/oauth/consent');",
													"",
													"    pm.environment.set('redirection', postman.getResponseHeader(\"Location\"));",
													"});"
												],
												"type": "text/javascript"
											}
										},
										{
											"listen": "prerequest",
											"script": {
												"exec": [
													""
												],
												"type": "text/javascript"
											}
										}
									],
									"request": {
										"method": "GET",
										"header": [],
										"url": {
											"raw": "{{redirection}}",
											"host": [
												"{{redirection}}"
											]
										},
										"description": "The client does not have a redirect_uri define"
									},
									"response": []
								},
								{
									"name": "Redirect to confirm access page",
									"event": [
										{
											"listen": "test",
											"script": {
												"exec": [
													"pm.test(\"Status code is 200\", function () {",
													"    pm.response.to.have.status(200);",
													"});",
													"",
													"pm.test(\"Should be ok\", function () {",
													"    pm.response.to.be.ok;",
													"    ",
													"    // Extract the XSRF token to send it with the next request.",
													"    var responseHTML = cheerio.load(pm.response.text());",
													"    var xsrfToken = responseHTML('[name=\"X-XSRF-TOKEN\"]').val();",
													"    const action = responseHTML('form').attr('action');",
													"    pm.environment.set('xsrf', xsrfToken);",
													"    pm.environment.set('action', action);",
													"});"
												],
												"type": "text/javascript"
											}
										},
										{
											"listen": "prerequest",
											"script": {
												"exec": [
													""
												],
												"type": "text/javascript"
											}
										}
									],
									"request": {
										"method": "GET",
										"header": [],
										"url": {
											"raw": "{{redirection}}",
											"host": [
												"{{redirection}}"
											]
										}
									},
									"response": []
								},
								{
									"name": "Post authorize form",
									"event": [
										{
											"listen": "test",
											"script": {
												"exec": [
													"pm.test(\"Status code is 302\", function () {",
													"    pm.response.to.have.status(302);",
													"});",
													"",
													"pm.test(\"Should be redirected\", function () {",
													"    pm.response.to.be.redirection;",
													"    pm.response.to.have.header('Location');",
													"    ",
													"    pm.environment.set('redirection', postman.getResponseHeader(\"Location\"));",
													"});"
												],
												"type": "text/javascript"
											}
										},
										{
											"listen": "prerequest",
											"script": {
												"exec": [
													""
												],
												"type": "text/javascript"
											}
										}
									],
									"request": {
										"method": "POST",
										"header": [
											{
												"key": "Content-Type",
												"value": "application/x-www-form-urlencoded"
											}
										],
										"body": {
											"mode": "urlencoded",
											"urlencoded": [
												{
													"key": "X-XSRF-TOKEN",
													"value": "{{xsrf}}",
													"type": "text"
												},
												{
													"key": "scope.openid",
													"value": "true",
													"type": "text"
												},
												{
													"key": "user_oauth_approval",
													"value": "true",
													"type": "text"
												}
											]
										},
										"url": {
											"raw": "{{action}}",
											"host": [
												"{{action}}"
											]
										},
										"description": "The client does not have a redirect_uri define"
									},
									"response": []
								},
								{
									"name": "Follow redirection",
									"event": [
										{
											"listen": "test",
											"script": {
												"exec": [
													"function parseJwt (token) {",
													"    var base64Url = token.split('.')[1];",
													"    var base64 = base64Url.replace('-', '+').replace('_', '/');",
													"    return JSON.parse(atob(base64));",
													"}",
													"",
													"pm.test(\"Status code is 302\", function () {",
													"    pm.response.to.have.status(302);",
													"});",
													"",
													"pm.test(\"Should be redirected\", function () {",
													"    pm.response.to.be.redirection;",
													"    pm.response.to.have.header('Location');",
													"});",
													"",
													"pm.test(\"Should be a redirection to redirect_uri with authorization_code\", function() {",
													"    var location = postman.getResponseHeader('Location');",
													"    tests['Redirect to redirect_uri'] = location.includes('https://op-test:60001/authz_cb?');",
													"    tests['Contains a response'] = location.includes('response=');",
													"    tests['Do not contain the initial state'] = !location.includes('state=1234-5678-9876');",
													"    tests['Do not contain an authorization_code'] = !location.includes('code=');",
													"    ",
													"    // Here we can extract the authorization_code to got further in the process",
													"    let response = location.substring(location.indexOf('response=') + 9);",
													"    ",
													"    let jwt = parseJwt(response);",
													"    let origin = pm.environment.get(\"gateway_url\");",
													"    let domain = pm.environment.get(\"domainHrid\");",
													"    ",
													"    tests['Contains a code claim'] = jwt.code !== undefined;",
													"    tests['Contains an iss claim'] = jwt.iss === origin + '/' + domain + '/oidc';",
													"    tests['Contains an aud claim'] = jwt.aud === pm.environment.get(\"clientIdJarm\");",
													"    tests['Contains an exp claim'] = jwt.exp !== undefined;",
													"    tests['Contains an state claim'] = jwt.state === '1234-5678-9876';",
													"});"
												],
												"type": "text/javascript"
											}
										},
										{
											"listen": "prerequest",
											"script": {
												"exec": [
													""
												],
												"type": "text/javascript"
											}
										}
									],
									"request": {
										"method": "GET",
										"header": [],
										"url": {
											"raw": "{{redirection}}",
											"host": [
												"{{redirection}}"
											]
										},
										"description": "The client does not have a redirect_uri define"
									},
									"response": []
								},
								{
									"name": "Logout user",
									"event": [
										{
											"listen": "test",
											"script": {
												"exec": [
													"pm.test(\"Status code is 302\", function () {",
													"    pm.response.to.have.status(302);",
													"});",
													"",
													"pm.test(\"Should be redirected\", function () {",
													"    pm.response.to.be.redirection;",
													"    pm.response.to.have.header('Location');",
													"    ",
													"    pm.environment.set('redirection', postman.getResponseHeader(\"Location\"));",
													"});"
												],
												"type": "text/javascript"
											}
										},
										{
											"listen": "prerequest",
											"script": {
												"exec": [
													""
												],
												"type": "text/javascript"
											}
										}
									],
									"request": {
										"method": "GET",
										"header": [],
										"url": {
											"raw": "{{logoutEndpoint}}",
											"host": [
												"{{logoutEndpoint}}"
											]
										},
										"description": "The client does not have a redirect_uri define"
									},
									"response": []
								}
							],
							"event": [
								{
									"listen": "prerequest",
									"script": {
										"type": "text/javascript",
										"exec": [
											""
										]
									}
								},
								{
									"listen": "test",
									"script": {
										"type": "text/javascript",
										"exec": [
											""
										]
									}
								}
							]
						},
						{
							"name": "Redirect URI mismatch",
							"item": [
								{
									"name": "With response.mode = jwt",
									"event": [
										{
											"listen": "test",
											"script": {
												"exec": [
													"function parseJwt (token) {",
													"    var base64Url = token.split('.')[1];",
													"    var base64 = base64Url.replace('-', '+').replace('_', '/');",
													"    return JSON.parse(atob(base64));",
													"}",
													"",
													"pm.test(\"Status code is 302\", function () {",
													"    pm.response.to.have.status(302);",
													"});",
													"",
													"pm.test(\"Should be redirected\", function () {",
													"    pm.response.to.be.redirection;",
													"    pm.response.to.have.header('Location');",
													"});",
													"",
													"pm.test(\"Should be a redirection to login page\", function() {",
													"    var location = postman.getResponseHeader('Location');",
													"    let origin = pm.environment.get(\"gateway_url\");",
													"    let domain = pm.environment.get(\"domainHrid\");",
													"    ",
													"    tests['Redirect to default error page'] = location.includes(origin + '/' + domain + '/oauth/error');",
													"    tests['Contains a response'] = location.includes('?response=');",
													"    tests['Do not contain the initial state'] = !location.includes('state=1234-5678-9876');",
													"    ",
													"    // Here we can extract the authorization_code to got further in the process",
													"    let response = location.substring(location.indexOf('response=') + 9);",
													"    ",
													"    let jwt = parseJwt(response);",
													"    ",
													"    tests['Does not contain an authorization code claim'] = jwt.code === undefined;",
													"    tests['Contains an iss claim'] = jwt.iss === origin + '/' + domain + '/oidc';",
													"    tests['Contains an aud claim'] = jwt.aud === pm.environment.get(\"clientIdJarm\");",
													"    tests['Contains an exp claim'] = jwt.exp !== undefined;",
													"    tests['Contains an state claim'] = jwt.state === '1234-5678-9876';",
													"    tests['Contains an error'] = jwt.error === 'redirect_uri_mismatch';",
													"});"
												],
												"type": "text/javascript"
											}
										},
										{
											"listen": "prerequest",
											"script": {
												"exec": [
													""
												],
												"type": "text/javascript"
											}
										}
									],
									"request": {
										"method": "GET",
										"header": [],
										"url": {
											"raw": "{{authorizationEndpoint}}?response_type=code&client_id={{clientIdJarm}}&redirect_uri=https://bad-uri:60001/authz_cb&state=1234-5678-9876&response_mode=jwt",
											"host": [
												"{{authorizationEndpoint}}"
											],
											"query": [
												{
													"key": "response_type",
													"value": "code"
												},
												{
													"key": "client_id",
													"value": "{{clientIdJarm}}"
												},
												{
													"key": "redirect_uri",
													"value": "https://bad-uri:60001/authz_cb"
												},
												{
													"key": "state",
													"value": "1234-5678-9876"
												},
												{
													"key": "response_mode",
													"value": "jwt"
												}
											]
										}
									},
									"response": []
								},
								{
									"name": "With response.mode = fragment.jwt",
									"event": [
										{
											"listen": "test",
											"script": {
												"exec": [
													"function parseJwt (token) {",
													"    var base64Url = token.split('.')[1];",
													"    var base64 = base64Url.replace('-', '+').replace('_', '/');",
													"    return JSON.parse(atob(base64));",
													"}",
													"",
													"pm.test(\"Status code is 302\", function () {",
													"    pm.response.to.have.status(302);",
													"});",
													"",
													"pm.test(\"Should be redirected\", function () {",
													"    pm.response.to.be.redirection;",
													"    pm.response.to.have.header('Location');",
													"});",
													"",
													"pm.test(\"Should be a redirection to login page\", function() {",
													"    var location = postman.getResponseHeader('Location');",
													"    let origin = pm.environment.get(\"gateway_url\");",
													"    let domain = pm.environment.get(\"domainHrid\");",
													"    ",
													"    tests['Redirect to default error page'] = location.includes(origin + '/' + domain + '/oauth/error');",
													"    tests['Contains a response'] = location.includes('#response=');",
													"    tests['Do not contain the initial state'] = !location.includes('state=1234-5678-9876');",
													"    ",
													"    // Here we can extract the authorization_code to got further in the process",
													"    let response = location.substring(location.indexOf('response=') + 9);",
													"    ",
													"    let jwt = parseJwt(response);",
													"    ",
													"    tests['Does not contain an authorization code claim'] = jwt.code === undefined;",
													"    tests['Contains an iss claim'] = jwt.iss === origin + '/' + domain + '/oidc';",
													"    tests['Contains an aud claim'] = jwt.aud === pm.environment.get(\"clientIdJarm\");",
													"    tests['Contains an exp claim'] = jwt.exp !== undefined;",
													"    tests['Contains an state claim'] = jwt.state === '1234-5678-9876';",
													"    tests['Contains an error'] = jwt.error === 'redirect_uri_mismatch';",
													"});"
												],
												"type": "text/javascript"
											}
										},
										{
											"listen": "prerequest",
											"script": {
												"exec": [
													""
												],
												"type": "text/javascript"
											}
										}
									],
									"request": {
										"method": "GET",
										"header": [],
										"url": {
											"raw": "{{authorizationEndpoint}}?response_type=code&client_id={{clientIdJarm}}&redirect_uri=https://bad-uri:60001/authz_cb&state=1234-5678-9876&response_mode=fragment.jwt",
											"host": [
												"{{authorizationEndpoint}}"
											],
											"query": [
												{
													"key": "response_type",
													"value": "code"
												},
												{
													"key": "client_id",
													"value": "{{clientIdJarm}}"
												},
												{
													"key": "redirect_uri",
													"value": "https://bad-uri:60001/authz_cb"
												},
												{
													"key": "state",
													"value": "1234-5678-9876"
												},
												{
													"key": "response_mode",
													"value": "fragment.jwt"
												}
											]
										}
									},
									"response": []
								}
							],
							"event": [
								{
									"listen": "prerequest",
									"script": {
										"type": "text/javascript",
										"exec": [
											""
										]
									}
								},
								{
									"listen": "test",
									"script": {
										"type": "text/javascript",
										"exec": [
											""
										]
									}
								}
							]
						}
					]
				},
				{
					"name": "Implicit Flow",
					"item": [
						{
							"name": "Nominal Case",
							"item": [
								{
									"name": "With state - Initiate the flow",
									"event": [
										{
											"listen": "test",
											"script": {
												"exec": [
													"pm.test(\"Status code is 302\", function () {",
													"    pm.response.to.have.status(302);",
													"});",
													"",
													"pm.test(\"Should be redirected\", function () {",
													"    pm.response.to.be.redirection;",
													"    pm.response.to.have.header('Location');",
													"});",
													"",
													"pm.test(\"Should be a redirection to login page\", function() {",
													"    var location = postman.getResponseHeader('Location');",
													"    let domain = pm.environment.get(\"domainHrid\");",
													"    ",
													"    tests['Redirect to login page with client_id'] = location.includes(pm.environment.get('gateway_url') + '/' + domain + '/login') && location.includes('client_id=' + pm.environment.get('clientIdJarm'));",
													"    ",
													"    pm.environment.set('redirection', postman.getResponseHeader(\"Location\"));",
													"});"
												],
												"type": "text/javascript"
											}
										},
										{
											"listen": "prerequest",
											"script": {
												"exec": [
													""
												],
												"type": "text/javascript"
											}
										}
									],
									"request": {
										"method": "GET",
										"header": [],
										"url": {
											"raw": "{{authorizationEndpoint}}?response_type=id_token token&client_id={{clientIdJarm}}&redirect_uri=https://op-test:60001/authz_cb&state=1234-5678-9876&response_mode=jwt&nonce=n-0S6_WzA2Mj",
											"host": [
												"{{authorizationEndpoint}}"
											],
											"query": [
												{
													"key": "response_type",
													"value": "id_token token"
												},
												{
													"key": "client_id",
													"value": "{{clientIdJarm}}"
												},
												{
													"key": "redirect_uri",
													"value": "https://op-test:60001/authz_cb"
												},
												{
													"key": "state",
													"value": "1234-5678-9876"
												},
												{
													"key": "response_mode",
													"value": "jwt"
												},
												{
													"key": "nonce",
													"value": "n-0S6_WzA2Mj"
												}
											]
										}
									},
									"response": []
								},
								{
									"name": "Redirect to login form",
									"event": [
										{
											"listen": "test",
											"script": {
												"exec": [
													"pm.test(\"Status code is 200\", function () {",
													"    pm.response.to.have.status(200);",
													"});",
													"",
													"pm.test(\"Should be ok\", function () {",
													"    pm.response.to.be.ok;",
													"    ",
													"    // Extract the XSRF token to send it with the next request.",
													"    var responseHTML = cheerio.load(pm.response.text());",
													"    var xsrfToken = responseHTML('[name=\"X-XSRF-TOKEN\"]').val();",
													"    const action = responseHTML('form').attr('action');",
													"    pm.environment.set('xsrf', xsrfToken);",
													"    pm.environment.set('action', action);",
													"});"
												],
												"type": "text/javascript"
											}
										},
										{
											"listen": "prerequest",
											"script": {
												"exec": [
													""
												],
												"type": "text/javascript"
											}
										}
									],
									"request": {
										"method": "GET",
										"header": [],
										"url": {
											"raw": "{{redirection}}",
											"host": [
												"{{redirection}}"
											]
										},
										"description": "The client does not have a redirect_uri define"
									},
									"response": []
								},
								{
									"name": "Post login form",
									"event": [
										{
											"listen": "test",
											"script": {
												"exec": [
													"pm.test(\"Status code is 302\", function () {",
													"    pm.response.to.have.status(302);",
													"});",
													"",
													"pm.test(\"Should be redirected\", function () {",
													"    pm.response.to.be.redirection;",
													"    pm.response.to.have.header('Location');",
													"",
													"    pm.environment.set('redirection', postman.getResponseHeader(\"Location\"));",
													"});"
												],
												"type": "text/javascript"
											}
										},
										{
											"listen": "prerequest",
											"script": {
												"exec": [
													""
												],
												"type": "text/javascript"
											}
										}
									],
									"request": {
										"method": "POST",
										"header": [
											{
												"key": "Content-Type",
												"value": "application/x-www-form-urlencoded"
											}
										],
										"body": {
											"mode": "urlencoded",
											"urlencoded": [
												{
													"key": "X-XSRF-TOKEN",
													"value": "{{xsrf}}",
													"type": "text"
												},
												{
													"key": "client_id",
													"value": "{{clientIdJarm}}",
													"type": "text"
												},
												{
													"key": "username",
													"value": "user",
													"type": "text"
												},
												{
													"key": "password",
													"value": "password",
													"type": "text"
												}
											]
										},
										"url": {
											"raw": "{{action}}",
											"host": [
												"{{action}}"
											]
										},
										"description": "The client does not have a redirect_uri define"
									},
									"response": []
								},
								{
									"name": "Follow redirection",
									"event": [
										{
											"listen": "test",
											"script": {
												"exec": [
													"function parseJwt (token) {",
													"    var base64Url = token.split('.')[1];",
													"    var base64 = base64Url.replace('-', '+').replace('_', '/');",
													"    return JSON.parse(atob(base64));",
													"}",
													"",
													"pm.test(\"Status code is 302\", function () {",
													"    pm.response.to.have.status(302);",
													"});",
													"",
													"pm.test(\"Should be redirected\", function () {",
													"    pm.response.to.be.redirection;",
													"    pm.response.to.have.header('Location');",
													"});",
													"",
													"pm.test(\"Should be a redirection to redirect_uri with authorization_code\", function() {",
													"    var location = postman.getResponseHeader('Location');",
													"    tests['Redirect to redirect_uri'] = location.includes('https://op-test:60001/authz_cb#');",
													"    tests['Contains a response'] = location.includes('response=');",
													"    tests['Do not contain the initial state'] = !location.includes('state=1234-5678-9876');",
													"    tests['Do not contain an authorization_code'] = !location.includes('code=');",
													"    ",
													"    // Here we can extract the authorization_code to got further in the process",
													"    let response = location.substring(location.indexOf('response=') + 9);",
													"    ",
													"    let jwt = parseJwt(response);",
													"    let origin = pm.environment.get(\"gateway_url\");",
													"    let domain = pm.environment.get(\"domainHrid\");",
													"    ",
													"    tests['Contains an access_token claim'] = jwt.access_token !== undefined;",
													"    tests['Contains an iss claim'] = jwt.iss === origin + '/' + domain + '/oidc';",
													"    tests['Contains an aud claim'] = jwt.aud === pm.environment.get(\"clientIdJarm\");",
													"    tests['Contains an exp claim'] = jwt.exp !== undefined;",
													"    tests['Contains an state claim'] = jwt.state === '1234-5678-9876';",
													"});"
												],
												"type": "text/javascript"
											}
										},
										{
											"listen": "prerequest",
											"script": {
												"exec": [
													""
												],
												"type": "text/javascript"
											}
										}
									],
									"request": {
										"method": "GET",
										"header": [],
										"url": {
											"raw": "{{redirection}}",
											"host": [
												"{{redirection}}"
											]
										},
										"description": "The client does not have a redirect_uri define"
									},
									"response": []
								},
								{
									"name": "Logout user",
									"event": [
										{
											"listen": "test",
											"script": {
												"exec": [
													"pm.test(\"Status code is 302\", function () {",
													"    pm.response.to.have.status(302);",
													"});",
													"",
													"pm.test(\"Should be redirected\", function () {",
													"    pm.response.to.be.redirection;",
													"    pm.response.to.have.header('Location');",
													"    ",
													"    pm.environment.set('redirection', postman.getResponseHeader(\"Location\"));",
													"});"
												],
												"type": "text/javascript"
											}
										},
										{
											"listen": "prerequest",
											"script": {
												"exec": [
													""
												],
												"type": "text/javascript"
											}
										}
									],
									"request": {
										"method": "GET",
										"header": [],
										"url": {
											"raw": "{{logoutEndpoint}}",
											"host": [
												"{{logoutEndpoint}}"
											]
										},
										"description": "The client does not have a redirect_uri define"
									},
									"response": []
								}
							],
							"event": [
								{
									"listen": "prerequest",
									"script": {
										"type": "text/javascript",
										"exec": [
											""
										]
									}
								},
								{
									"listen": "test",
									"script": {
										"type": "text/javascript",
										"exec": [
											""
										]
									}
								}
							]
						},
						{
							"name": "Redirect URI mismatch",
							"item": [
								{
									"name": "With response.mode = jwt",
									"event": [
										{
											"listen": "test",
											"script": {
												"exec": [
													"function parseJwt (token) {",
													"    var base64Url = token.split('.')[1];",
													"    var base64 = base64Url.replace('-', '+').replace('_', '/');",
													"    return JSON.parse(atob(base64));",
													"}",
													"",
													"pm.test(\"Status code is 302\", function () {",
													"    pm.response.to.have.status(302);",
													"});",
													"",
													"pm.test(\"Should be redirected\", function () {",
													"    pm.response.to.be.redirection;",
													"    pm.response.to.have.header('Location');",
													"});",
													"",
													"pm.test(\"Should be a redirection to login page\", function() {",
													"    var location = postman.getResponseHeader('Location');",
													"    let origin = pm.environment.get(\"gateway_url\");",
													"    let domain = pm.environment.get(\"domainHrid\");",
													"    ",
													"    tests['Redirect to default error page'] = location.includes(origin + '/' + domain + '/oauth/error');",
													"    tests['Contains a response'] = location.includes('#response=');",
													"    tests['Do not contain the initial state'] = !location.includes('state=1234-5678-9876');",
													"    ",
													"    // Here we can extract the authorization_code to got further in the process",
													"    let response = location.substring(location.indexOf('response=') + 9);",
													"    ",
													"    let jwt = parseJwt(response);",
													"    ",
													"    tests['Does not contain an authorization code claim'] = jwt.code === undefined;",
													"    tests['Contains an iss claim'] = jwt.iss === origin + '/' + domain + '/oidc';",
													"    tests['Contains an aud claim'] = jwt.aud === pm.environment.get(\"clientIdJarm\");",
													"    tests['Contains an exp claim'] = jwt.exp !== undefined;",
													"    tests['Contains an state claim'] = jwt.state === '1234-5678-9876';",
													"    tests['Contains an error'] = jwt.error === 'redirect_uri_mismatch';",
													"});"
												],
												"type": "text/javascript"
											}
										},
										{
											"listen": "prerequest",
											"script": {
												"exec": [
													""
												],
												"type": "text/javascript"
											}
										}
									],
									"request": {
										"method": "GET",
										"header": [],
										"url": {
											"raw": "{{authorizationEndpoint}}?response_type=id_token token&client_id={{clientIdJarm}}&redirect_uri=https://bad-uri:60001/authz_cb&state=1234-5678-9876&response_mode=jwt&nonce=n-0S6_WzA2Mj",
											"host": [
												"{{authorizationEndpoint}}"
											],
											"query": [
												{
													"key": "response_type",
													"value": "id_token token"
												},
												{
													"key": "client_id",
													"value": "{{clientIdJarm}}"
												},
												{
													"key": "redirect_uri",
													"value": "https://bad-uri:60001/authz_cb"
												},
												{
													"key": "state",
													"value": "1234-5678-9876"
												},
												{
													"key": "response_mode",
													"value": "jwt"
												},
												{
													"key": "nonce",
													"value": "n-0S6_WzA2Mj"
												}
											]
										}
									},
									"response": []
								},
								{
									"name": "With response.mode = query.jwt",
									"event": [
										{
											"listen": "test",
											"script": {
												"exec": [
													"function parseJwt (token) {",
													"    var base64Url = token.split('.')[1];",
													"    var base64 = base64Url.replace('-', '+').replace('_', '/');",
													"    return JSON.parse(atob(base64));",
													"}",
													"",
													"pm.test(\"Status code is 302\", function () {",
													"    pm.response.to.have.status(302);",
													"});",
													"",
													"pm.test(\"Should be redirected\", function () {",
													"    pm.response.to.be.redirection;",
													"    pm.response.to.have.header('Location');",
													"});",
													"",
													"pm.test(\"Should be a redirection to login page\", function() {",
													"    var location = postman.getResponseHeader('Location');",
													"    let origin = pm.environment.get(\"gateway_url\");",
													"    let domain = pm.environment.get(\"domainHrid\");",
													"    ",
													"    tests['Redirect to default error page'] = location.includes(origin + '/' + domain + '/oauth/error');",
													"    tests['Contains a response'] = location.includes('?response=');",
													"    tests['Do not contain the initial state'] = !location.includes('state=1234-5678-9876');",
													"    ",
													"    // Here we can extract the authorization_code to got further in the process",
													"    let response = location.substring(location.indexOf('response=') + 9);",
													"    ",
													"    let jwt = parseJwt(response);",
													"    ",
													"    tests['Does not contain an authorization code claim'] = jwt.code === undefined;",
													"    tests['Contains an iss claim'] = jwt.iss === origin + '/' + domain + '/oidc';",
													"    tests['Contains an aud claim'] = jwt.aud === pm.environment.get(\"clientIdJarm\");",
													"    tests['Contains an exp claim'] = jwt.exp !== undefined;",
													"    tests['Contains an state claim'] = jwt.state === '1234-5678-9876';",
													"    tests['Contains an error'] = jwt.error === 'redirect_uri_mismatch';",
													"});"
												],
												"type": "text/javascript"
											}
										},
										{
											"listen": "prerequest",
											"script": {
												"exec": [
													""
												],
												"type": "text/javascript"
											}
										}
									],
									"request": {
										"method": "GET",
										"header": [],
										"url": {
											"raw": "{{authorizationEndpoint}}?response_type=id_token token&client_id={{clientIdJarm}}&redirect_uri=https://bad-uri:60001/authz_cb&state=1234-5678-9876&response_mode=query.jwt&nonce=n-0S6_WzA2Mj",
											"host": [
												"{{authorizationEndpoint}}"
											],
											"query": [
												{
													"key": "response_type",
													"value": "id_token token"
												},
												{
													"key": "client_id",
													"value": "{{clientIdJarm}}"
												},
												{
													"key": "redirect_uri",
													"value": "https://bad-uri:60001/authz_cb"
												},
												{
													"key": "state",
													"value": "1234-5678-9876"
												},
												{
													"key": "response_mode",
													"value": "query.jwt"
												},
												{
													"key": "nonce",
													"value": "n-0S6_WzA2Mj"
												}
											]
										}
									},
									"response": []
								}
							],
							"event": [
								{
									"listen": "prerequest",
									"script": {
										"type": "text/javascript",
										"exec": [
											""
										]
									}
								},
								{
									"listen": "test",
									"script": {
										"type": "text/javascript",
										"exec": [
											""
										]
									}
								}
							]
						}
					],
					"event": [
						{
							"listen": "prerequest",
							"script": {
								"type": "text/javascript",
								"exec": [
									""
								]
							}
						},
						{
							"listen": "test",
							"script": {
								"type": "text/javascript",
								"exec": [
									""
								]
							}
						}
					]
				}
			]
		},
		{
			"name": "Case - Encrypt authorization",
			"item": [
				{
					"name": "Case - RSA",
					"item": [
						{
							"name": "Prepare Client",
							"item": [
								{
									"name": "patch client - RSA-OAEP-256 - default",
									"event": [
										{
											"listen": "test",
											"script": {
												"exec": [
													"pm.test(\"Status code is 200\", function () {",
													"    pm.response.to.have.status(200);",
													"});",
													"",
													"pm.test(\"Get client with response types\", function () {",
													"    pm.response.to.be.header('Content-Type', 'application/json');",
													"    var body = pm.response.json();",
													"    pm.expect(body.authorization_encrypted_response_alg).to.eql('RSA-OAEP-256');",
													"    pm.expect(body.authorization_encrypted_response_enc).to.eql('A128CBC-HS256');",
													"});",
													"",
													"pm.test(\"One time Token\", function() {",
													"    var body = pm.response.json();",
													"    pm.expect(body).to.have.property('registration_access_token');",
													"    pm.expect(body.registration_access_token).to.not.eql(pm.environment.get('registrationAccessToken'));",
													"    pm.environment.set('registrationAccessToken', body.registration_access_token);",
													"    pm.environment.set('registrationClientUri', body.registration_client_uri);",
													"});"
												],
												"type": "text/javascript"
											}
										}
									],
									"request": {
										"method": "PATCH",
										"header": [
											{
												"key": "Content-Type",
												"type": "text",
												"value": "application/json"
											},
											{
												"key": "Authorization",
												"type": "text",
												"value": "Bearer {{registrationAccessToken}}"
											}
										],
										"body": {
											"mode": "raw",
											"raw": "{\n   \"authorization_encrypted_response_alg\": \"RSA-OAEP-256\",\n   \"jwks\": {\n        \"keys\": [\n\t\t\t{  \n\t\t\t\t\"kty\": \"RSA\",\n\t\t\t\t\"use\": \"enc\",\n\t\t\t\t\"kid\": \"rsa-encryption-256\",\n\t\t\t\t\"e\": \"AQAB\",\n\t\t\t\t\"n\": \"lFAsvOm58TV5q9zyb3psQSESezZtYLZryGjq8LMnuqRt9cdPQCvMrnjcqdFWiXkD4ZXRO2Wp1iyzgprecx3dAnaD-KHlZR7vsFEmDh27DgNvEx5jKRSy5N2quI2LJw66Jb9JeMqoX6vtv_z3PRHb-zUhnIw6tBwZtuNE-AZSC6atr8ZCLXn6RPqJq_eoGgG-xaAzWPyRXDIqWPVO0RD3odjs6er7BcqVyHg54DyylrmRI4m6xERxpuNYI57bQN5_7a_3tR7hLeHJ8J1mNraMLH7H5_aAM_oSqKBEG9jHSTR7JsI3gSvsNOG-nP9jYxw7fH_c1XfRuTEJfBPEZxzD2Q\"\n\t\t\t},\n            {\n                \"kty\": \"RSA\",\n                \"use\": \"sig\",\n                \"kid\": \"rsa-signature\",\n                \"e\": \"AQAB\",\n                \"n\": \"pRXXMvbZC4-I8nmeirMmr_wlo-lpZo2cyfXLPSduieEsfLeO38vIFdXbVTQ-OAeihFrvbxHELt2mNwCH3gbosd0P-pyYtUOaGmi7rLW9Wik8JcNCKA-v7q2JWmBeRFyRAuwf343gnxNL1mpUHfhqd4eswRiO55iwFT8a8gmxSOm8VXjg2aeUjkI3diT84rGR-wK77OcXeF2zJzjRDe0yFla0Tjb1RNTNkVQBJAQ3VQOOaNL7bXajR79ERlMKCjRFIZ0QCB7Nf6LtMwp9QWRdFrm7RXIPpN1V03E4v51gq82URjuQvEANe-VGRVSBij_GcOSLGjyZQi-yGVyPjNVl1Q\"\n            },\n            {\n                \"kty\": \"EC\",\n                \"use\": \"sig\",\n                \"crv\": \"P-256\",\n                \"kid\": \"elliptic-curve-signature\",\n                \"x\": \"R4JmPwezbzLuyGkonWIkezzplUfed5b6F5PL4j0zdf8\",\n                \"y\": \"QQRGKwRV9jHSlHjUhOQ0FqdQEddFBPCHZXpoFjvGmcY\"\n            },\n\t\t\t{  \n\t\t\t\t\"kty\":\"EC\",\n\t\t\t\t\"use\":\"enc\",\n\t\t\t\t\"crv\":\"P-521\",\n                \"kid\": \"elliptic-curve-encryption\",\n\t\t\t\t\"x\":\"AfEFyeYAr1TwmvCxvqgWPEg4Vvf50RC2OdkYfTS30dInZwX-Ebn6elp4fQ0GOdOBbYRq9b2gQ79Cd1AytQhdF6To\",\n\t\t\t\t\"y\":\"Abj0w4nSumQWtO6AV7ufQN6VpmJoKlWmz9KB6BUU0ANcj4aTJjBE9WNiGCqFpvaIdEWZWcSsZNYGKT3rJ71AfLdm\"\n\t\t\t},\n\t\t\t{  \n\t\t\t\t\"kty\":\"OKP\",\n\t\t\t\t\"use\":\"enc\",\n\t\t\t\t\"kid\":\"edwards-curve-encryption\",\n\t\t\t\t\"crv\":\"X25519\",\n\t\t\t\t\"x\":\"vBNW8f19leF79U4U6NrDDQaK_i5kL0iMKghB39AUT2I\"\n\t\t\t},\n\t\t\t{\n\t\t\t\t\"kty\": \"oct\",\n\t\t\t\t\"kid\": \"128bits\",\n\t\t\t\t\"k\" : \"p94TA_PhiVUdi_yxPbviAw\"\n\t\t\t},\n\t\t\t{\n\t\t\t\t\"kty\": \"oct\",\n\t\t\t\t\"kid\": \"192bits\",\n\t\t\t\t\"k\" : \"G9jUYv3b0-0wZWCGxAnIUH6gI0kjeXj4\"\n\t\t\t},\n\t\t\t{\n\t\t\t\t\"kty\": \"oct\",\n\t\t\t\t\"kid\": \"256bits\",\n\t\t\t\t\"k\" : \"pzx01XDfexcfxHWtk_MzjfCin5NMy3KBx2xtjrX1G-E\"\n\t\t\t},\n\t\t\t{\n\t\t\t\t\"kty\": \"oct\",\n\t\t\t\t\"kid\": \"384bits\",\n\t\t\t\t\"k\" : \"MBNrGN8nwS7hlOVfqEy6qA98bzyo1BLGxr-kyN1E4UXYWQDkBg4L7AQRwpZdrKKS\"\n\t\t\t},\n\t\t\t{\n\t\t\t\t\"kty\": \"oct\",\n\t\t\t\t\"kid\": \"512bits\",\n\t\t\t\t\"k\" : \"LfWisS5p-ohMbNbeWdiSapnHgA62XPu8DXzyzNZQHtQPglHf0Lb6NUM-8aQGj_YWErvODY5rQkpKeolrBKkcmg\"\n\t\t\t}\n        ]\n    }\n}"
										},
										"url": {
											"raw": "{{registrationClientUri}}",
											"host": [
												"{{registrationClientUri}}"
											]
										}
									},
									"response": []
								}
							]
						},
						{
							"name": "Authorization Code Flow",
							"item": [
								{
									"name": "Nominal Case",
									"item": [
										{
											"name": "With state - Initiate the flow",
											"event": [
												{
													"listen": "test",
													"script": {
														"exec": [
															"pm.test(\"Status code is 302\", function () {",
															"    pm.response.to.have.status(302);",
															"});",
															"",
															"pm.test(\"Should be redirected\", function () {",
															"    pm.response.to.be.redirection;",
															"    pm.response.to.have.header('Location');",
															"});",
															"",
															"pm.test(\"Should be a redirection to login page\", function() {",
															"    var location = postman.getResponseHeader('Location');",
															"    let domain = pm.environment.get(\"domainHrid\");",
															"    ",
															"    tests['Redirect to login page with client_id'] = location.includes(pm.environment.get('gateway_url') + '/' + domain + '/login') && location.includes('client_id=' + pm.environment.get('clientIdJarm'));",
															"    ",
															"    pm.environment.set('redirection', postman.getResponseHeader(\"Location\"));",
															"});"
														],
														"type": "text/javascript"
													}
												},
												{
													"listen": "prerequest",
													"script": {
														"exec": [
															""
														],
														"type": "text/javascript"
													}
												}
											],
											"request": {
												"method": "GET",
												"header": [],
												"url": {
													"raw": "{{authorizationEndpoint}}?response_type=code&client_id={{clientIdJarm}}&redirect_uri=https://op-test:60001/authz_cb&state=1234-5678-9876&response_mode=jwt",
													"host": [
														"{{authorizationEndpoint}}"
													],
													"query": [
														{
															"key": "response_type",
															"value": "code"
														},
														{
															"key": "client_id",
															"value": "{{clientIdJarm}}"
														},
														{
															"key": "redirect_uri",
															"value": "https://op-test:60001/authz_cb"
														},
														{
															"key": "state",
															"value": "1234-5678-9876"
														},
														{
															"key": "response_mode",
															"value": "jwt"
														}
													]
												}
											},
											"response": []
										},
										{
											"name": "Redirect to login form",
											"event": [
												{
													"listen": "test",
													"script": {
														"exec": [
															"pm.test(\"Status code is 200\", function () {",
															"    pm.response.to.have.status(200);",
															"});",
															"",
															"pm.test(\"Should be ok\", function () {",
															"    pm.response.to.be.ok;",
															"    ",
															"    // Extract the XSRF token to send it with the next request.",
															"    var responseHTML = cheerio.load(pm.response.text());",
															"    var xsrfToken = responseHTML('[name=\"X-XSRF-TOKEN\"]').val();",
															"    const action = responseHTML('form').attr('action');",
															"    pm.environment.set('xsrf', xsrfToken);",
															"    pm.environment.set('action', action);",
															"});"
														],
														"type": "text/javascript"
													}
												},
												{
													"listen": "prerequest",
													"script": {
														"exec": [
															""
														],
														"type": "text/javascript"
													}
												}
											],
											"request": {
												"method": "GET",
												"header": [],
												"url": {
													"raw": "{{redirection}}",
													"host": [
														"{{redirection}}"
													]
												},
												"description": "The client does not have a redirect_uri define"
											},
											"response": []
										},
										{
											"name": "Post login form",
											"event": [
												{
													"listen": "test",
													"script": {
														"exec": [
															"pm.test(\"Status code is 302\", function () {",
															"    pm.response.to.have.status(302);",
															"});",
															"",
															"pm.test(\"Should be redirected\", function () {",
															"    pm.response.to.be.redirection;",
															"    pm.response.to.have.header('Location');",
															"",
															"    pm.environment.set('redirection', postman.getResponseHeader(\"Location\"));",
															"});"
														],
														"type": "text/javascript"
													}
												},
												{
													"listen": "prerequest",
													"script": {
														"exec": [
															""
														],
														"type": "text/javascript"
													}
												}
											],
											"request": {
												"method": "POST",
												"header": [
													{
														"key": "Content-Type",
														"value": "application/x-www-form-urlencoded"
													}
												],
												"body": {
													"mode": "urlencoded",
													"urlencoded": [
														{
															"key": "X-XSRF-TOKEN",
															"value": "{{xsrf}}",
															"type": "text"
														},
														{
															"key": "client_id",
															"value": "{{clientIdJarm}}",
															"type": "text"
														},
														{
															"key": "username",
															"value": "user",
															"type": "text"
														},
														{
															"key": "password",
															"value": "password",
															"type": "text"
														}
													]
												},
												"url": {
													"raw": "{{action}}",
													"host": [
														"{{action}}"
													]
												},
												"description": "The client does not have a redirect_uri define"
											},
											"response": []
										},
										{
											"name": "Follow redirection",
											"event": [
												{
													"listen": "test",
													"script": {
														"exec": [
															"function parseJweHeader (token) {",
															"    var base64Url = token.split('.')[0];",
															"    var base64 = base64Url.replace('-', '+').replace('_', '/');",
															"    return JSON.parse(atob(base64));",
															"}",
															"",
															"pm.test(\"Status code is 302\", function () {",
															"    pm.response.to.have.status(302);",
															"});",
															"",
															"pm.test(\"Should be redirected\", function () {",
															"    pm.response.to.be.redirection;",
															"    pm.response.to.have.header('Location');",
															"});",
															"",
															"pm.test(\"Should be a redirection to redirect_uri with authorization_code\", function() {",
															"    var location = postman.getResponseHeader('Location');",
															"    tests['Redirect to redirect_uri'] = location.includes('https://op-test:60001/authz_cb?');",
															"    tests['Contains a response'] = location.includes('response=');",
															"    tests['Do not contain the initial state'] = !location.includes('state=1234-5678-9876');",
															"    tests['Do not contain an authorization_code'] = !location.includes('code=');",
															"    ",
															"    // Here we can extract the authorization_code to got further in the process",
															"    let response = location.substring(location.indexOf('response=') + 9);",
															"    ",
															"    let header = parseJweHeader(response);",
															"    ",
															"    tests['Contains cty claim'] = header.cty === 'JWT';",
															"    tests['Contains alg claim'] = header.alg === 'RSA-OAEP-256';",
															"    tests['Contains enc claim'] = header.enc === 'A128CBC-HS256';",
															"});"
														],
														"type": "text/javascript"
													}
												},
												{
													"listen": "prerequest",
													"script": {
														"exec": [
															""
														],
														"type": "text/javascript"
													}
												}
											],
											"request": {
												"method": "GET",
												"header": [],
												"url": {
													"raw": "{{redirection}}",
													"host": [
														"{{redirection}}"
													]
												},
												"description": "The client does not have a redirect_uri define"
											},
											"response": []
										},
										{
											"name": "Logout user",
											"event": [
												{
													"listen": "test",
													"script": {
														"exec": [
															"pm.test(\"Status code is 302\", function () {",
															"    pm.response.to.have.status(302);",
															"});",
															"",
															"pm.test(\"Should be redirected\", function () {",
															"    pm.response.to.be.redirection;",
															"    pm.response.to.have.header('Location');",
															"    ",
															"    pm.environment.set('redirection', postman.getResponseHeader(\"Location\"));",
															"});"
														],
														"type": "text/javascript"
													}
												},
												{
													"listen": "prerequest",
													"script": {
														"exec": [
															""
														],
														"type": "text/javascript"
													}
												}
											],
											"request": {
												"method": "GET",
												"header": [],
												"url": {
													"raw": "{{logoutEndpoint}}",
													"host": [
														"{{logoutEndpoint}}"
													]
												},
												"description": "The client does not have a redirect_uri define"
											},
											"response": []
										}
									],
									"event": [
										{
											"listen": "prerequest",
											"script": {
												"type": "text/javascript",
												"exec": [
													""
												]
											}
										},
										{
											"listen": "test",
											"script": {
												"type": "text/javascript",
												"exec": [
													""
												]
											}
										}
									]
								},
								{
									"name": "Redirect URI mismatch",
									"item": [
										{
											"name": "With response.mode = jwt",
											"event": [
												{
													"listen": "test",
													"script": {
														"exec": [
															"function parseJweHeader (token) {",
															"    var base64Url = token.split('.')[0];",
															"    var base64 = base64Url.replace('-', '+').replace('_', '/');",
															"    return JSON.parse(atob(base64));",
															"}",
															"",
															"pm.test(\"Status code is 302\", function () {",
															"    pm.response.to.have.status(302);",
															"});",
															"",
															"pm.test(\"Should be redirected\", function () {",
															"    pm.response.to.be.redirection;",
															"    pm.response.to.have.header('Location');",
															"});",
															"",
															"pm.test(\"Should be a redirection to login page\", function() {",
															"    var location = postman.getResponseHeader('Location');",
															"    let origin = pm.environment.get(\"gateway_url\");",
															"    let domain = pm.environment.get(\"domainHrid\");",
															"    ",
															"    tests['Redirect to default error page'] = location.includes(origin + '/' + domain + '/oauth/error');",
															"    tests['Contains a response'] = location.includes('?response=');",
															"    tests['Do not contain the initial state'] = !location.includes('state=1234-5678-9876');",
															"    ",
															"    // Here we can extract the authorization_code to got further in the process",
															"    let response = location.substring(location.indexOf('response=') + 9);",
															"    ",
															"    let header = parseJweHeader(response);",
															"    ",
															"    tests['Contains cty claim'] = header.cty === 'JWT';",
															"    tests['Contains alg claim'] = header.alg === 'RSA-OAEP-256';",
															"    tests['Contains enc claim'] = header.enc === 'A128CBC-HS256';",
															"});"
														],
														"type": "text/javascript"
													}
												},
												{
													"listen": "prerequest",
													"script": {
														"exec": [
															""
														],
														"type": "text/javascript"
													}
												}
											],
											"request": {
												"method": "GET",
												"header": [],
												"url": {
													"raw": "{{authorizationEndpoint}}?response_type=code&client_id={{clientIdJarm}}&redirect_uri=https://bad-uri:60001/authz_cb&state=1234-5678-9876&response_mode=jwt",
													"host": [
														"{{authorizationEndpoint}}"
													],
													"query": [
														{
															"key": "response_type",
															"value": "code"
														},
														{
															"key": "client_id",
															"value": "{{clientIdJarm}}"
														},
														{
															"key": "redirect_uri",
															"value": "https://bad-uri:60001/authz_cb"
														},
														{
															"key": "state",
															"value": "1234-5678-9876"
														},
														{
															"key": "response_mode",
															"value": "jwt"
														}
													]
												}
											},
											"response": []
										},
										{
											"name": "With response.mode = fragment.jwt",
											"event": [
												{
													"listen": "test",
													"script": {
														"exec": [
															"function parseJweHeader (token) {",
															"    var base64Url = token.split('.')[0];",
															"    var base64 = base64Url.replace('-', '+').replace('_', '/');",
															"    return JSON.parse(atob(base64));",
															"}",
															"",
															"pm.test(\"Status code is 302\", function () {",
															"    pm.response.to.have.status(302);",
															"});",
															"",
															"pm.test(\"Should be redirected\", function () {",
															"    pm.response.to.be.redirection;",
															"    pm.response.to.have.header('Location');",
															"});",
															"",
															"pm.test(\"Should be a redirection to login page\", function() {",
															"    var location = postman.getResponseHeader('Location');",
															"    let origin = pm.environment.get(\"gateway_url\");",
															"    let domain = pm.environment.get(\"domainHrid\");",
															"    ",
															"    tests['Redirect to default error page'] = location.includes(origin + '/' + domain + '/oauth/error');",
															"    tests['Contains a response'] = location.includes('#response=');",
															"    tests['Do not contain the initial state'] = !location.includes('state=1234-5678-9876');",
															"    ",
															"    // Here we can extract the authorization_code to got further in the process",
															"    let response = location.substring(location.indexOf('response=') + 9);",
															"    ",
															"    let header = parseJweHeader(response);",
															"    ",
															"    tests['Contains cty claim'] = header.cty === 'JWT';",
															"    tests['Contains alg claim'] = header.alg === 'RSA-OAEP-256';",
															"    tests['Contains enc claim'] = header.enc === 'A128CBC-HS256';",
															"});"
														],
														"type": "text/javascript"
													}
												},
												{
													"listen": "prerequest",
													"script": {
														"exec": [
															""
														],
														"type": "text/javascript"
													}
												}
											],
											"request": {
												"method": "GET",
												"header": [],
												"url": {
													"raw": "{{authorizationEndpoint}}?response_type=code&client_id={{clientIdJarm}}&redirect_uri=https://bad-uri:60001/authz_cb&state=1234-5678-9876&response_mode=fragment.jwt",
													"host": [
														"{{authorizationEndpoint}}"
													],
													"query": [
														{
															"key": "response_type",
															"value": "code"
														},
														{
															"key": "client_id",
															"value": "{{clientIdJarm}}"
														},
														{
															"key": "redirect_uri",
															"value": "https://bad-uri:60001/authz_cb"
														},
														{
															"key": "state",
															"value": "1234-5678-9876"
														},
														{
															"key": "response_mode",
															"value": "fragment.jwt"
														}
													]
												}
											},
											"response": []
										}
									],
									"event": [
										{
											"listen": "prerequest",
											"script": {
												"type": "text/javascript",
												"exec": [
													""
												]
											}
										},
										{
											"listen": "test",
											"script": {
												"type": "text/javascript",
												"exec": [
													""
												]
											}
										}
									]
								}
							]
						}
					]
				}
			]
		},
		{
			"name": "Delete domain",
			"event": [
				{
					"listen": "test",
					"script": {
						"exec": [
							"pm.test(\"Status code is 204\", function () {",
							"    pm.response.to.have.status(204);",
							"});"
						],
						"type": "text/javascript"
					}
				}
			],
			"request": {
				"method": "DELETE",
				"header": [
					{
						"key": "Content-Type",
						"value": "application/json"
					},
					{
						"key": "Authorization",
						"value": "Bearer {{token}}"
					}
				],
				"body": {
					"mode": "raw",
					"raw": ""
				},
				"url": {
					"raw": "{{management_url}}/management/organizations/{{defaultOrganizationId}}/environments/{{defaultEnvironmentId}}/domains/{{domain}}",
					"host": [
						"{{management_url}}"
					],
					"path": [
						"management",
						"organizations",
						"{{defaultOrganizationId}}",
						"environments",
						"{{defaultEnvironmentId}}",
						"domains",
						"{{domain}}"
					]
				}
			},
			"response": []
		}
	]
}<|MERGE_RESOLUTION|>--- conflicted
+++ resolved
@@ -1,10 +1,6 @@
 {
 	"info": {
-<<<<<<< HEAD
 		"_postman_id": "0622de57-a286-4aa7-87ac-f09b044668b7",
-=======
-		"_postman_id": "edb36521-a78d-4459-aac9-ebfa207ad8bf",
->>>>>>> 53bfbc42
 		"name": "Gravitee.io - AM - Openid JARM",
 		"schema": "https://schema.getpostman.com/json/collection/v2.1.0/collection.json"
 	},
