--- conflicted
+++ resolved
@@ -1,10 +1,6 @@
 {
 	"info": {
-<<<<<<< HEAD
-		"_postman_id": "0fc3660f-63d3-4323-b540-f110254e37d3",
-=======
-		"_postman_id": "8e4eb417-22b4-48c9-8a5a-442201199134",
->>>>>>> 22d61a4a
+		"_postman_id": "4a0397f7-d338-433a-949d-408cc2d28b25",
 		"name": "Gravitee.io - AM - Scope Management",
 		"description": "Test openid connect discovery specifications: https://openid.net/specs/openid-connect-discovery-1_0.html",
 		"schema": "https://schema.getpostman.com/json/collection/v2.1.0/collection.json"
@@ -19,10 +15,6 @@
 						{
 							"listen": "test",
 							"script": {
-<<<<<<< HEAD
-								"id": "03c8271f-82b1-4282-a590-83d0c9fbae6a",
-=======
->>>>>>> 22d61a4a
 								"exec": [
 									"",
 									"pm.test(\"Status code is 200\", function () {",
@@ -84,10 +76,6 @@
 						{
 							"listen": "test",
 							"script": {
-<<<<<<< HEAD
-								"id": "0fa81795-6577-46cf-b357-990a3c798859",
-=======
->>>>>>> 22d61a4a
 								"exec": [
 									"pm.test(\"Status code is 201\", function () {",
 									"    pm.response.to.have.status(201);",
@@ -140,10 +128,6 @@
 						{
 							"listen": "test",
 							"script": {
-<<<<<<< HEAD
-								"id": "294bec6b-48fa-4495-9ac4-413cea8b9bc6",
-=======
->>>>>>> 22d61a4a
 								"exec": [
 									"pm.test(\"Status code is 200\", function () {",
 									"    pm.response.to.have.status(200);",
@@ -204,10 +188,6 @@
 								{
 									"listen": "test",
 									"script": {
-<<<<<<< HEAD
-										"id": "a481683c-ce1c-413e-849f-6852256a8a72",
-=======
->>>>>>> 22d61a4a
 										"exec": [
 											"pm.test(\"Status code is 400\", function () {",
 											"    pm.response.to.have.status(400);",
@@ -265,10 +245,6 @@
 								{
 									"listen": "test",
 									"script": {
-<<<<<<< HEAD
-										"id": "c42c0fde-970c-4725-aee6-8f44322faea1",
-=======
->>>>>>> 22d61a4a
 										"exec": [
 											"pm.test(\"Status code is 201\", function () {",
 											"    pm.response.to.have.status(201);",
@@ -329,10 +305,6 @@
 								{
 									"listen": "test",
 									"script": {
-<<<<<<< HEAD
-										"id": "546299d8-be2c-42c1-a94c-6da8bf685bfd",
-=======
->>>>>>> 22d61a4a
 										"exec": [
 											"pm.test(\"Status code is 400\", function () {",
 											"    pm.response.to.have.status(400);",
@@ -390,10 +362,6 @@
 								{
 									"listen": "test",
 									"script": {
-<<<<<<< HEAD
-										"id": "7ce26993-1234-4178-b7dd-699e6c5f0e10",
-=======
->>>>>>> 22d61a4a
 										"exec": [
 											"pm.test(\"Status code is 400\", function () {",
 											"    pm.response.to.have.status(400);",
@@ -451,10 +419,6 @@
 								{
 									"listen": "test",
 									"script": {
-<<<<<<< HEAD
-										"id": "40245ad9-f267-4db1-a5a0-356a966d281d",
-=======
->>>>>>> 22d61a4a
 										"exec": [
 											"pm.test(\"Status code is 204\", function () {",
 											"    pm.response.to.have.status(204);",
@@ -508,10 +472,6 @@
 						{
 							"listen": "test",
 							"script": {
-<<<<<<< HEAD
-								"id": "1364b518-d8f4-4b2b-9154-9aedc3a07add",
-=======
->>>>>>> 22d61a4a
 								"exec": [
 									"pm.test(\"Status code is 400\", function () {",
 									"    pm.response.to.have.status(400);",
@@ -569,10 +529,6 @@
 						{
 							"listen": "test",
 							"script": {
-<<<<<<< HEAD
-								"id": "e253b1e3-93a0-4e3d-a916-fdb698462dde",
-=======
->>>>>>> 22d61a4a
 								"exec": [
 									"pm.test(\"Status code is 400\", function () {",
 									"    pm.response.to.have.status(400);",
@@ -630,10 +586,6 @@
 						{
 							"listen": "test",
 							"script": {
-<<<<<<< HEAD
-								"id": "ae1b9ac9-f5f2-4ef1-9bb5-3dd8b11c0ed3",
-=======
->>>>>>> 22d61a4a
 								"exec": [
 									"pm.test(\"Status code is 404\", function () {",
 									"    pm.response.to.have.status(404);",
@@ -691,10 +643,6 @@
 						{
 							"listen": "test",
 							"script": {
-<<<<<<< HEAD
-								"id": "e7a21b65-89ff-4a07-8355-8492ecd0cd88",
-=======
->>>>>>> 22d61a4a
 								"exec": [
 									"pm.test(\"Status code is 400\", function () {",
 									"    pm.response.to.have.status(400);",
@@ -752,10 +700,6 @@
 						{
 							"listen": "test",
 							"script": {
-<<<<<<< HEAD
-								"id": "c9837ccb-eb58-4996-927f-d8d665554699",
-=======
->>>>>>> 22d61a4a
 								"exec": [
 									"pm.test(\"Status code is 404\", function () {",
 									"    pm.response.to.have.status(404);",
@@ -818,10 +762,6 @@
 						{
 							"listen": "test",
 							"script": {
-<<<<<<< HEAD
-								"id": "4083f475-ad86-4f03-bf50-a58199312e95",
-=======
->>>>>>> 22d61a4a
 								"exec": [
 									"pm.test(\"Status code is 200\", function () {",
 									"    pm.response.to.have.status(200);",
@@ -878,10 +818,6 @@
 						{
 							"listen": "test",
 							"script": {
-<<<<<<< HEAD
-								"id": "1bd2a337-0f7d-420b-ba4d-10ad068357c7",
-=======
->>>>>>> 22d61a4a
 								"exec": [
 									"pm.test(\"Status code is 201\", function () {",
 									"    pm.response.to.have.status(201);",
@@ -942,10 +878,6 @@
 						{
 							"listen": "test",
 							"script": {
-<<<<<<< HEAD
-								"id": "304a9f40-6864-4142-8f40-e7e8ee2f3e33",
-=======
->>>>>>> 22d61a4a
 								"exec": [
 									"pm.test(\"Status code is 200\", function () {",
 									"    pm.response.to.have.status(200);",
@@ -1002,10 +934,6 @@
 						{
 							"listen": "test",
 							"script": {
-<<<<<<< HEAD
-								"id": "ddd46f65-a16d-4495-a197-ab84be01fe53",
-=======
->>>>>>> 22d61a4a
 								"exec": [
 									"pm.test(\"Status code is 200\", function () {",
 									"    pm.response.to.have.status(200);",
@@ -1066,10 +994,6 @@
 						{
 							"listen": "test",
 							"script": {
-<<<<<<< HEAD
-								"id": "a8527971-9548-4433-8330-599de29a8c20",
-=======
->>>>>>> 22d61a4a
 								"exec": [
 									"pm.test(\"Status code is 200\", function () {",
 									"    pm.response.to.have.status(200);",
@@ -1130,10 +1054,6 @@
 						{
 							"listen": "test",
 							"script": {
-<<<<<<< HEAD
-								"id": "df5a1f3c-d11a-4acb-961a-bf0f0dad1fc3",
-=======
->>>>>>> 22d61a4a
 								"exec": [
 									"pm.test(\"Status code is 204\", function () {",
 									"    pm.response.to.have.status(204);",
@@ -1191,10 +1111,6 @@
 						{
 							"listen": "test",
 							"script": {
-<<<<<<< HEAD
-								"id": "1d820fee-5516-4965-b912-b07bc744649b",
-=======
->>>>>>> 22d61a4a
 								"exec": [
 									"pm.test(\"Status code is 200\", function () {",
 									"    pm.response.to.have.status(200);",
@@ -1253,10 +1169,6 @@
 						{
 							"listen": "test",
 							"script": {
-<<<<<<< HEAD
-								"id": "5e72e315-a41b-487b-b652-9c0106599bae",
-=======
->>>>>>> 22d61a4a
 								"exec": [
 									"pm.test(\"Status code is 200\", function () {",
 									"    pm.response.to.have.status(200);",
@@ -1320,10 +1232,6 @@
 						{
 							"listen": "test",
 							"script": {
-<<<<<<< HEAD
-								"id": "b41b9b67-cff7-40d3-ac2f-36b1b32c16dd",
-=======
->>>>>>> 22d61a4a
 								"exec": [
 									"pm.test(\"Status code is 201\", function () {",
 									"    pm.response.to.have.status(201);",
@@ -1383,10 +1291,6 @@
 						{
 							"listen": "test",
 							"script": {
-<<<<<<< HEAD
-								"id": "81745400-defc-44ce-b475-55895885020d",
-=======
->>>>>>> 22d61a4a
 								"exec": [
 									"pm.test(\"Status code is 201\", function () {",
 									"    pm.response.to.have.status(201);",
@@ -1445,10 +1349,6 @@
 						{
 							"listen": "test",
 							"script": {
-<<<<<<< HEAD
-								"id": "0fdd61d2-5f37-447d-9aed-d9c5e591dec5",
-=======
->>>>>>> 22d61a4a
 								"exec": [
 									"pm.test(\"Status code is 201\", function () {",
 									"    pm.response.to.have.status(201);",
@@ -1509,10 +1409,6 @@
 						{
 							"listen": "test",
 							"script": {
-<<<<<<< HEAD
-								"id": "359ae188-6df9-45f9-b943-b629dc794850",
-=======
->>>>>>> 22d61a4a
 								"exec": [
 									"pm.test(\"Status code is 200\", function () {",
 									"    pm.response.to.have.status(200);",
@@ -1576,10 +1472,6 @@
 						{
 							"listen": "test",
 							"script": {
-<<<<<<< HEAD
-								"id": "3b57a963-99f3-4bba-876e-a710689034c3",
-=======
->>>>>>> 22d61a4a
 								"exec": [
 									"pm.test(\"Status code is 200\", function () {",
 									"    pm.response.to.have.status(200);",
@@ -1621,10 +1513,6 @@
 				{
 					"listen": "test",
 					"script": {
-<<<<<<< HEAD
-						"id": "a9524de9-3c06-4db9-8852-a923fdefa5d5",
-=======
->>>>>>> 22d61a4a
 						"exec": [
 							"pm.test(\"Status code is 204\", function () {",
 							"    pm.response.to.have.status(204);",
