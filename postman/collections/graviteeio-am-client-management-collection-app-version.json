{
	"info": {
<<<<<<< HEAD
		"_postman_id": "db24733c-1b80-4a57-81a8-648229f3eff0",
=======
		"_postman_id": "dcfb8147-63f3-4fee-b647-5c9e678a9cd1",
>>>>>>> 1ecc0989
		"name": "Gravitee.io - AM - Application Management",
		"schema": "https://schema.getpostman.com/json/collection/v2.1.0/collection.json"
	},
	"item": [
		{
			"name": "Prepare",
			"item": [
				{
					"name": "Generate admin token",
					"event": [
						{
							"listen": "test",
							"script": {
								"exec": [
									"",
									"pm.test(\"Status code is 200\", function () {",
									"    pm.response.to.have.status(200);",
									"});",
									"",
									"var token = JSON.parse(responseBody);",
									"pm.environment.set('token', token.access_token);"
								],
								"type": "text/javascript"
							}
						}
					],
					"request": {
						"method": "POST",
						"header": [
							{
								"key": "Authorization",
								"value": "Basic YWRtaW46YWRtaW5hZG1pbg=="
							}
						],
						"body": {
							"mode": "urlencoded",
							"urlencoded": [
								{
									"key": "grant_type",
									"value": "password",
									"type": "text"
								},
								{
									"key": "username",
									"value": "admin",
									"type": "text"
								},
								{
									"key": "password",
									"value": "adminadmin",
									"type": "text"
								}
							]
						},
						"url": {
							"raw": "{{management_url}}/management/auth/token",
							"host": [
								"{{management_url}}"
							],
							"path": [
								"management",
								"auth",
								"token"
							]
						}
					},
					"response": []
				},
				{
					"name": "Create application management domain",
					"event": [
						{
							"listen": "test",
							"script": {
								"exec": [
									"pm.test(\"Status code is 201\", function () {",
									"    pm.response.to.have.status(201);",
									"});",
									"",
									"var jsonData = pm.response.json();",
									"pm.environment.set('domain', jsonData.id);"
								],
								"type": "text/javascript"
							}
						}
					],
					"request": {
						"method": "POST",
						"header": [
							{
								"key": "Content-Type",
								"value": "application/json"
							},
							{
								"key": "Authorization",
								"value": "Bearer {{token}}"
							}
						],
						"body": {
							"mode": "raw",
							"raw": "{\n\t\"name\": \"applications-app-version\", \n\t\"description\": \"test application management through Access Management API\"\n}"
						},
						"url": {
							"raw": "{{management_url}}/management/organizations/{{defaultOrganizationId}}/environments/{{defaultEnvironmentId}}/domains/",
							"host": [
								"{{management_url}}"
							],
							"path": [
								"management",
								"organizations",
								"{{defaultOrganizationId}}",
								"environments",
								"{{defaultEnvironmentId}}",
								"domains",
								""
							]
						}
					},
					"response": []
				}
			]
		},
		{
			"name": "Application Management",
			"item": [
				{
					"name": "Invalid Case",
					"item": [
						{
							"name": "Create application",
							"event": [
								{
									"listen": "test",
									"script": {
										"exec": [
											"pm.test(\"Status code is 201\", function () {",
											"    pm.response.to.have.status(201);",
											"});",
											"",
											"pm.test(\"grant and response types are empty\", function () {",
											"    var body = JSON.parse(responseBody);",
											"    pm.environment.set('app', body.id);",
											"",
											"    pm.expect(body).to.have.property('settings');",
											"    pm.expect(body.settings).to.have.property('oauth');",
											"    pm.expect(body.settings.oauth).to.have.property('grantTypes');",
											"    pm.expect(body.settings.oauth).to.have.property('responseTypes');",
											"    pm.expect(body.settings.oauth.grantTypes).to.eql(['client_credentials']);",
											"    pm.expect(body.settings.oauth.responseTypes).to.eql([]);",
											"});",
											""
										],
										"type": "text/javascript"
									}
								}
							],
							"request": {
								"method": "POST",
								"header": [
									{
										"key": "Content-Type",
										"value": "application/json"
									},
									{
										"key": "Authorization",
										"value": "Bearer {{token}}"
									}
								],
								"body": {
									"mode": "raw",
									"raw": "{\n  \"name\": \"my-app\",\n  \"type\": \"SERVICE\"\n}"
								},
								"url": {
									"raw": "{{management_url}}/management/organizations/{{defaultOrganizationId}}/environments/{{defaultEnvironmentId}}/domains/{{domain}}/applications",
									"host": [
										"{{management_url}}"
									],
									"path": [
										"management",
										"organizations",
										"{{defaultOrganizationId}}",
										"environments",
										"{{defaultEnvironmentId}}",
										"domains",
										"{{domain}}",
										"applications"
									]
								}
							},
							"response": []
						},
						{
							"name": "missing redirect_uris",
							"event": [
								{
									"listen": "test",
									"script": {
										"exec": [
											"pm.test(\"Status code is 400\", function () {",
											"    pm.response.to.have.status(400);",
											"});",
											"",
											"pm.test(\"missing redirect_uri\", function () {",
											"    var body = JSON.parse(responseBody);",
											"    pm.expect(body).to.have.property('message');",
											"    pm.expect(body.message).to.eql('Missing or invalid redirect_uris.');",
											"});",
											""
										],
										"type": "text/javascript"
									}
								}
							],
							"request": {
								"method": "PUT",
								"header": [
									{
										"key": "Content-Type",
										"value": "application/json"
									},
									{
										"key": "Authorization",
										"value": "Bearer {{token}}"
									}
								],
								"body": {
									"mode": "raw",
									"raw": "{\n  \"settings\": {\n  \t\"oauth\": {\n  \t\t\"redirectUris\": [],\n  \t\t\"grantTypes\": [\"implicit\"],\n  \t\t\"responseTypes\": [\"token\"] \n  \t}\n  }\n}"
								},
								"url": {
									"raw": "{{management_url}}/management/organizations/{{defaultOrganizationId}}/environments/{{defaultEnvironmentId}}/domains/{{domain}}/applications/{{app}}",
									"host": [
										"{{management_url}}"
									],
									"path": [
										"management",
										"organizations",
										"{{defaultOrganizationId}}",
										"environments",
										"{{defaultEnvironmentId}}",
										"domains",
										"{{domain}}",
										"applications",
										"{{app}}"
									]
								}
							},
							"response": []
						},
						{
							"name": "missing grant associated to refresh_token",
							"event": [
								{
									"listen": "test",
									"script": {
										"exec": [
											"pm.test(\"Status code is 400\", function () {",
											"    pm.response.to.have.status(400);",
											"});",
											"",
											"pm.test(\"missing redirect_uri\", function () {",
											"    var body = JSON.parse(responseBody);",
											"    pm.expect(body).to.have.property('message');",
											"    pm.expect(body.message).to.contains('refresh_token grant type must be associated with one of');",
											"});",
											""
										],
										"type": "text/javascript"
									}
								}
							],
							"request": {
								"method": "PUT",
								"header": [
									{
										"key": "Content-Type",
										"value": "application/json"
									},
									{
										"key": "Authorization",
										"value": "Bearer {{token}}"
									}
								],
								"body": {
									"mode": "raw",
									"raw": "{\n  \"settings\": {\n  \t\"oauth\": {\n  \t\t\"redirectUris\": [],\n  \t\t\"grantTypes\": [\"refresh_token\"],\n  \t\t\"responseTypes\": [\"\"] \n  \t}\n  }\n}"
								},
								"url": {
									"raw": "{{management_url}}/management/organizations/{{defaultOrganizationId}}/environments/{{defaultEnvironmentId}}/domains/{{domain}}/applications/{{app}}",
									"host": [
										"{{management_url}}"
									],
									"path": [
										"management",
										"organizations",
										"{{defaultOrganizationId}}",
										"environments",
										"{{defaultEnvironmentId}}",
										"domains",
										"{{domain}}",
										"applications",
										"{{app}}"
									]
								}
							},
							"response": []
						},
						{
							"name": "client_credentials does not manage refresh_token",
							"event": [
								{
									"listen": "test",
									"script": {
										"exec": [
											"pm.test(\"Status code is 400\", function () {",
											"    pm.response.to.have.status(400);",
											"});",
											"",
											"pm.test(\"missing redirect_uri\", function () {",
											"    var body = JSON.parse(responseBody);",
											"    pm.expect(body).to.have.property('message');",
											"    pm.expect(body.message).to.contains('refresh_token grant type must be associated with one of');",
											"});",
											""
										],
										"type": "text/javascript"
									}
								}
							],
							"request": {
								"method": "PUT",
								"header": [
									{
										"key": "Content-Type",
										"value": "application/json"
									},
									{
										"key": "Authorization",
										"value": "Bearer {{token}}"
									}
								],
								"body": {
									"mode": "raw",
									"raw": "{\n  \"settings\": {\n  \t\"oauth\": {\n  \t\t\"redirectUris\": [],\n  \t\t\"grantTypes\": [\"refresh_token\",\"client_credentials\"],\n  \t\t\"responseTypes\": [\"\"] \n  \t}\n  }\n}"
								},
								"url": {
									"raw": "{{management_url}}/management/organizations/{{defaultOrganizationId}}/environments/{{defaultEnvironmentId}}/domains/{{domain}}/applications/{{app}}",
									"host": [
										"{{management_url}}"
									],
									"path": [
										"management",
										"organizations",
										"{{defaultOrganizationId}}",
										"environments",
										"{{defaultEnvironmentId}}",
										"domains",
										"{{domain}}",
										"applications",
										"{{app}}"
									]
								}
							},
							"response": []
						},
						{
							"name": "Delete application",
							"event": [
								{
									"listen": "test",
									"script": {
										"exec": [
											"pm.test(\"Status code is 204\", function () {",
											"    pm.response.to.have.status(204);",
											"});",
											""
										],
										"type": "text/javascript"
									}
								}
							],
							"request": {
								"method": "DELETE",
								"header": [
									{
										"key": "Content-Type",
										"value": "application/json"
									},
									{
										"key": "Authorization",
										"value": "Bearer {{token}}"
									}
								],
								"url": {
									"raw": "{{management_url}}/management/organizations/{{defaultOrganizationId}}/environments/{{defaultEnvironmentId}}/domains/{{domain}}/applications/{{app}}",
									"host": [
										"{{management_url}}"
									],
									"path": [
										"management",
										"organizations",
										"{{defaultOrganizationId}}",
										"environments",
										"{{defaultEnvironmentId}}",
										"domains",
										"{{domain}}",
										"applications",
										"{{app}}"
									]
								}
							},
							"response": []
						}
					]
				},
				{
					"name": "Nominal Case",
					"item": [
						{
							"name": "Create application",
							"event": [
								{
									"listen": "test",
									"script": {
										"exec": [
											"pm.test(\"Status code is 201\", function () {",
											"    pm.response.to.have.status(201);",
											"});",
											"",
											"",
											"pm.test(\"default values\", function () {",
											"    var body = JSON.parse(responseBody);",
											"    pm.environment.set('app', body.id);",
											"",
											"    pm.expect(body).to.have.property('metadata');",
											"    pm.expect(body).to.have.property('settings');",
											"    pm.expect(body.settings).to.have.property('oauth');",
											"    pm.expect(body.settings.oauth).to.have.property('grantTypes');",
											"    pm.expect(body.settings.oauth).to.have.property('responseTypes');",
											"    pm.expect(body.settings.oauth).to.have.property('applicationType');",
											"    ",
											"    pm.expect(body.settings.oauth.grantTypes).to.eql(['client_credentials']);",
											"    pm.expect(body.settings.oauth.responseTypes).to.eql([]);",
											"    pm.expect(body.settings.oauth.applicationType).to.eql('web');",
											"    ",
											"    pm.expect(body.settings.oauth.clientName).to.eql('my-client');",
											"    pm.expect(body.settings.oauth.tokenEndpointAuthMethod).to.eql('client_secret_basic');",
											"    pm.expect(body.settings.oauth.requireAuthTime).to.eql(false);",
											"    pm.expect(body.settings.oauth.accessTokenValiditySeconds).to.eql(7200);",
											"    pm.expect(body.settings.oauth.refreshTokenValiditySeconds).to.eql(14400);",
											"    pm.expect(body.settings.oauth.idTokenValiditySeconds).to.eql(14400);",
											"    pm.expect(body.domain).to.eql(pm.environment.get('domain'));",
											"    pm.expect(body.enabled).to.eql(true);",
											"    pm.expect(body.settings.oauth.enhanceScopesWithUserPermissions).to.eql(false);",
											"});"
										],
										"type": "text/javascript"
									}
								}
							],
							"request": {
								"method": "POST",
								"header": [
									{
										"key": "Content-Type",
										"value": "application/json"
									},
									{
										"key": "Authorization",
										"value": "Bearer {{token}}"
									}
								],
								"body": {
									"mode": "raw",
									"raw": "{\n  \"name\": \"my-client\",\n  \"type\": \"SERVICE\",\n  \"metadata\": { \"key\": \"value\" }\n}"
								},
								"url": {
									"raw": "{{management_url}}/management/organizations/{{defaultOrganizationId}}/environments/{{defaultEnvironmentId}}/domains/{{domain}}/applications",
									"host": [
										"{{management_url}}"
									],
									"path": [
										"management",
										"organizations",
										"{{defaultOrganizationId}}",
										"environments",
										"{{defaultEnvironmentId}}",
										"domains",
										"{{domain}}",
										"applications"
									]
								}
							},
							"response": []
						},
						{
							"name": "Set type Web application",
							"event": [
								{
									"listen": "test",
									"script": {
										"exec": [
											"pm.test(\"Status code is 200\", function () {",
											"    pm.response.to.have.status(200);",
											"});",
											"",
											"pm.test(\"is webapp\", function () {",
											"    var body = JSON.parse(responseBody);",
											"    pm.expect(body).to.have.property('settings');",
											"    pm.expect(body.settings).to.have.property('oauth');",
											"    pm.expect(body.settings.oauth).to.have.property('grantTypes');",
											"    pm.expect(body.settings.oauth).to.have.property('responseTypes');",
											"    pm.expect(body.settings.oauth).to.have.property('applicationType');",
											"    pm.expect(body.settings.oauth.grantTypes).to.eql(['authorization_code', 'password']);",
											"    pm.expect(body.settings.oauth.responseTypes).to.eql(['code','code id_token token','code id_token','code token']);",
											"    pm.expect(body.settings.oauth.applicationType).to.eql('web');",
											"});",
											""
										],
										"type": "text/javascript"
									}
								}
							],
							"request": {
								"method": "PUT",
								"header": [
									{
										"key": "Content-Type",
										"value": "application/json"
									},
									{
										"key": "Authorization",
										"value": "Bearer {{token}}"
									}
								],
								"body": {
									"mode": "raw",
									"raw": "{\n\t\"type\": \"WEB\"\n}"
								},
								"url": {
									"raw": "{{management_url}}/management/organizations/{{defaultOrganizationId}}/environments/{{defaultEnvironmentId}}/domains/{{domain}}/applications/{{app}}/type",
									"host": [
										"{{management_url}}"
									],
									"path": [
										"management",
										"organizations",
										"{{defaultOrganizationId}}",
										"environments",
										"{{defaultEnvironmentId}}",
										"domains",
										"{{domain}}",
										"applications",
										"{{app}}",
										"type"
									]
								}
							},
							"response": []
						},
						{
							"name": "Web application - authorization_code",
							"event": [
								{
									"listen": "test",
									"script": {
										"exec": [
											"pm.test(\"Status code is 200\", function () {",
											"    pm.response.to.have.status(200);",
											"});",
											"",
											"pm.test(\"is webapp\", function () {",
											"    var body = JSON.parse(responseBody);",
											"    pm.expect(body).to.have.property('settings');",
											"    pm.expect(body.settings).to.have.property('oauth');",
											"    pm.expect(body.settings.oauth).to.have.property('grantTypes');",
											"    pm.expect(body.settings.oauth).to.have.property('responseTypes');",
											"    pm.expect(body.settings.oauth).to.have.property('applicationType');",
											"    ",
											"    pm.expect(body.settings.oauth.redirectUris).to.eql(['https://callback']);",
											"    pm.expect(body.settings.oauth.grantTypes).to.eql(['authorization_code']);",
											"    pm.expect(body.settings.oauth.responseTypes).to.eql(['code','code id_token token','code id_token','code token']);",
											"    pm.expect(body.settings.oauth.applicationType).to.eql('web');",
											"});",
											""
										],
										"type": "text/javascript"
									}
								}
							],
							"request": {
								"method": "PUT",
								"header": [
									{
										"key": "Content-Type",
										"value": "application/json"
									},
									{
										"key": "Authorization",
										"value": "Bearer {{token}}"
									}
								],
								"body": {
									"mode": "raw",
									"raw": "{\n\t\"settings\": {\n\t\t\"oauth\": {\n\t\t\t\"redirectUris\": [\"https://callback\"],\n\t\t\t\"grantTypes\": [\"authorization_code\"],\n\t\t\t  \"scopeSettings\": [ {\"scope\" : \"openid\"} ]\n\t\t}\n\t}\n}"
								},
								"url": {
									"raw": "{{management_url}}/management/organizations/{{defaultOrganizationId}}/environments/{{defaultEnvironmentId}}/domains/{{domain}}/applications/{{app}}",
									"host": [
										"{{management_url}}"
									],
									"path": [
										"management",
										"organizations",
										"{{defaultOrganizationId}}",
										"environments",
										"{{defaultEnvironmentId}}",
										"domains",
										"{{domain}}",
										"applications",
										"{{app}}"
									]
								}
							},
							"response": []
						},
						{
							"name": "Set type Single Page Application",
							"event": [
								{
									"listen": "test",
									"script": {
										"exec": [
											"pm.test(\"Status code is 200\", function () {",
											"    pm.response.to.have.status(200);",
											"});",
											"",
											"pm.test(\"is webapp\", function () {",
											"    var body = JSON.parse(responseBody);",
											"    pm.expect(body).to.have.property('settings');",
											"    pm.expect(body.settings).to.have.property('oauth');",
											"    pm.expect(body.settings.oauth).to.have.property('grantTypes');",
											"    pm.expect(body.settings.oauth).to.have.property('responseTypes');",
											"    pm.expect(body.settings.oauth).to.have.property('applicationType');",
											"    pm.expect(body.settings.oauth.grantTypes).to.eql(['authorization_code']);",
											"    pm.expect(body.settings.oauth.responseTypes).to.eql(['code', 'code id_token token', 'code id_token', 'code token']);",
											"    pm.expect(body.settings.oauth.applicationType).to.eql('web');",
											"});",
											""
										],
										"type": "text/javascript"
									}
								}
							],
							"request": {
								"method": "PUT",
								"header": [
									{
										"key": "Content-Type",
										"value": "application/json"
									},
									{
										"key": "Authorization",
										"value": "Bearer {{token}}"
									}
								],
								"body": {
									"mode": "raw",
									"raw": "{\n\t\"type\": \"BROWSER\"\n}"
								},
								"url": {
									"raw": "{{management_url}}/management/organizations/{{defaultOrganizationId}}/environments/{{defaultEnvironmentId}}/domains/{{domain}}/applications/{{app}}/type",
									"host": [
										"{{management_url}}"
									],
									"path": [
										"management",
										"organizations",
										"{{defaultOrganizationId}}",
										"environments",
										"{{defaultEnvironmentId}}",
										"domains",
										"{{domain}}",
										"applications",
										"{{app}}",
										"type"
									]
								}
							},
							"response": []
						},
						{
							"name": "Single Page Application - Implicit",
							"event": [
								{
									"listen": "test",
									"script": {
										"exec": [
											"pm.test(\"Status code is 200\", function () {",
											"    pm.response.to.have.status(200);",
											"});",
											"",
											"pm.test(\"is Single Page Application\", function () {",
											"    var body = JSON.parse(responseBody);",
											"    pm.expect(body).to.have.property('settings');",
											"    pm.expect(body.settings).to.have.property('oauth');",
											"    pm.expect(body.settings.oauth).to.have.property('grantTypes');",
											"    pm.expect(body.settings.oauth).to.have.property('responseTypes');",
											"    pm.expect(body.settings.oauth.grantTypes).to.eql(['implicit']);",
											"    pm.expect(body.settings.oauth.responseTypes).to.eql(['token']);",
											"});",
											""
										],
										"type": "text/javascript"
									}
								}
							],
							"request": {
								"method": "PUT",
								"header": [
									{
										"key": "Content-Type",
										"value": "application/json"
									},
									{
										"key": "Authorization",
										"value": "Bearer {{token}}"
									}
								],
								"body": {
									"mode": "raw",
									"raw": "{\n\t\"settings\": {\n\t\t\"oauth\": {\n\t\t\t\"redirectUris\": [\"https://callback\"],\n\t\t\t\"grantTypes\": [\"implicit\"],\n\t\t\t\"responseTypes\": [\"token\"],\n\t\t\t\"scopeSettings\": [ {\"scope\" : \"openid\"}]\n\t\t}\n\t}\n}"
								},
								"url": {
									"raw": "{{management_url}}/management/organizations/{{defaultOrganizationId}}/environments/{{defaultEnvironmentId}}/domains/{{domain}}/applications/{{app}}",
									"host": [
										"{{management_url}}"
									],
									"path": [
										"management",
										"organizations",
										"{{defaultOrganizationId}}",
										"environments",
										"{{defaultEnvironmentId}}",
										"domains",
										"{{domain}}",
										"applications",
										"{{app}}"
									]
								}
							},
							"response": []
						},
						{
							"name": "Set type Mobile application",
							"event": [
								{
									"listen": "test",
									"script": {
										"exec": [
											"pm.test(\"Status code is 200\", function () {",
											"    pm.response.to.have.status(200);",
											"});",
											"",
											"pm.test(\"is webapp\", function () {",
											"    var body = JSON.parse(responseBody);",
											"    pm.expect(body).to.have.property('settings');",
											"    pm.expect(body.settings).to.have.property('oauth');",
											"    pm.expect(body.settings.oauth).to.have.property('grantTypes');",
											"    pm.expect(body.settings.oauth).to.have.property('responseTypes');",
											"    pm.expect(body.settings.oauth).to.have.property('applicationType');",
											"    pm.expect(body.settings.oauth.grantTypes).to.eql(['authorization_code']);",
											"    pm.expect(body.settings.oauth.responseTypes).to.eql(['code', 'code id_token token', 'code id_token', 'code token']);",
											"    pm.expect(body.settings.oauth.applicationType).to.eql('native');",
											"});",
											""
										],
										"type": "text/javascript"
									}
								}
							],
							"request": {
								"method": "PUT",
								"header": [
									{
										"key": "Content-Type",
										"value": "application/json"
									},
									{
										"key": "Authorization",
										"value": "Bearer {{token}}"
									}
								],
								"body": {
									"mode": "raw",
									"raw": "{\n\t\"type\": \"NATIVE\"\n}"
								},
								"url": {
									"raw": "{{management_url}}/management/organizations/{{defaultOrganizationId}}/environments/{{defaultEnvironmentId}}/domains/{{domain}}/applications/{{app}}/type",
									"host": [
										"{{management_url}}"
									],
									"path": [
										"management",
										"organizations",
										"{{defaultOrganizationId}}",
										"environments",
										"{{defaultEnvironmentId}}",
										"domains",
										"{{domain}}",
										"applications",
										"{{app}}",
										"type"
									]
								}
							},
							"response": []
						},
						{
							"name": "Mobile application - authorization_code",
							"event": [
								{
									"listen": "test",
									"script": {
										"exec": [
											"pm.test(\"Status code is 200\", function () {",
											"    pm.response.to.have.status(200);",
											"});",
											"",
											"pm.test(\"is mobile\", function () {",
											"    var body = JSON.parse(responseBody);",
											"    pm.expect(body).to.have.property('settings');",
											"    pm.expect(body.settings).to.have.property('oauth');",
											"    pm.expect(body.settings.oauth).to.have.property('grantTypes');",
											"    pm.expect(body.settings.oauth).to.have.property('responseTypes');",
											"    pm.expect(body.settings.oauth).to.have.property('applicationType');",
											"    ",
											"    pm.expect(body.settings.oauth.redirectUris).to.eql(['com.gravitee.app://callback']);",
											"    pm.expect(body.settings.oauth.grantTypes).to.eql(['authorization_code','refresh_token']);",
											"    pm.expect(body.settings.oauth.responseTypes).to.eql(['code','code id_token token','code id_token','code token']);",
											"    pm.expect(body.settings.oauth.applicationType).to.eql('native');",
											"    ",
											"});",
											""
										],
										"type": "text/javascript"
									}
								}
							],
							"request": {
								"method": "PUT",
								"header": [
									{
										"key": "Content-Type",
										"value": "application/json"
									},
									{
										"key": "Authorization",
										"value": "Bearer {{token}}"
									}
								],
								"body": {
									"mode": "raw",
									"raw": "{\n\t\"settings\": {\n\t\t\"oauth\": {\n\t\t\t\"redirectUris\": [\"com.gravitee.app://callback\"],\n\t\t\t\"grantTypes\": [\"authorization_code\",\"refresh_token\"],\n\t\t\t\"applicationType\": \"native\",\n\t\t\t\"scopeSettings\": [ {\"scope\" : \"openid\"}]\n\t\t}\n\t}\n}"
								},
								"url": {
									"raw": "{{management_url}}/management/organizations/{{defaultOrganizationId}}/environments/{{defaultEnvironmentId}}/domains/{{domain}}/applications/{{app}}",
									"host": [
										"{{management_url}}"
									],
									"path": [
										"management",
										"organizations",
										"{{defaultOrganizationId}}",
										"environments",
										"{{defaultEnvironmentId}}",
										"domains",
										"{{domain}}",
										"applications",
										"{{app}}"
									]
								}
							},
							"response": []
						},
						{
							"name": "Set type Server application",
							"event": [
								{
									"listen": "test",
									"script": {
										"exec": [
											"pm.test(\"Status code is 200\", function () {",
											"    pm.response.to.have.status(200);",
											"});",
											"",
											"pm.test(\"is webapp\", function () {",
											"    var body = JSON.parse(responseBody);",
											"    pm.expect(body).to.have.property('settings');",
											"    pm.expect(body.settings).to.have.property('oauth');",
											"    pm.expect(body.settings.oauth).to.have.property('grantTypes');",
											"    pm.expect(body.settings.oauth).to.have.property('responseTypes');",
											"    pm.expect(body.settings.oauth).to.have.property('applicationType');",
											"    pm.expect(body.settings.oauth.grantTypes).to.eql(['client_credentials']);",
											"    pm.expect(body.settings.oauth.responseTypes).to.eql([]);",
											"    pm.expect(body.settings.oauth.applicationType).to.eql('web');",
											"});",
											""
										],
										"type": "text/javascript"
									}
								}
							],
							"request": {
								"method": "PUT",
								"header": [
									{
										"key": "Content-Type",
										"value": "application/json"
									},
									{
										"key": "Authorization",
										"value": "Bearer {{token}}"
									}
								],
								"body": {
									"mode": "raw",
									"raw": "{\n\t\"type\": \"SERVICE\"\n}"
								},
								"url": {
									"raw": "{{management_url}}/management/organizations/{{defaultOrganizationId}}/environments/{{defaultEnvironmentId}}/domains/{{domain}}/applications/{{app}}/type",
									"host": [
										"{{management_url}}"
									],
									"path": [
										"management",
										"organizations",
										"{{defaultOrganizationId}}",
										"environments",
										"{{defaultEnvironmentId}}",
										"domains",
										"{{domain}}",
										"applications",
										"{{app}}",
										"type"
									]
								}
							},
							"response": []
						},
						{
							"name": "Server application - client_credentials",
							"event": [
								{
									"listen": "test",
									"script": {
										"exec": [
											"pm.test(\"Status code is 200\", function () {",
											"    pm.response.to.have.status(200);",
											"});",
											"",
											"pm.test(\"is server\", function () {",
											"    var body = JSON.parse(responseBody);",
											"    pm.expect(body).to.have.property('settings');",
											"    pm.expect(body.settings).to.have.property('oauth');",
											"    pm.expect(body.settings.oauth).to.have.property('grantTypes');",
											"    pm.expect(body.settings.oauth).to.have.property('responseTypes');",
											"    pm.expect(body.settings.oauth).to.have.property('applicationType');",
											"    ",
											"    pm.expect(body.settings.oauth.redirectUris).to.eql([]);",
											"    pm.expect(body.settings.oauth.grantTypes).to.eql(['client_credentials']);",
											"    pm.expect(body.settings.oauth.responseTypes).to.eql([]);",
											"    pm.expect(body.settings.oauth.applicationType).to.eql('web');",
											"    ",
											"});",
											""
										],
										"type": "text/javascript"
									}
								}
							],
							"request": {
								"method": "PUT",
								"header": [
									{
										"key": "Content-Type",
										"value": "application/json"
									},
									{
										"key": "Authorization",
										"value": "Bearer {{token}}"
									}
								],
								"body": {
									"mode": "raw",
									"raw": "{\n\t\"settings\": {\n\t\t\"oauth\": {\n\t\t\t \"redirectUris\": [],\n\t\t\t  \"grantTypes\": [\"client_credentials\"],\n\t\t\t  \"responseTypes\": [],\n\t\t\t  \"applicationType\": \"web\",\n\t\t\t  \"scopeSettings\": [ {\"scope\" : \"openid\"}]\n\t\t}\n\t}\n}"
								},
								"url": {
									"raw": "{{management_url}}/management/organizations/{{defaultOrganizationId}}/environments/{{defaultEnvironmentId}}/domains/{{domain}}/applications/{{app}}",
									"host": [
										"{{management_url}}"
									],
									"path": [
										"management",
										"organizations",
										"{{defaultOrganizationId}}",
										"environments",
										"{{defaultEnvironmentId}}",
										"domains",
										"{{domain}}",
										"applications",
										"{{app}}"
									]
								}
							},
							"response": []
						},
						{
							"name": "Template - client_credentials",
							"event": [
								{
									"listen": "test",
									"script": {
										"exec": [
											"pm.test(\"Status code is 200\", function () {",
											"    pm.response.to.have.status(200);",
											"});",
											"",
											"pm.test(\"is server\", function () {",
											"    var body = JSON.parse(responseBody);",
											"    pm.expect(body).to.have.property('template');",
											"    pm.expect(body.template).to.eql(true);",
											"});",
											""
										],
										"type": "text/javascript"
									}
								}
							],
							"request": {
								"method": "PUT",
								"header": [
									{
										"key": "Content-Type",
										"value": "application/json"
									},
									{
										"key": "Authorization",
										"value": "Bearer {{token}}"
									}
								],
								"body": {
									"mode": "raw",
									"raw": "{\n  \"template\": true\n}"
								},
								"url": {
									"raw": "{{management_url}}/management/organizations/{{defaultOrganizationId}}/environments/{{defaultEnvironmentId}}/domains/{{domain}}/applications/{{app}}",
									"host": [
										"{{management_url}}"
									],
									"path": [
										"management",
										"organizations",
										"{{defaultOrganizationId}}",
										"environments",
										"{{defaultEnvironmentId}}",
										"domains",
										"{{domain}}",
										"applications",
										"{{app}}"
									]
								}
							},
							"response": []
						},
						{
							"name": "Delete application",
							"event": [
								{
									"listen": "test",
									"script": {
										"exec": [
											"pm.test(\"Status code is 204\", function () {",
											"    pm.response.to.have.status(204);",
											"});",
											""
										],
										"type": "text/javascript"
									}
								}
							],
							"request": {
								"method": "DELETE",
								"header": [
									{
										"key": "Content-Type",
										"value": "application/json"
									},
									{
										"key": "Authorization",
										"value": "Bearer {{token}}"
									}
								],
								"body": {
									"mode": "raw",
									"raw": "{\n  \"clientId\": \"my-client\",\n  \"clientSecret\": \"my-client-secret\"\n}"
								},
								"url": {
									"raw": "{{management_url}}/management/organizations/{{defaultOrganizationId}}/environments/{{defaultEnvironmentId}}/domains/{{domain}}/applications/{{app}}",
									"host": [
										"{{management_url}}"
									],
									"path": [
										"management",
										"organizations",
										"{{defaultOrganizationId}}",
										"environments",
										"{{defaultEnvironmentId}}",
										"domains",
										"{{domain}}",
										"applications",
										"{{app}}"
									]
								}
							},
							"response": []
						}
					]
				}
			]
		},
		{
			"name": "Delete domain",
			"event": [
				{
					"listen": "test",
					"script": {
						"exec": [
							"pm.test(\"Status code is 204\", function () {",
							"    pm.response.to.have.status(204);",
							"});"
						],
						"type": "text/javascript"
					}
				}
			],
			"request": {
				"method": "DELETE",
				"header": [
					{
						"key": "Content-Type",
						"value": "application/json"
					},
					{
						"key": "Authorization",
						"value": "Bearer {{token}}"
					}
				],
				"body": {
					"mode": "raw",
					"raw": ""
				},
				"url": {
					"raw": "{{management_url}}/management/organizations/{{defaultOrganizationId}}/environments/{{defaultEnvironmentId}}/domains/{{domain}}",
					"host": [
						"{{management_url}}"
					],
					"path": [
						"management",
						"organizations",
						"{{defaultOrganizationId}}",
						"environments",
						"{{defaultEnvironmentId}}",
						"domains",
						"{{domain}}"
					]
				}
			},
			"response": []
		}
	]
}<|MERGE_RESOLUTION|>--- conflicted
+++ resolved
@@ -1,10 +1,6 @@
 {
 	"info": {
-<<<<<<< HEAD
 		"_postman_id": "db24733c-1b80-4a57-81a8-648229f3eff0",
-=======
-		"_postman_id": "dcfb8147-63f3-4fee-b647-5c9e678a9cd1",
->>>>>>> 1ecc0989
 		"name": "Gravitee.io - AM - Application Management",
 		"schema": "https://schema.getpostman.com/json/collection/v2.1.0/collection.json"
 	},
