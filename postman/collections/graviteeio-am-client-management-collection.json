{
	"info": {
<<<<<<< HEAD
		"_postman_id": "f074ba25-4098-4f3c-85e2-4e1602f99a6b",
=======
		"_postman_id": "07eb7765-76f5-4c77-bc08-66d4b0362816",
>>>>>>> 88ccc371
		"name": "Gravitee.io - AM - Client Management",
		"schema": "https://schema.getpostman.com/json/collection/v2.1.0/collection.json"
	},
	"item": [
		{
			"name": "Prepare",
			"item": [
				{
					"name": "Generate admin token",
					"event": [
						{
							"listen": "test",
							"script": {
								"exec": [
									"",
									"pm.test(\"Status code is 200\", function () {",
									"    pm.response.to.have.status(200);",
									"});",
									"",
									"var token = JSON.parse(responseBody);",
									"pm.environment.set('token', token.access_token);"
								],
								"type": "text/javascript"
							}
						}
					],
					"request": {
						"method": "POST",
						"header": [
							{
								"key": "Authorization",
								"value": "Basic YWRtaW46YWRtaW5hZG1pbg=="
							}
						],
						"body": {
							"mode": "urlencoded",
							"urlencoded": [
								{
									"key": "grant_type",
									"value": "password",
									"type": "text"
								},
								{
									"key": "username",
									"value": "admin",
									"type": "text"
								},
								{
									"key": "password",
									"value": "adminadmin",
									"type": "text"
								}
							]
						},
						"url": {
							"raw": "{{management_url}}/management/auth/token",
							"host": [
								"{{management_url}}"
							],
							"path": [
								"management",
								"auth",
								"token"
							]
						}
					},
					"response": []
				},
				{
					"name": "Create client management domain",
					"event": [
						{
							"listen": "test",
							"script": {
								"exec": [
									"pm.test(\"Status code is 201\", function () {",
									"    pm.response.to.have.status(201);",
									"});",
									"",
									"var jsonData = pm.response.json();",
<<<<<<< HEAD
									"pm.environment.set('domain', jsonData.id);",
									"pm.environment.set('domainHrid', jsonData.hrid);"
=======
									"pm.environment.set('domain', jsonData.id);"
>>>>>>> 88ccc371
								],
								"type": "text/javascript"
							}
						}
					],
					"request": {
						"method": "POST",
						"header": [
							{
								"key": "Content-Type",
								"value": "application/json"
							},
							{
								"key": "Authorization",
								"value": "Bearer {{token}}"
							}
						],
						"body": {
							"mode": "raw",
							"raw": "{\n\t\"name\": \"client-domain\", \n\t\"description\": \"test client management through Access Management API\"\n}"
						},
						"url": {
							"raw": "{{management_url}}/management/organizations/{{defaultOrganizationId}}/environments/{{defaultEnvironmentId}}/domains/",
							"host": [
								"{{management_url}}"
							],
							"path": [
								"management",
								"organizations",
								"{{defaultOrganizationId}}",
								"environments",
								"{{defaultEnvironmentId}}",
								"domains",
								""
							]
						}
					},
					"response": []
				},
				{
					"name": "Start domain",
					"event": [
						{
							"listen": "test",
							"script": {
								"exec": [
									"// wait for sync process",
									"setTimeout(function(){}, 10000);"
								],
								"type": "text/javascript"
							}
						}
					],
					"request": {
						"method": "PATCH",
						"header": [
							{
								"key": "Content-Type",
								"value": "application/json"
							},
							{
								"key": "Authorization",
								"value": "Bearer {{token}}"
							}
						],
						"body": {
							"mode": "raw",
							"raw": "{\n  \"enabled\": true\n}"
						},
						"url": {
							"raw": "{{management_url}}/management/organizations/{{defaultOrganizationId}}/environments/{{defaultEnvironmentId}}/domains/{{domain}}",
							"host": [
								"{{management_url}}"
							],
							"path": [
								"management",
								"organizations",
								"{{defaultOrganizationId}}",
								"environments",
								"{{defaultEnvironmentId}}",
								"domains",
								"{{domain}}"
							]
						}
					},
					"response": []
				},
				{
					"name": "well-known/openid-configuration",
					"event": [
						{
							"listen": "test",
							"script": {
								"exec": [
									"pm.test(\"Status code is 200\", function () {",
									"    pm.response.to.have.status(200);",
									"});",
									"",
									"pm.test(\"Check discovery endpoints\", function () {",
									"    pm.response.to.be.header('Content-Type', 'application/json');",
									"    var body = pm.response.json();",
									"    ",
									"    pm.expect(body).to.have.property(\"token_endpoint\");",
									"    pm.environment.set('tokenEndpoint', body.token_endpoint);",
									"});"
								],
								"type": "text/javascript"
							}
						}
					],
					"request": {
						"method": "GET",
						"header": [],
						"url": {
<<<<<<< HEAD
							"raw": "{{gateway_url}}/{{domainHrid}}/oidc/.well-known/openid-configuration",
=======
							"raw": "{{gateway_url}}/{{domain}}/oidc/.well-known/openid-configuration",
>>>>>>> 88ccc371
							"host": [
								"{{gateway_url}}"
							],
							"path": [
<<<<<<< HEAD
								"{{domainHrid}}",
=======
								"{{domain}}",
>>>>>>> 88ccc371
								"oidc",
								".well-known",
								"openid-configuration"
							]
						}
					},
					"response": []
				}
			]
		},
		{
			"name": "Client Management",
			"item": [
				{
					"name": "Invalid Case",
					"item": [
						{
							"name": "Create client",
							"event": [
								{
									"listen": "test",
									"script": {
										"exec": [
											"pm.test(\"Status code is 201\", function () {",
											"    pm.response.to.have.status(201);",
											"});",
											"",
											"pm.test(\"grant and response types are empty\", function () {",
											"    var body = JSON.parse(responseBody);",
											"    pm.environment.set('client', body.id);",
											"",
											"    pm.expect(body).to.have.property('authorizedGrantTypes');",
											"    pm.expect(body).to.have.property('responseTypes');",
											"    pm.expect(body.authorizedGrantTypes).to.eql(['authorization_code']);",
											"    pm.expect(body.responseTypes).to.eql(['code']);",
											"});",
											""
										],
										"type": "text/javascript"
									}
								}
							],
							"request": {
								"method": "POST",
								"header": [
									{
										"key": "Content-Type",
										"value": "application/json"
									},
									{
										"key": "Authorization",
										"value": "Bearer {{token}}"
									}
								],
								"body": {
									"mode": "raw",
									"raw": "{\n  \"clientId\": \"my-client\",\n  \"clientSecret\": \"my-client-secret\"\n}"
								},
								"url": {
									"raw": "{{management_url}}/management/organizations/{{defaultOrganizationId}}/environments/{{defaultEnvironmentId}}/domains/{{domain}}/clients",
									"host": [
										"{{management_url}}"
									],
									"path": [
										"management",
										"organizations",
										"{{defaultOrganizationId}}",
										"environments",
										"{{defaultEnvironmentId}}",
										"domains",
										"{{domain}}",
										"clients"
									]
								}
							},
							"response": []
						},
						{
							"name": "missing redirect_uris",
							"event": [
								{
									"listen": "test",
									"script": {
										"exec": [
											"pm.test(\"Status code is 400\", function () {",
											"    pm.response.to.have.status(400);",
											"});",
											"",
											"pm.test(\"missing redirect_uri\", function () {",
											"    var body = JSON.parse(responseBody);",
											"    pm.expect(body).to.have.property('message');",
											"    pm.expect(body.message).to.eql('Missing or invalid redirect_uris.');",
											"});",
											""
										],
										"type": "text/javascript"
									}
								}
							],
							"request": {
								"method": "PUT",
								"header": [
									{
										"key": "Content-Type",
										"value": "application/json"
									},
									{
										"key": "Authorization",
										"value": "Bearer {{token}}"
									}
								],
								"body": {
									"mode": "raw",
									"raw": "{\n  \"redirectUris\": [],\n  \"authorizedGrantTypes\": [\"implicit\"],\n  \"responseTypes\": [\"token\"]\n}"
								},
								"url": {
									"raw": "{{management_url}}/management/organizations/{{defaultOrganizationId}}/environments/{{defaultEnvironmentId}}/domains/{{domain}}/clients/{{client}}",
									"host": [
										"{{management_url}}"
									],
									"path": [
										"management",
										"organizations",
										"{{defaultOrganizationId}}",
										"environments",
										"{{defaultEnvironmentId}}",
										"domains",
										"{{domain}}",
										"clients",
										"{{client}}"
									]
								}
							},
							"response": []
						},
						{
							"name": "missing grant associated to refresh_token",
							"event": [
								{
									"listen": "test",
									"script": {
										"exec": [
											"pm.test(\"Status code is 400\", function () {",
											"    pm.response.to.have.status(400);",
											"});",
											"",
											"pm.test(\"missing redirect_uri\", function () {",
											"    var body = JSON.parse(responseBody);",
											"    pm.expect(body).to.have.property('message');",
											"    pm.expect(body.message).to.contains('refresh_token grant type must be associated with one of');",
											"});",
											""
										],
										"type": "text/javascript"
									}
								}
							],
							"request": {
								"method": "PUT",
								"header": [
									{
										"key": "Content-Type",
										"value": "application/json"
									},
									{
										"key": "Authorization",
										"value": "Bearer {{token}}"
									}
								],
								"body": {
									"mode": "raw",
									"raw": "{\n  \"redirectUris\": [],\n  \"authorizedGrantTypes\": [\"refresh_token\"],\n  \"responseTypes\": []\n}"
								},
								"url": {
									"raw": "{{management_url}}/management/organizations/{{defaultOrganizationId}}/environments/{{defaultEnvironmentId}}/domains/{{domain}}/clients/{{client}}",
									"host": [
										"{{management_url}}"
									],
									"path": [
										"management",
										"organizations",
										"{{defaultOrganizationId}}",
										"environments",
										"{{defaultEnvironmentId}}",
										"domains",
										"{{domain}}",
										"clients",
										"{{client}}"
									]
								}
							},
							"response": []
						},
						{
							"name": "client_credentials does not manage refresh_token",
							"event": [
								{
									"listen": "test",
									"script": {
										"exec": [
											"pm.test(\"Status code is 400\", function () {",
											"    pm.response.to.have.status(400);",
											"});",
											"",
											"pm.test(\"missing redirect_uri\", function () {",
											"    var body = JSON.parse(responseBody);",
											"    pm.expect(body).to.have.property('message');",
											"    pm.expect(body.message).to.contains('refresh_token grant type must be associated with one of');",
											"});",
											""
										],
										"type": "text/javascript"
									}
								}
							],
							"request": {
								"method": "PUT",
								"header": [
									{
										"key": "Content-Type",
										"value": "application/json"
									},
									{
										"key": "Authorization",
										"value": "Bearer {{token}}"
									}
								],
								"body": {
									"mode": "raw",
									"raw": "{\n  \"redirectUris\": [],\n  \"authorizedGrantTypes\": [\"refresh_token\",\"client_credentials\"],\n  \"responseTypes\": []\n}"
								},
								"url": {
									"raw": "{{management_url}}/management/organizations/{{defaultOrganizationId}}/environments/{{defaultEnvironmentId}}/domains/{{domain}}/clients/{{client}}",
									"host": [
										"{{management_url}}"
									],
									"path": [
										"management",
										"organizations",
										"{{defaultOrganizationId}}",
										"environments",
										"{{defaultEnvironmentId}}",
										"domains",
										"{{domain}}",
										"clients",
										"{{client}}"
									]
								}
							},
							"response": []
						},
						{
							"name": "Delete client",
							"event": [
								{
									"listen": "test",
									"script": {
										"exec": [
											"pm.test(\"Status code is 204\", function () {",
											"    pm.response.to.have.status(204);",
											"});",
											""
										],
										"type": "text/javascript"
									}
								}
							],
							"request": {
								"method": "DELETE",
								"header": [
									{
										"key": "Content-Type",
										"value": "application/json"
									},
									{
										"key": "Authorization",
										"value": "Bearer {{token}}"
									}
								],
								"body": {
									"mode": "raw",
									"raw": "{\n  \"clientId\": \"my-client\",\n  \"clientSecret\": \"my-client-secret\"\n}"
								},
								"url": {
									"raw": "{{management_url}}/management/organizations/{{defaultOrganizationId}}/environments/{{defaultEnvironmentId}}/domains/{{domain}}/clients/{{client}}",
									"host": [
										"{{management_url}}"
									],
									"path": [
										"management",
										"organizations",
										"{{defaultOrganizationId}}",
										"environments",
										"{{defaultEnvironmentId}}",
										"domains",
										"{{domain}}",
										"clients",
										"{{client}}"
									]
								}
							},
							"response": []
						}
					]
				},
				{
					"name": "Nominal Case",
					"item": [
						{
							"name": "Create client",
							"event": [
								{
									"listen": "test",
									"script": {
										"exec": [
											"pm.test(\"Status code is 201\", function () {",
											"    pm.response.to.have.status(201);",
											"});",
											"",
											"",
											"pm.test(\"default values\", function () {",
											"    var body = JSON.parse(responseBody);",
											"    pm.environment.set('client', body.id);",
											"",
											"    pm.expect(body).to.have.property('authorizedGrantTypes');",
											"    pm.expect(body).to.have.property('responseTypes');",
											"    pm.expect(body).to.have.property('applicationType');",
											"",
											"    pm.expect(body.authorizedGrantTypes).to.eql(['authorization_code']);",
											"    pm.expect(body.responseTypes).to.eql(['code']);",
											"    pm.expect(body.applicationType).to.eql('web');",
											"    ",
											"    pm.expect(body.clientName).to.eql('my-client');",
											"    pm.expect(body.tokenEndpointAuthMethod).to.eql('client_secret_basic');",
											"    pm.expect(body.requireAuthTime).to.eql(false);",
											"    pm.expect(body.accessTokenValiditySeconds).to.eql(7200);",
											"    pm.expect(body.refreshTokenValiditySeconds).to.eql(14400);",
											"    pm.expect(body.idTokenValiditySeconds).to.eql(14400);",
											"    pm.expect(body.domain).to.eql(pm.environment.get('domain'));",
											"    pm.expect(body.enabled).to.eql(true);",
											"    pm.expect(body.enhanceScopesWithUserPermissions).to.eql(false);",
											"});",
											""
										],
										"type": "text/javascript"
									}
								}
							],
							"request": {
								"method": "POST",
								"header": [
									{
										"key": "Content-Type",
										"value": "application/json"
									},
									{
										"key": "Authorization",
										"value": "Bearer {{token}}"
									}
								],
								"body": {
									"mode": "raw",
									"raw": "{\n  \"clientId\": \"my-client\",\n  \"clientSecret\": \"my-client-secret\"\n}"
								},
								"url": {
									"raw": "{{management_url}}/management/organizations/{{defaultOrganizationId}}/environments/{{defaultEnvironmentId}}/domains/{{domain}}/clients",
									"host": [
										"{{management_url}}"
									],
									"path": [
										"management",
										"organizations",
										"{{defaultOrganizationId}}",
										"environments",
										"{{defaultEnvironmentId}}",
										"domains",
										"{{domain}}",
										"clients"
									]
								}
							},
							"response": []
						},
						{
							"name": "Web application - authorization_code",
							"event": [
								{
									"listen": "test",
									"script": {
										"exec": [
											"pm.test(\"Status code is 200\", function () {",
											"    pm.response.to.have.status(200);",
											"});",
											"",
											"pm.test(\"is webapp\", function () {",
											"    var body = JSON.parse(responseBody);",
											"    pm.expect(body).to.have.property('redirectUris');",
											"    pm.expect(body).to.have.property('authorizedGrantTypes');",
											"    pm.expect(body).to.have.property('responseTypes');",
											"    pm.expect(body).to.have.property('applicationType');",
											"",
											"    pm.expect(body.redirectUris).to.eql(['https://callback']);",
											"    pm.expect(body.authorizedGrantTypes).to.eql(['authorization_code']);",
<<<<<<< HEAD
											"    pm.expect(body.responseTypes).to.eql(['code']);//default value",
=======
											"    pm.expect(body.responseTypes).to.eql(['code', 'code id_token token', 'code id_token']);//default value",
>>>>>>> 88ccc371
											"    pm.expect(body.applicationType).to.eql('web');//default value",
											"});",
											""
										],
										"type": "text/javascript"
									}
								}
							],
							"request": {
								"method": "PUT",
								"header": [
									{
										"key": "Content-Type",
										"value": "application/json"
									},
									{
										"key": "Authorization",
										"value": "Bearer {{token}}"
									}
								],
								"body": {
									"mode": "raw",
									"raw": "{\n  \"redirectUris\": [\"https://callback\"],\n  \"authorizedGrantTypes\": [\"authorization_code\"],\n  \"scopes\": [\"openid\"]\n}"
								},
								"url": {
									"raw": "{{management_url}}/management/organizations/{{defaultOrganizationId}}/environments/{{defaultEnvironmentId}}/domains/{{domain}}/clients/{{client}}",
									"host": [
										"{{management_url}}"
									],
									"path": [
										"management",
										"organizations",
										"{{defaultOrganizationId}}",
										"environments",
										"{{defaultEnvironmentId}}",
										"domains",
										"{{domain}}",
										"clients",
										"{{client}}"
									]
								}
							},
							"response": []
						},
						{
							"name": "Single Page Application - Implicit",
							"event": [
								{
									"listen": "test",
									"script": {
										"exec": [
											"pm.test(\"Status code is 200\", function () {",
											"    pm.response.to.have.status(200);",
											"});",
											"",
											"pm.test(\"is Single Page Application\", function () {",
											"    var body = JSON.parse(responseBody);",
											"    pm.expect(body).to.have.property('authorizedGrantTypes');",
											"    pm.expect(body).to.have.property('responseTypes');",
											"    pm.expect(body.authorizedGrantTypes).to.eql(['implicit']);",
											"    pm.expect(body.responseTypes).to.eql(['token']);",
											"});",
											""
										],
										"type": "text/javascript"
									}
								}
							],
							"request": {
								"method": "PUT",
								"header": [
									{
										"key": "Content-Type",
										"value": "application/json"
									},
									{
										"key": "Authorization",
										"value": "Bearer {{token}}"
									}
								],
								"body": {
									"mode": "raw",
									"raw": "{\n  \"redirectUris\": [\"https://callback\"],\n  \"authorizedGrantTypes\": [\"implicit\"],\n  \"responseTypes\": [\"token\"],\n  \"scopes\": [\"openid\"]\n}"
								},
								"url": {
									"raw": "{{management_url}}/management/organizations/{{defaultOrganizationId}}/environments/{{defaultEnvironmentId}}/domains/{{domain}}/clients/{{client}}",
									"host": [
										"{{management_url}}"
									],
									"path": [
										"management",
										"organizations",
										"{{defaultOrganizationId}}",
										"environments",
										"{{defaultEnvironmentId}}",
										"domains",
										"{{domain}}",
										"clients",
										"{{client}}"
									]
								}
							},
							"response": []
						},
						{
							"name": "Mobile application - authorization_code",
							"event": [
								{
									"listen": "test",
									"script": {
										"exec": [
											"pm.test(\"Status code is 200\", function () {",
											"    pm.response.to.have.status(200);",
											"});",
											"",
											"pm.test(\"is mobile\", function () {",
											"    var body = JSON.parse(responseBody);",
											"    pm.expect(body).to.have.property('redirectUris');",
											"    pm.expect(body).to.have.property('authorizedGrantTypes');",
											"    pm.expect(body).to.have.property('responseTypes');",
											"    pm.expect(body).to.have.property('applicationType');",
											"",
											"    pm.expect(body.redirectUris).to.eql(['com.gravitee.app://callback']);",
											"    pm.expect(body.authorizedGrantTypes).to.eql(['authorization_code','refresh_token']);",
<<<<<<< HEAD
											"    pm.expect(body.responseTypes).to.eql(['code']);",
=======
											"    pm.expect(body.responseTypes).to.eql(['code', 'code id_token token', 'code id_token']);",
>>>>>>> 88ccc371
											"    pm.expect(body.applicationType).to.eql('native');",
											"    ",
											"});",
											""
										],
										"type": "text/javascript"
									}
								}
							],
							"request": {
								"method": "PUT",
								"header": [
									{
										"key": "Content-Type",
										"value": "application/json"
									},
									{
										"key": "Authorization",
										"value": "Bearer {{token}}"
									}
								],
								"body": {
									"mode": "raw",
									"raw": "{\n  \"redirectUris\": [\"com.gravitee.app://callback\"],\n  \"authorizedGrantTypes\": [\"authorization_code\",\"refresh_token\"],\n  \"applicationType\": \"native\",\n  \"scopes\": [\"openid\"]\n}"
								},
								"url": {
									"raw": "{{management_url}}/management/organizations/{{defaultOrganizationId}}/environments/{{defaultEnvironmentId}}/domains/{{domain}}/clients/{{client}}",
									"host": [
										"{{management_url}}"
									],
									"path": [
										"management",
										"organizations",
										"{{defaultOrganizationId}}",
										"environments",
										"{{defaultEnvironmentId}}",
										"domains",
										"{{domain}}",
										"clients",
										"{{client}}"
									]
								}
							},
							"response": []
						},
						{
							"name": "Server application - client_credentials",
							"event": [
								{
									"listen": "test",
									"script": {
										"exec": [
											"pm.test(\"Status code is 200\", function () {",
											"    pm.response.to.have.status(200);",
											"});",
											"",
											"pm.test(\"is server\", function () {",
											"    var body = JSON.parse(responseBody);",
											"    pm.expect(body).to.have.property('redirectUris');",
											"    pm.expect(body).to.have.property('authorizedGrantTypes');",
											"    pm.expect(body).to.have.property('responseTypes');",
											"    pm.expect(body).to.have.property('applicationType');",
											"",
											"    pm.expect(body.redirectUris).to.eql([]);",
											"    pm.expect(body.authorizedGrantTypes).to.eql(['client_credentials']);",
											"    pm.expect(body.responseTypes).to.eql([]);",
											"    pm.expect(body.applicationType).to.eql('server');",
											"    ",
											"});",
											""
										],
										"type": "text/javascript"
									}
								}
							],
							"request": {
								"method": "PUT",
								"header": [
									{
										"key": "Content-Type",
										"value": "application/json"
									},
									{
										"key": "Authorization",
										"value": "Bearer {{token}}"
									}
								],
								"body": {
									"mode": "raw",
									"raw": "{\n  \"redirectUris\": [],\n  \"authorizedGrantTypes\": [\"client_credentials\"],\n  \"responseTypes\": [],\n  \"applicationType\": \"server\",\n  \"scopes\": [\"openid\"]\n}"
								},
								"url": {
									"raw": "{{management_url}}/management/organizations/{{defaultOrganizationId}}/environments/{{defaultEnvironmentId}}/domains/{{domain}}/clients/{{client}}",
									"host": [
										"{{management_url}}"
									],
									"path": [
										"management",
										"organizations",
										"{{defaultOrganizationId}}",
										"environments",
										"{{defaultEnvironmentId}}",
										"domains",
										"{{domain}}",
										"clients",
										"{{client}}"
									]
								}
							},
							"response": []
						},
						{
							"name": "Template - client_credentials",
							"event": [
								{
									"listen": "test",
									"script": {
										"exec": [
											"pm.test(\"Status code is 200\", function () {",
											"    pm.response.to.have.status(200);",
											"});",
											"",
											"pm.test(\"is server\", function () {",
											"    var body = JSON.parse(responseBody);",
											"    pm.expect(body).to.have.property('template');",
											"    pm.expect(body.template).to.eql(true);",
											"});",
											""
										],
										"type": "text/javascript"
									}
								}
							],
							"request": {
								"method": "PUT",
								"header": [
									{
										"key": "Content-Type",
										"value": "application/json"
									},
									{
										"key": "Authorization",
										"value": "Bearer {{token}}"
									}
								],
								"body": {
									"mode": "raw",
									"raw": "{\n  \"redirectUris\": [],\n  \"authorizedGrantTypes\": [\"client_credentials\"],\n  \"responseTypes\": [],\n  \"applicationType\": \"server\",\n  \"scopes\": [\"openid\"],\n  \"template\": true\n}"
								},
								"url": {
									"raw": "{{management_url}}/management/organizations/{{defaultOrganizationId}}/environments/{{defaultEnvironmentId}}/domains/{{domain}}/clients/{{client}}",
									"host": [
										"{{management_url}}"
									],
									"path": [
										"management",
										"organizations",
										"{{defaultOrganizationId}}",
										"environments",
										"{{defaultEnvironmentId}}",
										"domains",
										"{{domain}}",
										"clients",
										"{{client}}"
									]
								}
							},
							"response": []
						},
						{
							"name": "Delete client",
							"event": [
								{
									"listen": "test",
									"script": {
										"exec": [
											"pm.test(\"Status code is 204\", function () {",
											"    pm.response.to.have.status(204);",
											"});",
											""
										],
										"type": "text/javascript"
									}
								}
							],
							"request": {
								"method": "DELETE",
								"header": [
									{
										"key": "Content-Type",
										"value": "application/json"
									},
									{
										"key": "Authorization",
										"value": "Bearer {{token}}"
									}
								],
								"body": {
									"mode": "raw",
									"raw": "{\n  \"clientId\": \"my-client\",\n  \"clientSecret\": \"my-client-secret\"\n}"
								},
								"url": {
									"raw": "{{management_url}}/management/organizations/{{defaultOrganizationId}}/environments/{{defaultEnvironmentId}}/domains/{{domain}}/clients/{{client}}",
									"host": [
										"{{management_url}}"
									],
									"path": [
										"management",
										"organizations",
										"{{defaultOrganizationId}}",
										"environments",
										"{{defaultEnvironmentId}}",
										"domains",
										"{{domain}}",
										"clients",
										"{{client}}"
									]
								}
							},
							"response": []
						}
					]
				}
			]
		},
		{
			"name": "Delete domain",
			"event": [
				{
					"listen": "test",
					"script": {
						"exec": [
							"pm.test(\"Status code is 204\", function () {",
							"    pm.response.to.have.status(204);",
							"});"
						],
						"type": "text/javascript"
					}
				}
			],
			"request": {
				"method": "DELETE",
				"header": [
					{
						"key": "Content-Type",
						"value": "application/json"
					},
					{
						"key": "Authorization",
						"value": "Bearer {{token}}"
					}
				],
				"body": {
					"mode": "raw",
					"raw": ""
				},
				"url": {
					"raw": "{{management_url}}/management/organizations/{{defaultOrganizationId}}/environments/{{defaultEnvironmentId}}/domains/{{domain}}",
					"host": [
						"{{management_url}}"
					],
					"path": [
						"management",
						"organizations",
						"{{defaultOrganizationId}}",
						"environments",
						"{{defaultEnvironmentId}}",
						"domains",
						"{{domain}}"
					]
				}
			},
			"response": []
		}
	]
}<|MERGE_RESOLUTION|>--- conflicted
+++ resolved
@@ -1,10 +1,6 @@
 {
 	"info": {
-<<<<<<< HEAD
-		"_postman_id": "f074ba25-4098-4f3c-85e2-4e1602f99a6b",
-=======
-		"_postman_id": "07eb7765-76f5-4c77-bc08-66d4b0362816",
->>>>>>> 88ccc371
+		"_postman_id": "4e827074-91a3-4d30-b750-aaca74b60471",
 		"name": "Gravitee.io - AM - Client Management",
 		"schema": "https://schema.getpostman.com/json/collection/v2.1.0/collection.json"
 	},
@@ -85,12 +81,8 @@
 									"});",
 									"",
 									"var jsonData = pm.response.json();",
-<<<<<<< HEAD
 									"pm.environment.set('domain', jsonData.id);",
 									"pm.environment.set('domainHrid', jsonData.hrid);"
-=======
-									"pm.environment.set('domain', jsonData.id);"
->>>>>>> 88ccc371
 								],
 								"type": "text/javascript"
 							}
@@ -205,20 +197,12 @@
 						"method": "GET",
 						"header": [],
 						"url": {
-<<<<<<< HEAD
 							"raw": "{{gateway_url}}/{{domainHrid}}/oidc/.well-known/openid-configuration",
-=======
-							"raw": "{{gateway_url}}/{{domain}}/oidc/.well-known/openid-configuration",
->>>>>>> 88ccc371
 							"host": [
 								"{{gateway_url}}"
 							],
 							"path": [
-<<<<<<< HEAD
 								"{{domainHrid}}",
-=======
-								"{{domain}}",
->>>>>>> 88ccc371
 								"oidc",
 								".well-known",
 								"openid-configuration"
@@ -622,11 +606,7 @@
 											"",
 											"    pm.expect(body.redirectUris).to.eql(['https://callback']);",
 											"    pm.expect(body.authorizedGrantTypes).to.eql(['authorization_code']);",
-<<<<<<< HEAD
-											"    pm.expect(body.responseTypes).to.eql(['code']);//default value",
-=======
-											"    pm.expect(body.responseTypes).to.eql(['code', 'code id_token token', 'code id_token']);//default value",
->>>>>>> 88ccc371
+											"    pm.expect(body.responseTypes).to.eql(['code','code id_token token','code id_token']);//default value",
 											"    pm.expect(body.applicationType).to.eql('web');//default value",
 											"});",
 											""
@@ -751,11 +731,7 @@
 											"",
 											"    pm.expect(body.redirectUris).to.eql(['com.gravitee.app://callback']);",
 											"    pm.expect(body.authorizedGrantTypes).to.eql(['authorization_code','refresh_token']);",
-<<<<<<< HEAD
-											"    pm.expect(body.responseTypes).to.eql(['code']);",
-=======
-											"    pm.expect(body.responseTypes).to.eql(['code', 'code id_token token', 'code id_token']);",
->>>>>>> 88ccc371
+											"    pm.expect(body.responseTypes).to.eql(['code','code id_token token','code id_token']);",
 											"    pm.expect(body.applicationType).to.eql('native');",
 											"    ",
 											"});",
