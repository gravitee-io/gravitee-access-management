{
	"info": {
<<<<<<< HEAD
		"_postman_id": "4b47cade-f4f4-4b9f-979b-39b2e354a691",
=======
		"_postman_id": "af761f6a-1c7e-46c7-b629-d104ece898c6",
>>>>>>> a88824bf
		"name": "Gravitee.io - AM - Login - app version",
		"schema": "https://schema.getpostman.com/json/collection/v2.1.0/collection.json"
	},
	"item": [
		{
			"name": "Prepare",
			"item": [
				{
					"name": "Generate admin token",
					"event": [
						{
							"listen": "test",
							"script": {
								"exec": [
									"",
									"pm.test(\"Status code is 200\", function () {",
									"    pm.response.to.have.status(200);",
									"});",
									"",
									"var token = JSON.parse(responseBody);",
									"pm.environment.set('token', token.access_token);"
								],
								"type": "text/javascript"
							}
						}
					],
					"request": {
						"method": "POST",
						"header": [
							{
								"key": "Authorization",
								"value": "Basic YWRtaW46YWRtaW5hZG1pbg=="
							}
						],
						"body": {
							"mode": "urlencoded",
							"urlencoded": [
								{
									"key": "grant_type",
									"value": "password",
									"type": "text"
								},
								{
									"key": "username",
									"value": "admin",
									"type": "text"
								},
								{
									"key": "password",
									"value": "adminadmin",
									"type": "text"
								}
							]
						},
						"url": {
							"raw": "{{management_url}}/management/auth/token",
							"host": [
								"{{management_url}}"
							],
							"path": [
								"management",
								"auth",
								"token"
							]
						}
					},
					"response": []
				},
				{
					"name": "Create login domain",
					"event": [
						{
							"listen": "test",
							"script": {
								"exec": [
									"pm.test(\"Status code is 201\", function () {",
									"    pm.response.to.have.status(201);",
									"});",
									"",
									"var jsonData = pm.response.json();",
									"pm.environment.set('domain', jsonData.id);",
									"pm.environment.set('domainHrid', jsonData.hrid);"
								],
								"type": "text/javascript"
							}
						}
					],
					"request": {
						"method": "POST",
						"header": [
							{
								"key": "Content-Type",
								"value": "application/json"
							},
							{
								"key": "Authorization",
								"value": "Bearer {{token}}"
							}
						],
						"body": {
							"mode": "raw",
							"raw": "{\n\t\"name\": \"login-app-version\", \n\t\"description\": \"test login flows\"\n}"
						},
						"url": {
							"raw": "{{management_url}}/management/organizations/{{defaultOrganizationId}}/environments/{{defaultEnvironmentId}}/domains/",
							"host": [
								"{{management_url}}"
							],
							"path": [
								"management",
								"organizations",
								"{{defaultOrganizationId}}",
								"environments",
								"{{defaultEnvironmentId}}",
								"domains",
								""
							]
						}
					},
					"response": []
				},
				{
					"name": "Create in-memory IDP",
					"event": [
						{
							"listen": "test",
							"script": {
								"exec": [
									"pm.test(\"Status code is 201\", function () {",
									"    pm.response.to.have.status(201);",
									"});",
									"",
									"var body = JSON.parse(responseBody);",
									"pm.environment.set('idp.inmemory', body.id);"
								],
								"type": "text/javascript"
							}
						}
					],
					"request": {
						"method": "POST",
						"header": [
							{
								"key": "Content-Type",
								"value": "application/json"
							},
							{
								"key": "Authorization",
								"value": "Bearer {{token}}"
							}
						],
						"body": {
							"mode": "raw",
							"raw": "{\n  \"external\": false,\n  \"type\": \"inline-am-idp\",\n  \"domainWhitelist\" : [],\n  \"configuration\": \"{\\\"users\\\":[{\\\"firstname\\\":\\\"my-user\\\",\\\"lastname\\\":\\\"my-user-lastname\\\",\\\"username\\\":\\\"user\\\",\\\"password\\\":\\\"#CoMpL3X-P@SsW0Rd\\\"}]}\",\n  \"name\": \"inmemory\"\n}"
						},
						"url": {
							"raw": "{{management_url}}/management/organizations/{{defaultOrganizationId}}/environments/{{defaultEnvironmentId}}/domains/{{domain}}/identities",
							"host": [
								"{{management_url}}"
							],
							"path": [
								"management",
								"organizations",
								"{{defaultOrganizationId}}",
								"environments",
								"{{defaultEnvironmentId}}",
								"domains",
								"{{domain}}",
								"identities"
							]
						}
					},
					"response": []
				},
				{
					"name": "Create application",
					"event": [
						{
							"listen": "test",
							"script": {
								"exec": [
									"pm.test(\"Status code is 201\", function () {",
									"    pm.response.to.have.status(201);",
									"});",
									"",
									"var body = JSON.parse(responseBody);",
									"pm.environment.set('app', body.id);",
									"pm.environment.set('clientId', body.settings.oauth.clientId);",
									"pm.environment.set('clientSecret', body.settings.oauth.clientSecret);"
								],
								"type": "text/javascript"
							}
						}
					],
					"request": {
						"method": "POST",
						"header": [
							{
								"key": "Content-Type",
								"value": "application/json"
							},
							{
								"key": "Authorization",
								"value": "Bearer {{token}}"
							}
						],
						"body": {
							"mode": "raw",
							"raw": "{\n  \"name\": \"my-client\",\n  \"type\": \"WEB\"\n}"
						},
						"url": {
							"raw": "{{management_url}}/management/organizations/{{defaultOrganizationId}}/environments/{{defaultEnvironmentId}}/domains/{{domain}}/applications",
							"host": [
								"{{management_url}}"
							],
							"path": [
								"management",
								"organizations",
								"{{defaultOrganizationId}}",
								"environments",
								"{{defaultEnvironmentId}}",
								"domains",
								"{{domain}}",
								"applications"
							]
						}
					},
					"response": []
				},
				{
					"name": "Create application 2",
					"event": [
						{
							"listen": "test",
							"script": {
								"exec": [
									"pm.test(\"Status code is 201\", function () {",
									"    pm.response.to.have.status(201);",
									"});",
									"",
									"var body = JSON.parse(responseBody);",
									"pm.environment.set('app2', body.id);",
									"pm.environment.set('clientId2', body.settings.oauth.clientId);",
									"pm.environment.set('clientSecret2', body.settings.oauth.clientSecret);"
								],
								"type": "text/javascript"
							}
						}
					],
					"request": {
						"method": "POST",
						"header": [
							{
								"key": "Content-Type",
								"value": "application/json"
							},
							{
								"key": "Authorization",
								"value": "Bearer {{token}}"
							}
						],
						"body": {
							"mode": "raw",
							"raw": "{\n  \"name\": \"my-client-2\",\n  \"type\": \"WEB\"\n}"
						},
						"url": {
							"raw": "{{management_url}}/management/organizations/{{defaultOrganizationId}}/environments/{{defaultEnvironmentId}}/domains/{{domain}}/applications",
							"host": [
								"{{management_url}}"
							],
							"path": [
								"management",
								"organizations",
								"{{defaultOrganizationId}}",
								"environments",
								"{{defaultEnvironmentId}}",
								"domains",
								"{{domain}}",
								"applications"
							]
						}
					},
					"response": []
				},
				{
					"name": "Create application 3",
					"event": [
						{
							"listen": "test",
							"script": {
								"exec": [
									"pm.test(\"Status code is 201\", function () {",
									"    pm.response.to.have.status(201);",
									"});",
									"",
									"var body = JSON.parse(responseBody);",
									"pm.environment.set('app3', body.id);",
									"pm.environment.set('clientId3', body.settings.oauth.clientId);",
									"pm.environment.set('clientSecret3', body.settings.oauth.clientSecret);"
								],
								"type": "text/javascript"
							}
						}
					],
					"request": {
						"method": "POST",
						"header": [
							{
								"key": "Content-Type",
								"value": "application/json"
							},
							{
								"key": "Authorization",
								"value": "Bearer {{token}}"
							}
						],
						"body": {
							"mode": "raw",
							"raw": "{\n  \"name\": \"my-client-3\",\n  \"type\": \"WEB\"\n}"
						},
						"url": {
							"raw": "{{management_url}}/management/organizations/{{defaultOrganizationId}}/environments/{{defaultEnvironmentId}}/domains/{{domain}}/applications",
							"host": [
								"{{management_url}}"
							],
							"path": [
								"management",
								"organizations",
								"{{defaultOrganizationId}}",
								"environments",
								"{{defaultEnvironmentId}}",
								"domains",
								"{{domain}}",
								"applications"
							]
						}
					},
					"response": []
				},
				{
					"name": "Create application 4",
					"event": [
						{
							"listen": "test",
							"script": {
								"exec": [
									"pm.test(\"Status code is 201\", function () {",
									"    pm.response.to.have.status(201);",
									"});",
									"",
									"var body = JSON.parse(responseBody);",
									"pm.environment.set('app4', body.id);",
									"pm.environment.set('clientId4', body.settings.oauth.clientId);",
									"pm.environment.set('clientSecret4', body.settings.oauth.clientSecret);"
								],
								"type": "text/javascript"
							}
						}
					],
					"request": {
						"method": "POST",
						"header": [
							{
								"key": "Content-Type",
								"value": "application/json"
							},
							{
								"key": "Authorization",
								"value": "Bearer {{token}}"
							}
						],
						"body": {
							"mode": "raw",
							"raw": "{\n  \"name\": \"my-client-4\",\n  \"type\": \"WEB\"\n}"
						},
						"url": {
							"raw": "{{management_url}}/management/organizations/{{defaultOrganizationId}}/environments/{{defaultEnvironmentId}}/domains/{{domain}}/applications",
							"host": [
								"{{management_url}}"
							],
							"path": [
								"management",
								"organizations",
								"{{defaultOrganizationId}}",
								"environments",
								"{{defaultEnvironmentId}}",
								"domains",
								"{{domain}}",
								"applications"
							]
						}
					},
					"response": []
				},
				{
					"name": "Configure application",
					"event": [
						{
							"listen": "test",
							"script": {
								"exec": [
									"pm.test(\"Status code is 200\", function () {",
									"    pm.response.to.have.status(200);",
									"});"
								],
								"type": "text/javascript"
							}
						}
					],
					"request": {
						"method": "PUT",
						"header": [
							{
								"key": "Content-Type",
								"value": "application/json"
							},
							{
								"key": "Authorization",
								"value": "Bearer {{token}}"
							}
						],
						"body": {
							"mode": "raw",
							"raw": "{\n  \"identities\": [\n    \"{{idp.inmemory}}\"\n  ],\n  \"settings\": {\n  \t\"oauth\": {\n  \t\t\"redirectUris\": [],\n\t\t\"grantTypes\": [\n\t\t    \"authorization_code\",\n\t\t    \"client_credentials\",\n\t\t    \"password\",\n\t\t    \"refresh_token\"\n\t\t  ],\n\t\t\"scopeSettings\": [{\"scope\" : \"openid\"}]\n\t}\n  }\n}"
						},
						"url": {
							"raw": "{{management_url}}/management/organizations/{{defaultOrganizationId}}/environments/{{defaultEnvironmentId}}/domains/{{domain}}/applications/{{app}}",
							"host": [
								"{{management_url}}"
							],
							"path": [
								"management",
								"organizations",
								"{{defaultOrganizationId}}",
								"environments",
								"{{defaultEnvironmentId}}",
								"domains",
								"{{domain}}",
								"applications",
								"{{app}}"
							]
						}
					},
					"response": []
				},
				{
					"name": "Configure application 2",
					"event": [
						{
							"listen": "test",
							"script": {
								"exec": [
									"pm.test(\"Status code is 200\", function () {",
									"    pm.response.to.have.status(200);",
									"});"
								],
								"type": "text/javascript"
							}
						},
						{
							"listen": "prerequest",
							"script": {
								"exec": [
									"let domain = pm.environment.get(\"domain\");",
									"let identityProvider = 'default-idp-'+domain;",
									"pm.environment.set(\"identityProvider\",identityProvider)"
								],
								"type": "text/javascript"
							}
						}
					],
					"request": {
						"method": "PUT",
						"header": [
							{
								"key": "Content-Type",
								"value": "application/json"
							},
							{
								"key": "Authorization",
								"value": "Bearer {{token}}"
							}
						],
						"body": {
							"mode": "raw",
							"raw": "{\n  \"identities\": [\n    \"{{identityProvider}}\"\n  ],\n  \"settings\": {\n  \t\"oauth\": {\n  \t\t\"redirectUris\": [],\n\t\t\"grantTypes\": [\n\t\t    \"authorization_code\",\n\t\t    \"client_credentials\",\n\t\t    \"password\",\n\t\t    \"refresh_token\"\n\t\t  ],\n\t\t\"scopeSettings\": [{\"scope\" : \"openid\"}]\n\t}\n  }\n}"
						},
						"url": {
							"raw": "{{management_url}}/management/organizations/{{defaultOrganizationId}}/environments/{{defaultEnvironmentId}}/domains/{{domain}}/applications/{{app2}}",
							"host": [
								"{{management_url}}"
							],
							"path": [
								"management",
								"organizations",
								"{{defaultOrganizationId}}",
								"environments",
								"{{defaultEnvironmentId}}",
								"domains",
								"{{domain}}",
								"applications",
								"{{app2}}"
							]
						}
					},
					"response": []
				},
				{
					"name": "Configure application 3",
					"event": [
						{
							"listen": "test",
							"script": {
								"exec": [
									"pm.test(\"Status code is 200\", function () {",
									"    pm.response.to.have.status(200);",
									"});"
								],
								"type": "text/javascript"
							}
						}
					],
					"request": {
						"method": "PUT",
						"header": [
							{
								"key": "Content-Type",
								"value": "application/json"
							},
							{
								"key": "Authorization",
								"value": "Bearer {{token}}"
							}
						],
						"body": {
							"mode": "raw",
							"raw": "{\n  \"identities\": [\n    \"{{idp.inmemory}}\"\n  ],\n  \"settings\": {\n    \"login\": {\n        \"identifierFirstEnabled\" : true,\n        \"inherited\" : false\n    },\n  \t\"oauth\": {\n  \t\t\"redirectUris\": [],\n\t\t\"grantTypes\": [\n\t\t    \"authorization_code\",\n\t\t    \"client_credentials\",\n\t\t    \"password\",\n\t\t    \"refresh_token\"\n\t\t  ],\n\t\t\"scopeSettings\": [ { \"scope\" : \"openid\" }]\n\t}\n  }\n}"
						},
						"url": {
							"raw": "{{management_url}}/management/organizations/{{defaultOrganizationId}}/environments/{{defaultEnvironmentId}}/domains/{{domain}}/applications/{{app3}}",
							"host": [
								"{{management_url}}"
							],
							"path": [
								"management",
								"organizations",
								"{{defaultOrganizationId}}",
								"environments",
								"{{defaultEnvironmentId}}",
								"domains",
								"{{domain}}",
								"applications",
								"{{app3}}"
							]
						}
					},
					"response": []
				},
				{
					"name": "Configure application 4",
					"event": [
						{
							"listen": "test",
							"script": {
								"exec": [
									"pm.test(\"Status code is 200\", function () {",
									"    pm.response.to.have.status(200);",
									"});"
								],
								"type": "text/javascript"
							}
						}
					],
					"request": {
						"method": "PUT",
						"header": [
							{
								"key": "Content-Type",
								"value": "application/json"
							},
							{
								"key": "Authorization",
								"value": "Bearer {{token}}"
							}
						],
						"body": {
							"mode": "raw",
							"raw": "{\n  \"identities\": [\n    \"{{idp.inmemory}}\"\n  ],\n  \"settings\": {\n  \t\"oauth\": {\n  \t\t\"redirectUris\": [],\n\t\t\"grantTypes\": [\n\t\t    \"authorization_code\",\n\t\t    \"client_credentials\",\n\t\t    \"password\",\n\t\t    \"refresh_token\"\n\t\t  ],\n\t\t\"scopeSettings\": [ { \"scope\" : \"openid\" } ]\n\t}\n  }\n}"
						},
						"url": {
							"raw": "{{management_url}}/management/organizations/{{defaultOrganizationId}}/environments/{{defaultEnvironmentId}}/domains/{{domain}}/applications/{{app4}}",
							"host": [
								"{{management_url}}"
							],
							"path": [
								"management",
								"organizations",
								"{{defaultOrganizationId}}",
								"environments",
								"{{defaultEnvironmentId}}",
								"domains",
								"{{domain}}",
								"applications",
								"{{app4}}"
							]
						}
					},
					"response": []
				},
				{
					"name": "Start domain",
					"event": [
						{
							"listen": "test",
							"script": {
								"exec": [
									"// wait for sync process",
									"setTimeout(function(){}, 10000);"
								],
								"type": "text/javascript"
							}
						}
					],
					"request": {
						"method": "PATCH",
						"header": [
							{
								"key": "Content-Type",
								"value": "application/json"
							},
							{
								"key": "Authorization",
								"value": "Bearer {{token}}"
							}
						],
						"body": {
							"mode": "raw",
							"raw": "{\n  \"enabled\": true\n}"
						},
						"url": {
							"raw": "{{management_url}}/management/organizations/{{defaultOrganizationId}}/environments/{{defaultEnvironmentId}}/domains/{{domain}}",
							"host": [
								"{{management_url}}"
							],
							"path": [
								"management",
								"organizations",
								"{{defaultOrganizationId}}",
								"environments",
								"{{defaultEnvironmentId}}",
								"domains",
								"{{domain}}"
							]
						}
					},
					"response": []
				},
				{
					"name": "well-known/openid-configuration",
					"event": [
						{
							"listen": "test",
							"script": {
								"exec": [
									"pm.test(\"Status code is 200\", function () {",
									"    pm.response.to.have.status(200);",
									"});",
									"",
									"pm.test(\"Check discovery endpoints\", function () {",
									"    pm.response.to.be.header('Content-Type', 'application/json');",
									"    var body = pm.response.json();",
									"    ",
									"    pm.expect(body).to.have.property(\"authorization_endpoint\");",
									"    pm.expect(body).to.have.property(\"token_endpoint\");",
									"    pm.expect(body).to.have.property(\"revocation_endpoint\");",
									"    pm.expect(body).to.have.property(\"userinfo_endpoint\");",
									"    pm.expect(body).to.have.property(\"registration_endpoint\");",
									"    pm.expect(body).to.have.property(\"end_session_endpoint\");",
									"    pm.expect(body).to.have.property(\"introspection_endpoint\");",
									"",
									"    pm.environment.set('authorizationEndpoint', body.authorization_endpoint);",
									"    pm.environment.set('tokenEndpoint', body.token_endpoint);",
									"    pm.environment.set('userinfoEndpoint', body.userinfo_endpoint);",
									"    pm.environment.set('revocationEndpoint', body.revocation_endpoint);",
									"    pm.environment.set('registrationEndpoint', body.registration_endpoint);",
									"    pm.environment.set('logoutEndpoint', body.end_session_endpoint);",
									"    pm.environment.set('introspectionEndpoint', body.introspection_endpoint);",
									"});"
								],
								"type": "text/javascript"
							}
						}
					],
					"request": {
						"method": "GET",
						"header": [],
						"url": {
							"raw": "{{gateway_url}}/{{domainHrid}}/oidc/.well-known/openid-configuration",
							"host": [
								"{{gateway_url}}"
							],
							"path": [
								"{{domainHrid}}",
								"oidc",
								".well-known",
								"openid-configuration"
							]
						}
					},
					"response": []
				}
			]
		},
		{
			"name": "Case - SSO",
			"item": [
				{
					"name": "Initiate Login Flow",
					"event": [
						{
							"listen": "test",
							"script": {
								"exec": [
									"pm.test(\"Status code is 302\", function () {",
									"    pm.response.to.have.status(302);",
									"});",
									"",
									"pm.test(\"Should be redirected\", function () {",
									"    pm.response.to.be.redirection;",
									"    pm.response.to.have.header('Location');",
									"});",
									"",
									"pm.test(\"Should be a redirection to login page\", function() {",
									"    var location = postman.getResponseHeader('Location');",
									"    let domain = pm.environment.get(\"domainHrid\");",
									"    ",
									"    tests['Redirect to login page with client_id'] = location.includes(pm.environment.get('gateway_url') + '/' + domain + '/login') && location.includes('client_id=' + pm.environment.get('clientId'));",
									"    ",
									"    pm.environment.set('redirection', postman.getResponseHeader(\"Location\"));",
									"});"
								],
								"type": "text/javascript"
							}
						},
						{
							"listen": "prerequest",
							"script": {
								"exec": [
									""
								],
								"type": "text/javascript"
							}
						}
					],
					"request": {
						"method": "GET",
						"header": [],
						"url": {
							"raw": "{{gateway_url}}/{{domainHrid}}/oauth/authorize/?response_type=code&client_id={{clientId}}&redirect_uri=http://localhost:4000/&state=1234-5678-9876",
							"host": [
								"{{gateway_url}}"
							],
							"path": [
								"{{domainHrid}}",
								"oauth",
								"authorize",
								""
							],
							"query": [
								{
									"key": "response_type",
									"value": "code"
								},
								{
									"key": "client_id",
									"value": "{{clientId}}"
								},
								{
									"key": "redirect_uri",
									"value": "http://localhost:4000/"
								},
								{
									"key": "state",
									"value": "1234-5678-9876"
								}
							]
						}
					},
					"response": []
				},
				{
					"name": "Redirect to login form",
					"event": [
						{
							"listen": "test",
							"script": {
								"exec": [
									"pm.test(\"Status code is 200\", function () {",
									"    pm.response.to.have.status(200);",
									"});",
									"",
									"pm.test(\"Should be ok\", function () {",
									"    pm.response.to.be.ok;",
									"    ",
									"    // Extract the XSRF token to send it with the next request.",
									"    var responseHTML = cheerio.load(pm.response.text());",
									"    var xsrfToken = responseHTML('[name=\"X-XSRF-TOKEN\"]').val();",
									"    const action = responseHTML('form').attr('action');",
									"    pm.environment.set('xsrf', xsrfToken);",
									"    pm.environment.set('action', action);",
									"});"
								],
								"type": "text/javascript"
							}
						},
						{
							"listen": "prerequest",
							"script": {
								"exec": [
									""
								],
								"type": "text/javascript"
							}
						}
					],
					"request": {
						"method": "GET",
						"header": [],
						"url": {
							"raw": "{{redirection}}",
							"host": [
								"{{redirection}}"
							]
						},
						"description": "The client does not have a redirect_uri define"
					},
					"response": []
				},
				{
					"name": "Post login form",
					"event": [
						{
							"listen": "test",
							"script": {
								"exec": [
									"pm.test(\"Status code is 302\", function () {",
									"    pm.response.to.have.status(302);",
									"});",
									"",
									"pm.test(\"Should be redirected to login with invalid account\", function () {",
									"    pm.response.to.be.redirection;",
									"    pm.response.to.have.header('Location');",
									"",
									"    var location = postman.getResponseHeader(\"Location\");",
									"    pm.environment.set('redirection', location);",
									"    // if login was ok, we replay the authorize flow",
									"    tests['Redirect to consent page'] = location.includes('/oauth/authorize');",
									"});"
								],
								"type": "text/javascript"
							}
						},
						{
							"listen": "prerequest",
							"script": {
								"exec": [
									""
								],
								"type": "text/javascript"
							}
						}
					],
					"request": {
						"method": "POST",
						"header": [],
						"body": {
							"mode": "urlencoded",
							"urlencoded": [
								{
									"key": "X-XSRF-TOKEN",
									"value": "{{xsrf}}",
									"type": "text"
								},
								{
									"key": "client_id",
									"value": "{{clientId}}",
									"type": "text"
								},
								{
									"key": "username",
									"value": "user",
									"type": "text"
								},
								{
									"key": "password",
									"value": "#CoMpL3X-P@SsW0Rd",
									"type": "text"
								}
							]
						},
						"url": {
							"raw": "{{action}}",
							"host": [
								"{{action}}"
							]
						},
						"description": "The client does not have a redirect_uri define"
					},
					"response": []
				},
				{
					"name": "Initiate Login Flow - not the same client",
					"event": [
						{
							"listen": "test",
							"script": {
								"exec": [
									"pm.test(\"Status code is 302\", function () {",
									"    pm.response.to.have.status(302);",
									"});",
									"",
									"pm.test(\"Should be redirected\", function () {",
									"    pm.response.to.be.redirection;",
									"    pm.response.to.have.header('Location');",
									"});",
									"",
									"pm.test(\"Should be a redirection to login page\", function() {",
									"    var location = postman.getResponseHeader('Location');",
									"    let domain = pm.environment.get(\"domainHrid\");",
									"    ",
									"    tests['Redirect to error page'] = location.includes(pm.environment.get('gateway_url') + '/' + domain + '/oauth/error');",
									"});"
								],
								"type": "text/javascript"
							}
						},
						{
							"listen": "prerequest",
							"script": {
								"exec": [
									""
								],
								"type": "text/javascript"
							}
						}
					],
					"request": {
						"method": "GET",
						"header": [],
						"url": {
							"raw": "{{gateway_url}}/{{domainHrid}}/oauth/authorize/?response_type=code&client_id={{clientId2}}&redirect_uri=http://localhost:4000/&state=1234-5678-9876",
							"host": [
								"{{gateway_url}}"
							],
							"path": [
								"{{domainHrid}}",
								"oauth",
								"authorize",
								""
							],
							"query": [
								{
									"key": "response_type",
									"value": "code"
								},
								{
									"key": "client_id",
									"value": "{{clientId2}}"
								},
								{
									"key": "redirect_uri",
									"value": "http://localhost:4000/"
								},
								{
									"key": "state",
									"value": "1234-5678-9876"
								}
							]
						}
					},
					"response": []
				},
				{
					"name": "Logout user",
					"event": [
						{
							"listen": "test",
							"script": {
								"exec": [
									"pm.test(\"Status code is 302\", function () {",
									"    pm.response.to.have.status(302);",
									"});",
									"",
									"pm.test(\"Should be redirected\", function () {",
									"    pm.response.to.be.redirection;",
									"    pm.response.to.have.header('Location');",
									"    ",
									"    pm.environment.set('redirection', postman.getResponseHeader(\"Location\"));",
									"});"
								],
								"type": "text/javascript"
							}
						},
						{
							"listen": "prerequest",
							"script": {
								"exec": [
									""
								],
								"type": "text/javascript"
							}
						}
					],
					"request": {
						"method": "GET",
						"header": [],
						"url": {
							"raw": "{{logoutEndpoint}}",
							"host": [
								"{{logoutEndpoint}}"
							]
						},
						"description": "The client does not have a redirect_uri define"
					},
					"response": []
				}
			]
		},
		{
			"name": "Case - Identifier First login",
			"item": [
				{
					"name": "Initiate Login Flow",
					"event": [
						{
							"listen": "test",
							"script": {
								"exec": [
									"pm.test(\"Status code is 302\", function () {",
									"    pm.response.to.have.status(302);",
									"});",
									"",
									"pm.test(\"Should be redirected\", function () {",
									"    pm.response.to.be.redirection;",
									"    pm.response.to.have.header('Location');",
									"});",
									"",
									"pm.test(\"Should be a redirection to login page\", function() {",
									"    var location = postman.getResponseHeader('Location');",
									"    let domain = pm.environment.get(\"domainHrid\");",
									"    ",
									"    tests['Redirect to login page with client_id'] = location.includes(pm.environment.get('gateway_url') + '/' + domain + '/login/identifier') && location.includes('client_id=' + pm.environment.get('clientId3'));",
									"    ",
									"    pm.environment.set('redirection', postman.getResponseHeader(\"Location\"));",
									"});"
								],
								"type": "text/javascript"
							}
						},
						{
							"listen": "prerequest",
							"script": {
								"exec": [
									""
								],
								"type": "text/javascript"
							}
						}
					],
					"request": {
						"method": "GET",
						"header": [],
						"url": {
							"raw": "{{gateway_url}}/{{domainHrid}}/oauth/authorize/?response_type=code&client_id={{clientId3}}&redirect_uri=http://localhost:4000/&state=1234-5678-9876",
							"host": [
								"{{gateway_url}}"
							],
							"path": [
								"{{domainHrid}}",
								"oauth",
								"authorize",
								""
							],
							"query": [
								{
									"key": "response_type",
									"value": "code"
								},
								{
									"key": "client_id",
									"value": "{{clientId3}}"
								},
								{
									"key": "redirect_uri",
									"value": "http://localhost:4000/"
								},
								{
									"key": "state",
									"value": "1234-5678-9876"
								}
							]
						}
					},
					"response": []
				},
				{
					"name": "Redirect to login identifier form",
					"event": [
						{
							"listen": "test",
							"script": {
								"exec": [
									"pm.test(\"Status code is 200\", function () {",
									"    pm.response.to.have.status(200);",
									"});",
									"",
									"pm.test(\"Should be ok\", function () {",
									"    pm.response.to.be.ok;",
									"    ",
									"    var responseHTML = cheerio.load(pm.response.text());",
									"    const action = responseHTML('form').attr('action');",
									"    ",
									"    var response_type = responseHTML('response_type').val();",
									"    var redirect_uri = responseHTML('redirect_uri').val();",
									"    var clientId3 = responseHTML('client_id').val();",
									"",
									"    pm.environment.set('action', action);",
									"    pm.environment.set('clientId3', clientId3);",
									"    pm.environment.set('response_type', response_type);",
									"    pm.environment.set('redirect_uri', redirect_uri);",
									"});"
								],
								"type": "text/javascript"
							}
						},
						{
							"listen": "prerequest",
							"script": {
								"exec": [
									""
								],
								"type": "text/javascript"
							}
						}
					],
					"request": {
						"method": "GET",
						"header": [],
						"url": {
							"raw": "{{redirection}}",
							"host": [
								"{{redirection}}"
							]
						},
						"description": "The client does not have a redirect_uri define"
					},
					"response": []
				},
				{
					"name": "200 empty username",
					"event": [
						{
							"listen": "test",
							"script": {
								"exec": [
									"pm.test(\"Status code is 200\", function () {",
									"    pm.response.to.have.status(200);",
									"});"
								],
								"type": "text/javascript"
							}
						},
						{
							"listen": "prerequest",
							"script": {
								"exec": [
									""
								],
								"type": "text/javascript"
							}
						}
					],
					"protocolProfileBehavior": {
						"disableBodyPruning": true
					},
					"request": {
						"method": "GET",
						"header": [],
						"body": {
							"mode": "urlencoded",
							"urlencoded": []
						},
						"url": {
							"raw": "{{action}}?client_id={{clientId3}}&username=",
							"host": [
								"{{action}}"
							],
							"query": [
								{
									"key": "client_id",
									"value": "{{clientId3}}"
								},
								{
									"key": "username",
									"value": ""
								},
								{
									"key": "",
									"value": "",
									"disabled": true
								},
								{
									"key": "",
									"value": "",
									"disabled": true
								},
								{
									"key": "",
									"value": "",
									"disabled": true
								}
							]
						},
						"description": "The client does not have a redirect_uri define"
					},
					"response": []
				},
				{
					"name": "200 null username",
					"event": [
						{
							"listen": "test",
							"script": {
								"exec": [
									"pm.test(\"Status code is 200\", function () {",
									"    pm.response.to.have.status(200);",
									"});"
								],
								"type": "text/javascript"
							}
						},
						{
							"listen": "prerequest",
							"script": {
								"exec": [
									""
								],
								"type": "text/javascript"
							}
						}
					],
					"protocolProfileBehavior": {
						"disableBodyPruning": true
					},
					"request": {
						"method": "GET",
						"header": [],
						"body": {
							"mode": "urlencoded",
							"urlencoded": []
						},
						"url": {
							"raw": "{{action}}?client_id={{clientId3}}",
							"host": [
								"{{action}}"
							],
							"query": [
								{
									"key": "client_id",
									"value": "{{clientId3}}"
								}
							]
						},
						"description": "The client does not have a redirect_uri define"
					},
					"response": []
				},
				{
					"name": "Get to second login form",
					"event": [
						{
							"listen": "test",
							"script": {
								"exec": [
									"pm.test(\"Status code is 200\", function () {",
									"    pm.response.to.have.status(200);",
									"});",
									"",
									"pm.test(\"Should be ok\", function () {",
									"    pm.response.to.be.ok;",
									"    ",
									"    // Extract the XSRF token to send it with the next request.",
									"    var responseHTML = cheerio.load(pm.response.text());",
									"    var xsrfToken = responseHTML('[name=\"X-XSRF-TOKEN\"]').val();",
									"    var username = responseHTML('[name=\"username\"]').val();",
									"    const action = responseHTML('form').attr('action');",
									"    pm.environment.set('xsrf', xsrfToken);",
									"    pm.environment.set('action', action);",
									"    pm.environment.set('username', username);",
									"});"
								],
								"type": "text/javascript"
							}
						},
						{
							"listen": "prerequest",
							"script": {
								"exec": [
									""
								],
								"type": "text/javascript"
							}
						}
					],
					"protocolProfileBehavior": {
						"disableBodyPruning": true
					},
					"request": {
						"method": "GET",
						"header": [],
						"body": {
							"mode": "urlencoded",
							"urlencoded": []
						},
						"url": {
							"raw": "{{action}}?client_id={{clientId3}}&username=user",
							"host": [
								"{{action}}"
							],
							"query": [
								{
									"key": "client_id",
									"value": "{{clientId3}}"
								},
								{
									"key": "username",
									"value": "user"
								}
							]
						},
						"description": "The client does not have a redirect_uri define"
					},
					"response": []
				},
				{
					"name": "Post login form",
					"event": [
						{
							"listen": "test",
							"script": {
								"exec": [
									"pm.test(\"Status code is 302\", function () {",
									"    pm.response.to.have.status(302);",
									"});",
									"",
									"pm.test(\"Should be redirected to login with invalid account\", function () {",
									"    pm.response.to.be.redirection;",
									"    pm.response.to.have.header('Location');",
									"",
									"    var location = postman.getResponseHeader(\"Location\");",
									"    pm.environment.set('redirection', location);",
									"    // if login was ok, we replay the authorize flow",
									"    tests['Redirect to login page'] = location.includes('/login');",
									"});"
								],
								"type": "text/javascript"
							}
						},
						{
							"listen": "prerequest",
							"script": {
								"exec": [
									""
								],
								"type": "text/javascript"
							}
						}
					],
					"request": {
						"method": "POST",
						"header": [
							{
								"key": "Content-Type",
								"value": "application/x-www-form-urlencoded"
							}
						],
						"body": {
							"mode": "urlencoded",
							"urlencoded": [
								{
									"key": "X-XSRF-TOKEN",
									"value": "{{xsrf}}",
									"type": "text"
								},
								{
									"key": "client_id",
									"value": "{{clientId}}",
									"type": "text"
								},
								{
									"key": "username",
									"value": "{{username}}",
									"type": "text"
								},
								{
									"key": "password",
									"value": "#CoMpL3X-P@SsW0Rd",
									"type": "text"
								}
							]
						},
						"url": {
							"raw": "{{action}}",
							"host": [
								"{{action}}"
							]
						},
						"description": "The client does not have a redirect_uri define"
					},
					"response": []
				},
				{
					"name": "Logout user",
					"event": [
						{
							"listen": "test",
							"script": {
								"exec": [
									"pm.test(\"Status code is 302\", function () {",
									"    pm.response.to.have.status(302);",
									"});",
									"",
									"pm.test(\"Should be redirected\", function () {",
									"    pm.response.to.be.redirection;",
									"    pm.response.to.have.header('Location');",
									"    ",
									"    pm.environment.set('redirection', postman.getResponseHeader(\"Location\"));",
									"});"
								],
								"type": "text/javascript"
							}
						},
						{
							"listen": "prerequest",
							"script": {
								"exec": [
									""
								],
								"type": "text/javascript"
							}
						}
					],
					"request": {
						"method": "GET",
						"header": [],
						"url": {
							"raw": "{{logoutEndpoint}}",
							"host": [
								"{{logoutEndpoint}}"
							]
						},
						"description": "The client does not have a redirect_uri define"
					},
					"response": []
				}
			]
		},
		{
			"name": "Case - MFA",
			"item": [
				{
					"name": "Prepare",
					"item": [
						{
							"name": "Create Resource",
							"event": [
								{
									"listen": "test",
									"script": {
										"exec": [
											"pm.test(\"Status code is 201\", function () {",
											"    pm.response.to.have.status(201);",
											"});",
											"",
											"var body = JSON.parse(responseBody);",
											"pm.environment.set('mfaResourceId', body.id);"
										],
										"type": "text/javascript"
									}
								}
							],
							"request": {
								"method": "POST",
								"header": [
									{
										"key": "Authorization",
										"value": "Bearer {{token}}",
										"type": "text"
									}
								],
								"body": {
									"mode": "raw",
									"raw": "{\n    \"type\": \"mock-mfa-am-resource\",\n    \"configuration\": \"{\\\"code\\\":\\\"333-333\\\"}\",\n    \"name\": \"Mock Resource\"\n}",
									"options": {
										"raw": {
											"language": "json"
										}
									}
								},
								"url": {
									"raw": "{{management_url}}/management/organizations/{{defaultOrganizationId}}/environments/{{defaultEnvironmentId}}/domains/{{domain}}/resources",
									"host": [
										"{{management_url}}"
									],
									"path": [
										"management",
										"organizations",
										"{{defaultOrganizationId}}",
										"environments",
										"{{defaultEnvironmentId}}",
										"domains",
										"{{domain}}",
										"resources"
									]
								}
							},
							"response": []
						},
						{
							"name": "Create Factor",
							"event": [
								{
									"listen": "test",
									"script": {
										"exec": [
											"pm.test(\"Status code is 201\", function () {",
											"    pm.response.to.have.status(201);",
											"});",
											"",
											"var body = JSON.parse(responseBody);",
											"pm.environment.set('mfaFactorId', body.id);"
										],
										"type": "text/javascript"
									}
								}
							],
							"request": {
								"method": "POST",
								"header": [
									{
										"key": "Authorization",
										"value": "Bearer {{token}}",
										"type": "text"
									},
									{
										"key": "Content-Type",
										"value": "application/json",
										"type": "text"
									}
								],
								"body": {
									"mode": "raw",
									"raw": "{\n    \"type\": \"sms-am-factor\",\n    \"factorType\": \"SMS\",\n    \"configuration\": \"{\\\"countryCodes\\\":\\\"fr\\\",\\\"graviteeResource\\\":\\\"{{mfaResourceId}}\\\"}\",\n    \"name\": \"Sms Factor\"\n}",
									"options": {
										"raw": {
											"language": "json"
										}
									}
								},
								"url": {
									"raw": "{{management_url}}/management/organizations/{{defaultOrganizationId}}/environments/{{defaultEnvironmentId}}/domains/{{domain}}/factors",
									"host": [
										"{{management_url}}"
									],
									"path": [
										"management",
										"organizations",
										"{{defaultOrganizationId}}",
										"environments",
										"{{defaultEnvironmentId}}",
										"domains",
										"{{domain}}",
										"factors"
									]
								}
							},
							"response": []
						}
					]
				},
				{
					"name": "MFA - Standard",
					"item": [
						{
							"name": "Prepare",
							"item": [
								{
									"name": "Enable MFA",
									"event": [
										{
											"listen": "test",
											"script": {
												"exec": [
													"pm.test(\"Status code is 200\", function () {",
													"    pm.response.to.have.status(200);",
													"});",
													"",
													"setTimeout(function(){}, 10000);"
												],
												"type": "text/javascript"
											}
										}
									],
									"request": {
										"method": "PATCH",
										"header": [
											{
												"key": "Content-Type",
												"value": "application/json"
											},
											{
												"key": "Authorization",
												"value": "Bearer {{token}}"
											}
										],
										"body": {
											"mode": "raw",
											"raw": "{\n    \"factors\": [\n       \"{{mfaFactorId}}\"\n    ],\n    \"settings\": {\n        \"mfa\": {}\n    }\n}"
										},
										"url": {
											"raw": "{{management_url}}/management/organizations/{{defaultOrganizationId}}/environments/{{defaultEnvironmentId}}/domains/{{domain}}/applications/{{app4}}",
											"host": [
												"{{management_url}}"
											],
											"path": [
												"management",
												"organizations",
												"{{defaultOrganizationId}}",
												"environments",
												"{{defaultEnvironmentId}}",
												"domains",
												"{{domain}}",
												"applications",
												"{{app4}}"
											]
										}
									},
									"response": []
								}
							]
						},
						{
							"name": "Initiate Login Flow",
							"event": [
								{
									"listen": "test",
									"script": {
										"exec": [
											"pm.test(\"Status code is 302\", function () {",
											"    pm.response.to.have.status(302);",
											"});",
											"",
											"pm.test(\"Should be redirected\", function () {",
											"    pm.response.to.be.redirection;",
											"    pm.response.to.have.header('Location');",
											"});",
											"",
											"pm.test(\"Should be a redirection to login page\", function() {",
											"    var location = postman.getResponseHeader('Location');",
											"    let domain = pm.environment.get(\"domainHrid\");",
											"    ",
											"    tests['Redirect to login page with client_id'] = location.includes(pm.environment.get('gateway_url') + '/' + domain + '/login') && location.includes('client_id=' + pm.environment.get('clientId4'));",
											"    ",
											"    pm.environment.set('redirection', postman.getResponseHeader(\"Location\"));",
											"});"
										],
										"type": "text/javascript"
									}
								},
								{
									"listen": "prerequest",
									"script": {
										"exec": [
											""
										],
										"type": "text/javascript"
									}
								}
							],
							"request": {
								"method": "GET",
								"header": [],
								"url": {
									"raw": "{{gateway_url}}/{{domainHrid}}/oauth/authorize/?response_type=code&client_id={{clientId4}}&redirect_uri=http://localhost:4000/&state=1234-5678-9876",
									"host": [
										"{{gateway_url}}"
									],
									"path": [
										"{{domainHrid}}",
										"oauth",
										"authorize",
										""
									],
									"query": [
										{
											"key": "response_type",
											"value": "code"
										},
										{
											"key": "client_id",
											"value": "{{clientId4}}"
										},
										{
											"key": "redirect_uri",
											"value": "http://localhost:4000/"
										},
										{
											"key": "state",
											"value": "1234-5678-9876"
										}
									]
								}
							},
							"response": []
						},
						{
							"name": "Redirect to login form",
							"event": [
								{
									"listen": "test",
									"script": {
										"exec": [
											"pm.test(\"Status code is 200\", function () {",
											"    pm.response.to.have.status(200);",
											"});",
											"",
											"pm.test(\"Should be ok\", function () {",
											"    pm.response.to.be.ok;",
											"    ",
											"    // Extract the XSRF token to send it with the next request.",
											"    var responseHTML = cheerio.load(pm.response.text());",
											"    var xsrfToken = responseHTML('[name=\"X-XSRF-TOKEN\"]').val();",
											"    const action = responseHTML('form').attr('action');",
											"    pm.environment.set('xsrf', xsrfToken);",
											"    pm.environment.set('action', action);",
											"});"
										],
										"type": "text/javascript"
									}
								},
								{
									"listen": "prerequest",
									"script": {
										"exec": [
											""
										],
										"type": "text/javascript"
									}
								}
							],
							"request": {
								"method": "GET",
								"header": [],
								"url": {
									"raw": "{{redirection}}",
									"host": [
										"{{redirection}}"
									]
								},
								"description": "The client does not have a redirect_uri define"
							},
							"response": []
						},
						{
							"name": "Post login form",
							"event": [
								{
									"listen": "test",
									"script": {
										"exec": [
											"pm.test(\"Status code is 302\", function () {",
											"    pm.response.to.have.status(302);",
											"});",
											"",
											"pm.test(\"Should be redirected to MFA enroll\", function () {",
											"    pm.response.to.be.redirection;",
											"    pm.response.to.have.header('Location');",
											"",
											"    var location = postman.getResponseHeader(\"Location\");",
											"    pm.environment.set('redirection', location);",
											"    // if login was ok, we replay the authorize flow",
											"    console.log(location);",
											"    tests['Redirect to authorize page'] = location.includes('/oauth/authorize') && location.includes('client_id=' + pm.environment.get('clientId4'));",
											"});"
										],
										"type": "text/javascript"
									}
								},
								{
									"listen": "prerequest",
									"script": {
										"exec": [
											""
										],
										"type": "text/javascript"
									}
								}
							],
							"request": {
								"method": "POST",
								"header": [
									{
										"key": "Content-Type",
										"value": "application/x-www-form-urlencoded"
									}
								],
								"body": {
									"mode": "urlencoded",
									"urlencoded": [
										{
											"key": "X-XSRF-TOKEN",
											"value": "{{xsrf}}",
											"type": "text"
										},
										{
											"key": "client_id",
											"value": "{{clientId4}}",
											"type": "text"
										},
										{
											"key": "username",
											"value": "user",
											"type": "text"
										},
										{
											"key": "password",
											"value": "#CoMpL3X-P@SsW0Rd",
											"type": "text"
										}
									]
								},
								"url": {
									"raw": "{{action}}",
									"host": [
										"{{action}}"
									]
								},
								"description": "The client does not have a redirect_uri define"
							},
							"response": []
						},
						{
							"name": "Redirect to Authorize",
							"event": [
								{
									"listen": "test",
									"script": {
										"exec": [
											"pm.test(\"Status code is 302\", function () {",
											"    pm.response.to.have.status(302);",
											"});",
											"",
											"pm.test(\"Should be redirected\", function () {",
											"    pm.response.to.be.redirection;",
											"    pm.response.to.have.header('Location');",
											"});",
											"",
											"pm.test(\"Should be a redirection to MFA enroll page\", function() {",
											"    var location = postman.getResponseHeader('Location');",
											"    let domain = pm.environment.get(\"domainHrid\");",
											"        ",
											"    tests['Redirect to login page with client_id'] = location.includes(pm.environment.get('gateway_url') + '/' + domain + '/mfa/enroll') && location.includes('client_id=' + pm.environment.get('clientId4'));",
											"    ",
											"    pm.environment.set('redirection', postman.getResponseHeader(\"Location\"));",
											"});"
										],
										"type": "text/javascript"
									}
								},
								{
									"listen": "prerequest",
									"script": {
										"exec": [
											""
										],
										"type": "text/javascript"
									}
								}
							],
							"request": {
								"method": "GET",
								"header": [],
								"url": {
									"raw": "{{redirection}}",
									"host": [
										"{{redirection}}"
									]
								}
							},
							"response": []
						},
						{
							"name": "Redirect to Enroll Form",
							"event": [
								{
									"listen": "test",
									"script": {
										"exec": [
											"pm.test(\"Status code is 200\", function () {",
											"    pm.response.to.have.status(200);",
											"});",
											"",
											"pm.test(\"Should be redirected to MFA enroll\", function () {",
											"   pm.response.to.be.ok;",
											"    ",
											"    // Extract the XSRF token to send it with the next request.",
											"    var responseHTML = cheerio.load(pm.response.text());",
											"    var xsrfToken = responseHTML('[name=\"X-XSRF-TOKEN\"]').val();",
											"    const action = responseHTML('form').attr('action');",
											"    pm.environment.set('xsrf', xsrfToken);",
											"    pm.environment.set('action', action);",
											"});"
										],
										"type": "text/javascript"
									}
								}
							],
							"protocolProfileBehavior": {
								"disableBodyPruning": true
							},
							"request": {
								"method": "GET",
								"header": [],
								"body": {
									"mode": "formdata",
									"formdata": []
								},
								"url": {
									"raw": "{{redirection}}",
									"host": [
										"{{redirection}}"
									]
								}
							},
							"response": []
						},
						{
							"name": "MFA Enroll",
							"event": [
								{
									"listen": "test",
									"script": {
										"exec": [
											"pm.test(\"Status code is 302\", function () {",
											"    pm.response.to.have.status(302);",
											"});",
											"",
											"pm.test(\"Should be redirected to MFA enroll\", function () {",
											"    pm.response.to.be.redirection;",
											"    pm.response.to.have.header('Location');",
											"",
											"    var location = postman.getResponseHeader(\"Location\");",
											"    pm.environment.set('redirection', location);",
											"    // if login was ok, we replay the authorize flow",
											"    tests['Redirect to authorize'] = location.includes('/oauth/authorize');",
											"});"
										],
										"type": "text/javascript"
									}
								}
							],
							"request": {
								"method": "POST",
								"header": [],
								"body": {
									"mode": "urlencoded",
									"urlencoded": [
										{
											"key": "X-XSRF-TOKEN",
											"value": "{{xsrf}}",
											"type": "text"
										},
										{
											"key": "factorId",
											"value": "{{mfaFactorId}}",
											"type": "text"
										},
										{
											"key": "phoneFact0",
											"value": "0600000000",
											"type": "text"
										},
										{
											"key": "phone",
											"value": "+33600000000",
											"type": "text"
										},
										{
											"key": "user_mfa_enrollment",
											"value": "true",
											"type": "text"
										}
									]
								},
								"url": {
									"raw": "{{action}}",
									"host": [
										"{{action}}"
									]
								}
							},
							"response": []
						},
						{
							"name": "Redirect to Authorize 2",
							"event": [
								{
									"listen": "test",
									"script": {
										"exec": [
											"pm.test(\"Status code is 302\", function () {",
											"    pm.response.to.have.status(302);",
											"});",
											"",
											"pm.test(\"Should be redirected\", function () {",
											"    pm.response.to.be.redirection;",
											"    pm.response.to.have.header('Location');",
											"});",
											"",
											"pm.test(\"Should be a redirection to MFA enroll page\", function() {",
											"    var location = postman.getResponseHeader('Location');",
											"    let domain = pm.environment.get(\"domainHrid\");",
											"        ",
											"    tests['Redirect to login page with client_id'] = location.includes(pm.environment.get('gateway_url') + '/' + domain + '/mfa/challenge') && location.includes('client_id=' + pm.environment.get('clientId4'));",
											"    ",
											"    pm.environment.set('redirection', postman.getResponseHeader(\"Location\"));",
											"});"
										],
										"type": "text/javascript"
									}
								},
								{
									"listen": "prerequest",
									"script": {
										"exec": [
											""
										],
										"type": "text/javascript"
									}
								}
							],
							"request": {
								"method": "GET",
								"header": [],
								"url": {
									"raw": "{{redirection}}",
									"host": [
										"{{redirection}}"
									]
								}
							},
							"response": []
						},
						{
							"name": "MFA Challenge Fail",
							"event": [
								{
									"listen": "test",
									"script": {
										"exec": [
											"pm.test(\"Status code is 302\", function () {",
											"    pm.response.to.have.status(302);",
											"});",
											"",
											"pm.test(\"Should be redirected to MFA enroll\", function () {",
											"    pm.response.to.be.redirection;",
											"    pm.response.to.have.header('Location');",
											"",
											"    var location = postman.getResponseHeader(\"Location\");",
											"    // if login was ok, we replay the authorize flow",
											"    tests['Redirect to challenge error'] = location.includes('/mfa/challenge') && location.includes('error=mfa_challenge_failed');",
											"});"
										],
										"type": "text/javascript"
									}
								}
							],
							"request": {
								"method": "POST",
								"header": [],
								"body": {
									"mode": "urlencoded",
									"urlencoded": [
										{
											"key": "X-XSRF-TOKEN",
											"value": "{{xsrf}}",
											"type": "text"
										},
										{
											"key": "factorId",
											"value": "{{mfaFactorId}}",
											"type": "text"
										},
										{
											"key": "code",
											"value": "333-334",
											"type": "text"
										}
									]
								},
								"url": {
									"raw": "{{redirection}}",
									"host": [
										"{{redirection}}"
									]
								}
							},
							"response": []
						},
						{
							"name": "MFA Challenge",
							"event": [
								{
									"listen": "test",
									"script": {
										"exec": [
											"pm.test(\"Status code is 302\", function () {",
											"    pm.response.to.have.status(302);",
											"});",
											"",
											"pm.test(\"Should be redirected to MFA enroll\", function () {",
											"    pm.response.to.be.redirection;",
											"    pm.response.to.have.header('Location');",
											"",
											"    var location = postman.getResponseHeader(\"Location\");",
											"    pm.environment.set('redirection', location);",
											"    // if login was ok, we replay the authorize flow",
											"    tests['Redirect to challenge error'] = location.includes('/oauth/authorize');",
											"});"
										],
										"type": "text/javascript"
									}
								}
							],
							"request": {
								"method": "POST",
								"header": [],
								"body": {
									"mode": "urlencoded",
									"urlencoded": [
										{
											"key": "X-XSRF-TOKEN",
											"value": "{{xsrf}}",
											"type": "text"
										},
										{
											"key": "factorId",
											"value": "{{mfaFactorId}}",
											"type": "text"
										},
										{
											"key": "code",
											"value": "333-333",
											"type": "text"
										}
									]
								},
								"url": {
									"raw": "{{redirection}}",
									"host": [
										"{{redirection}}"
									]
								}
							},
							"response": []
						},
						{
							"name": "Logout user",
							"event": [
								{
									"listen": "test",
									"script": {
										"exec": [
											"pm.test(\"Status code is 302\", function () {",
											"    pm.response.to.have.status(302);",
											"});",
											"",
											"pm.test(\"Should be redirected\", function () {",
											"    pm.response.to.be.redirection;",
											"    pm.response.to.have.header('Location');",
											"    ",
											"    pm.environment.set('redirection', postman.getResponseHeader(\"Location\"));",
											"});"
										],
										"type": "text/javascript"
									}
								},
								{
									"listen": "prerequest",
									"script": {
										"exec": [
											""
										],
										"type": "text/javascript"
									}
								}
							],
							"request": {
								"method": "GET",
								"header": [],
								"url": {
									"raw": "{{logoutEndpoint}}",
									"host": [
										"{{logoutEndpoint}}"
									]
								},
								"description": "The client does not have a redirect_uri define"
							},
							"response": []
						}
					]
				},
				{
					"name": "MFA - Step Up Authentication",
					"item": [
						{
							"name": "Prepare",
							"item": [
								{
									"name": "Enable MFA",
									"event": [
										{
											"listen": "test",
											"script": {
												"exec": [
													"pm.test(\"Status code is 200\", function () {",
													"    pm.response.to.have.status(200);",
													"});",
													"",
													"setTimeout(function(){}, 10000);"
												],
												"type": "text/javascript"
											}
										}
									],
									"request": {
										"method": "PATCH",
										"header": [
											{
												"key": "Content-Type",
												"value": "application/json"
											},
											{
												"key": "Authorization",
												"value": "Bearer {{token}}"
											}
										],
										"body": {
											"mode": "raw",
											"raw": "{\n    \"factors\": [\n        \"{{mfaFactorId}}\"\n    ],\n    \"settings\": {\n        \"mfa\": {\n            \"stepUpAuthenticationRule\": \"{#request.params['redirect_uri'][0].contains('4000')}\"\n        },\n        \"account\": {\n            \"inherited\": true\n        }\n    }\n\n}"
										},
										"url": {
											"raw": "{{management_url}}/management/organizations/{{defaultOrganizationId}}/environments/{{defaultEnvironmentId}}/domains/{{domain}}/applications/{{app4}}",
											"host": [
												"{{management_url}}"
											],
											"path": [
												"management",
												"organizations",
												"{{defaultOrganizationId}}",
												"environments",
												"{{defaultEnvironmentId}}",
												"domains",
												"{{domain}}",
												"applications",
												"{{app4}}"
											]
										}
									},
									"response": []
								}
							]
						},
						{
							"name": "Case - MFA StepUp Ko",
							"item": [
								{
									"name": "Initiate Login Flow",
									"event": [
										{
											"listen": "test",
											"script": {
												"exec": [
													"pm.test(\"Status code is 302\", function () {",
													"    pm.response.to.have.status(302);",
													"});",
													"",
													"pm.test(\"Should be redirected\", function () {",
													"    pm.response.to.be.redirection;",
													"    pm.response.to.have.header('Location');",
													"});",
													"",
													"pm.test(\"Should be a redirection to login page\", function() {",
													"    var location = postman.getResponseHeader('Location');",
													"    let domain = pm.environment.get(\"domainHrid\");",
													"    ",
													"    tests['Redirect to login page with client_id'] = location.includes(pm.environment.get('gateway_url') + '/' + domain + '/login') && location.includes('client_id=' + pm.environment.get('clientId4'));",
													"    ",
													"    pm.environment.set('redirection', postman.getResponseHeader(\"Location\"));",
													"});"
												],
												"type": "text/javascript"
											}
										},
										{
											"listen": "prerequest",
											"script": {
												"exec": [
													""
												],
												"type": "text/javascript"
											}
										}
									],
									"request": {
										"method": "GET",
										"header": [],
										"url": {
											"raw": "{{gateway_url}}/{{domainHrid}}/oauth/authorize/?response_type=code&client_id={{clientId4}}&redirect_uri=http://localhost:4000/&state=1234-5678-9876",
											"host": [
												"{{gateway_url}}"
											],
											"path": [
												"{{domainHrid}}",
												"oauth",
												"authorize",
												""
											],
											"query": [
												{
													"key": "response_type",
													"value": "code"
												},
												{
													"key": "client_id",
													"value": "{{clientId4}}"
												},
												{
													"key": "redirect_uri",
													"value": "http://localhost:4000/"
												},
												{
													"key": "state",
													"value": "1234-5678-9876"
												}
											]
										}
									},
									"response": []
								},
								{
									"name": "Redirect to login form",
									"event": [
										{
											"listen": "test",
											"script": {
												"exec": [
													"pm.test(\"Status code is 200\", function () {",
													"    pm.response.to.have.status(200);",
													"});",
													"",
													"pm.test(\"Should be ok\", function () {",
													"    pm.response.to.be.ok;",
													"    ",
													"    // Extract the XSRF token to send it with the next request.",
													"    var responseHTML = cheerio.load(pm.response.text());",
													"    var xsrfToken = responseHTML('[name=\"X-XSRF-TOKEN\"]').val();",
													"    const action = responseHTML('form').attr('action');",
													"    pm.environment.set('xsrf', xsrfToken);",
													"    pm.environment.set('action', action);",
													"});"
												],
												"type": "text/javascript"
											}
										},
										{
											"listen": "prerequest",
											"script": {
												"exec": [
													""
												],
												"type": "text/javascript"
											}
										}
									],
									"request": {
										"method": "GET",
										"header": [],
										"url": {
											"raw": "{{redirection}}",
											"host": [
												"{{redirection}}"
											]
										},
										"description": "The client does not have a redirect_uri define"
									},
									"response": []
								},
								{
									"name": "Post login form",
									"event": [
										{
											"listen": "test",
											"script": {
												"exec": [
													"pm.test(\"Status code is 302\", function () {",
													"    pm.response.to.have.status(302);",
													"});",
													"",
													"pm.test(\"Should be redirected to MFA enroll\", function () {",
													"    pm.response.to.be.redirection;",
													"    pm.response.to.have.header('Location');",
													"",
													"    var location = postman.getResponseHeader(\"Location\");",
													"    pm.environment.set('redirection', location);",
													"    // if login was ok, we replay the authorize flow",
													"    console.log(location);",
													"    tests['Redirect to authorize page'] = location.includes('/oauth/authorize') && location.includes('client_id=' + pm.environment.get('clientId4'));",
													"});"
												],
												"type": "text/javascript"
											}
										},
										{
											"listen": "prerequest",
											"script": {
												"exec": [
													""
												],
												"type": "text/javascript"
											}
										}
									],
									"request": {
										"method": "POST",
										"header": [
											{
												"key": "Content-Type",
												"value": "application/x-www-form-urlencoded"
											},
											{
												"key": "X-Forwarded-For",
												"value": "45.60.155.214",
												"type": "text"
											}
										],
										"body": {
											"mode": "urlencoded",
											"urlencoded": [
												{
													"key": "X-XSRF-TOKEN",
													"value": "{{xsrf}}",
													"type": "text"
												},
												{
													"key": "client_id",
													"value": "{{clientId4}}",
													"type": "text"
												},
												{
													"key": "username",
													"value": "user",
													"type": "text"
												},
												{
													"key": "password",
													"value": "#CoMpL3X-P@SsW0Rd",
													"type": "text"
												}
											]
										},
										"url": {
											"raw": "{{action}}",
											"host": [
												"{{action}}"
											]
										},
										"description": "The client does not have a redirect_uri define"
									},
									"response": []
								},
								{
									"name": "Redirect to Authorize",
									"event": [
										{
											"listen": "test",
											"script": {
												"exec": [
													"pm.test(\"Status code is 302\", function () {",
													"    pm.response.to.have.status(302);",
													"});",
													"",
													"pm.test(\"Should be redirected\", function () {",
													"    pm.response.to.be.redirection;",
													"    pm.response.to.have.header('Location');",
													"});",
													"",
													"pm.test(\"Should be a redirection to MFA enroll page\", function() {",
													"    var location = postman.getResponseHeader('Location');",
													"    let domain = pm.environment.get(\"domainHrid\");",
													"        ",
													"    tests['Redirect to login page with client_id'] = location.includes(pm.environment.get('gateway_url') + '/' + domain + '/mfa/challenge') && location.includes('client_id=' + pm.environment.get('clientId4'));",
													"    ",
													"    pm.environment.set('redirection', postman.getResponseHeader(\"Location\"));",
													"});"
												],
												"type": "text/javascript"
											}
										},
										{
											"listen": "prerequest",
											"script": {
												"exec": [
													""
												],
												"type": "text/javascript"
											}
										}
									],
									"request": {
										"method": "GET",
										"header": [],
										"url": {
											"raw": "{{redirection}}",
											"host": [
												"{{redirection}}"
											]
										}
									},
									"response": []
								},
								{
									"name": "MFA Challenge Fail",
									"event": [
										{
											"listen": "test",
											"script": {
												"exec": [
													"pm.test(\"Status code is 302\", function () {",
													"    pm.response.to.have.status(302);",
													"});",
													"",
													"pm.test(\"Should be redirected to MFA enroll\", function () {",
													"    pm.response.to.be.redirection;",
													"    pm.response.to.have.header('Location');",
													"",
													"    var location = postman.getResponseHeader(\"Location\");",
													"    // if login was ok, we replay the authorize flow",
													"    tests['Redirect to challenge error'] = location.includes('/mfa/challenge') && location.includes('error=mfa_challenge_failed');",
													"});"
												],
												"type": "text/javascript"
											}
										}
									],
									"request": {
										"method": "POST",
										"header": [],
										"body": {
											"mode": "urlencoded",
											"urlencoded": [
												{
													"key": "X-XSRF-TOKEN",
													"value": "{{xsrf}}",
													"type": "text"
												},
												{
													"key": "factorId",
													"value": "{{mfaFactorId}}",
													"type": "text"
												},
												{
													"key": "code",
													"value": "333-334",
													"type": "text"
												}
											]
										},
										"url": {
											"raw": "{{redirection}}",
											"host": [
												"{{redirection}}"
											]
										}
									},
									"response": []
								},
								{
									"name": "MFA Challenge",
									"event": [
										{
											"listen": "test",
											"script": {
												"exec": [
													"pm.test(\"Status code is 302\", function () {",
													"    pm.response.to.have.status(302);",
													"});",
													"",
													"pm.test(\"Should be redirected to MFA enroll\", function () {",
													"    pm.response.to.be.redirection;",
													"    pm.response.to.have.header('Location');",
													"",
													"    var location = postman.getResponseHeader(\"Location\");",
													"    pm.environment.set('redirection', location);",
													"    // if login was ok, we replay the authorize flow",
													"    tests['Redirect to challenge error'] = location.includes('/oauth/authorize');",
													"});"
												],
												"type": "text/javascript"
											}
										}
									],
									"request": {
										"method": "POST",
										"header": [],
										"body": {
											"mode": "urlencoded",
											"urlencoded": [
												{
													"key": "X-XSRF-TOKEN",
													"value": "{{xsrf}}",
													"type": "text"
												},
												{
													"key": "factorId",
													"value": "{{mfaFactorId}}",
													"type": "text"
												},
												{
													"key": "code",
													"value": "333-333",
													"type": "text"
												}
											]
										},
										"url": {
											"raw": "{{redirection}}",
											"host": [
												"{{redirection}}"
											]
										}
									},
									"response": []
								},
								{
									"name": "Redirect to Authorize 2",
									"event": [
										{
											"listen": "test",
											"script": {
												"exec": [
													"pm.test(\"Status code is 302\", function () {",
													"    pm.response.to.have.status(302);",
													"});",
													"",
													"pm.test(\"Should be redirected\", function () {",
													"    pm.response.to.be.redirection;",
													"    pm.response.to.have.header('Location');",
													"});",
													"",
													"pm.test(\"Should be a redirection to MFA enroll page\", function() {",
													"    var location = postman.getResponseHeader('Location');",
													"    let domain = pm.environment.get(\"domainHrid\");",
													"        ",
													"    tests['Redirect to redirect_uri'] = location.includes('http://localhost:4000/');",
													"    ",
													"    pm.environment.set('redirection', postman.getResponseHeader(\"Location\"));",
													"});"
												],
												"type": "text/javascript"
											}
										},
										{
											"listen": "prerequest",
											"script": {
												"exec": [
													""
												],
												"type": "text/javascript"
											}
										}
									],
									"request": {
										"method": "GET",
										"header": [],
										"url": {
											"raw": "{{redirection}}",
											"host": [
												"{{redirection}}"
											]
										}
									},
									"response": []
								},
								{
									"name": "Initiate Login Flow Authenticated",
									"event": [
										{
											"listen": "test",
											"script": {
												"exec": [
													"pm.test(\"Status code is 302\", function () {",
													"    pm.response.to.have.status(302);",
													"});",
													"",
													"pm.test(\"Should be redirected\", function () {",
													"    pm.response.to.be.redirection;",
													"    pm.response.to.have.header('Location');",
													"});",
													"",
													"pm.test(\"Should be a redirection to mfa challenge page\", function() {",
													"    var location = postman.getResponseHeader('Location');",
													"    let domain = pm.environment.get(\"domainHrid\");",
													"    ",
													"    console.log(location);",
													"    tests['Redirect to mfa challenge page with client_id'] = location.includes(pm.environment.get('gateway_url') + '/' + domain + '/mfa/challenge') && location.includes('client_id=' + pm.environment.get('clientId4'));",
													"    ",
													"    pm.environment.set('redirection', postman.getResponseHeader(\"Location\"));",
													"});"
												],
												"type": "text/javascript"
											}
										},
										{
											"listen": "prerequest",
											"script": {
												"exec": [
													""
												],
												"type": "text/javascript"
											}
										}
									],
									"request": {
										"method": "GET",
										"header": [],
										"url": {
											"raw": "{{gateway_url}}/{{domainHrid}}/oauth/authorize/?response_type=code&client_id={{clientId4}}&redirect_uri=http://localhost:4000/&state=1234-5678-9876",
											"host": [
												"{{gateway_url}}"
											],
											"path": [
												"{{domainHrid}}",
												"oauth",
												"authorize",
												""
											],
											"query": [
												{
													"key": "response_type",
													"value": "code"
												},
												{
													"key": "client_id",
													"value": "{{clientId4}}"
												},
												{
													"key": "redirect_uri",
													"value": "http://localhost:4000/"
												},
												{
													"key": "state",
													"value": "1234-5678-9876"
												}
											]
										}
									},
									"response": []
								},
								{
									"name": "Logout user",
									"event": [
										{
											"listen": "test",
											"script": {
												"exec": [
													"pm.test(\"Status code is 302\", function () {",
													"    pm.response.to.have.status(302);",
													"});",
													"",
													"pm.test(\"Should be redirected\", function () {",
													"    pm.response.to.be.redirection;",
													"    pm.response.to.have.header('Location');",
													"    ",
													"    pm.environment.set('redirection', postman.getResponseHeader(\"Location\"));",
													"});"
												],
												"type": "text/javascript"
											}
										},
										{
											"listen": "prerequest",
											"script": {
												"exec": [
													""
												],
												"type": "text/javascript"
											}
										}
									],
									"request": {
										"method": "GET",
										"header": [],
										"url": {
											"raw": "{{logoutEndpoint}}",
											"host": [
												"{{logoutEndpoint}}"
											]
										},
										"description": "The client does not have a redirect_uri define"
									},
									"response": []
								}
							]
						},
						{
							"name": "Case - MFA StepUp OK",
							"item": [
								{
									"name": "Initiate Login Flow",
									"event": [
										{
											"listen": "test",
											"script": {
												"exec": [
													"pm.test(\"Status code is 302\", function () {",
													"    pm.response.to.have.status(302);",
													"});",
													"",
													"pm.test(\"Should be redirected\", function () {",
													"    pm.response.to.be.redirection;",
													"    pm.response.to.have.header('Location');",
													"});",
													"",
													"pm.test(\"Should be a redirection to login page\", function() {",
													"    var location = postman.getResponseHeader('Location');",
													"    let domain = pm.environment.get(\"domainHrid\");",
													"    ",
													"    tests['Redirect to login page with client_id'] = location.includes(pm.environment.get('gateway_url') + '/' + domain + '/login') && location.includes('client_id=' + pm.environment.get('clientId4'));",
													"    ",
													"    pm.environment.set('redirection', postman.getResponseHeader(\"Location\"));",
													"});"
												],
												"type": "text/javascript"
											}
										},
										{
											"listen": "prerequest",
											"script": {
												"exec": [
													""
												],
												"type": "text/javascript"
											}
										}
									],
									"request": {
										"method": "GET",
										"header": [],
										"url": {
											"raw": "{{gateway_url}}/{{domainHrid}}/oauth/authorize/?response_type=code&client_id={{clientId4}}&redirect_uri=http://localhost:4000/&state=1234-5678-9876",
											"host": [
												"{{gateway_url}}"
											],
											"path": [
												"{{domainHrid}}",
												"oauth",
												"authorize",
												""
											],
											"query": [
												{
													"key": "response_type",
													"value": "code"
												},
												{
													"key": "client_id",
													"value": "{{clientId4}}"
												},
												{
													"key": "redirect_uri",
													"value": "http://localhost:4000/"
												},
												{
													"key": "state",
													"value": "1234-5678-9876"
												}
											]
										}
									},
									"response": []
								},
								{
									"name": "Redirect to login form",
									"event": [
										{
											"listen": "test",
											"script": {
												"exec": [
													"pm.test(\"Status code is 200\", function () {",
													"    pm.response.to.have.status(200);",
													"});",
													"",
													"pm.test(\"Should be ok\", function () {",
													"    pm.response.to.be.ok;",
													"    ",
													"    // Extract the XSRF token to send it with the next request.",
													"    var responseHTML = cheerio.load(pm.response.text());",
													"    var xsrfToken = responseHTML('[name=\"X-XSRF-TOKEN\"]').val();",
													"    const action = responseHTML('form').attr('action');",
													"    pm.environment.set('xsrf', xsrfToken);",
													"    pm.environment.set('action', action);",
													"});"
												],
												"type": "text/javascript"
											}
										},
										{
											"listen": "prerequest",
											"script": {
												"exec": [
													""
												],
												"type": "text/javascript"
											}
										}
									],
									"request": {
										"method": "GET",
										"header": [],
										"url": {
											"raw": "{{redirection}}",
											"host": [
												"{{redirection}}"
											]
										},
										"description": "The client does not have a redirect_uri define"
									},
									"response": []
								},
								{
									"name": "Post login form",
									"event": [
										{
											"listen": "test",
											"script": {
												"exec": [
													"pm.test(\"Status code is 302\", function () {",
													"    pm.response.to.have.status(302);",
													"});",
													"",
													"pm.test(\"Should be redirected to MFA enroll\", function () {",
													"    pm.response.to.be.redirection;",
													"    pm.response.to.have.header('Location');",
													"",
													"    var location = postman.getResponseHeader(\"Location\");",
													"    pm.environment.set('redirection', location);",
													"    // if login was ok, we replay the authorize flow",
													"    console.log(location);",
													"    tests['Redirect to authorize page'] = location.includes('/oauth/authorize') && location.includes('client_id=' + pm.environment.get('clientId4'));",
													"});"
												],
												"type": "text/javascript"
											}
										},
										{
											"listen": "prerequest",
											"script": {
												"exec": [
													""
												],
												"type": "text/javascript"
											}
										}
									],
									"request": {
										"method": "POST",
										"header": [
											{
												"key": "Content-Type",
												"value": "application/x-www-form-urlencoded"
											},
											{
												"key": "X-Forwarded-For",
												"value": "45.60.155.214",
												"type": "text"
											}
										],
										"body": {
											"mode": "urlencoded",
											"urlencoded": [
												{
													"key": "X-XSRF-TOKEN",
													"value": "{{xsrf}}",
													"type": "text"
												},
												{
													"key": "client_id",
													"value": "{{clientId4}}",
													"type": "text"
												},
												{
													"key": "username",
													"value": "user",
													"type": "text"
												},
												{
													"key": "password",
													"value": "#CoMpL3X-P@SsW0Rd",
													"type": "text"
												}
											]
										},
										"url": {
											"raw": "{{action}}",
											"host": [
												"{{action}}"
											]
										},
										"description": "The client does not have a redirect_uri define"
									},
									"response": []
								},
								{
									"name": "Redirect to Authorize",
									"event": [
										{
											"listen": "test",
											"script": {
												"exec": [
													"pm.test(\"Status code is 302\", function () {",
													"    pm.response.to.have.status(302);",
													"});",
													"",
													"pm.test(\"Should be redirected\", function () {",
													"    pm.response.to.be.redirection;",
													"    pm.response.to.have.header('Location');",
													"});",
													"",
													"pm.test(\"Should be a redirection to MFA enroll page\", function() {",
													"    var location = postman.getResponseHeader('Location');",
													"    let domain = pm.environment.get(\"domainHrid\");",
													"        ",
													"    tests['Redirect to login page with client_id'] = location.includes(pm.environment.get('gateway_url') + '/' + domain + '/mfa/challenge') && location.includes('client_id=' + pm.environment.get('clientId4'));",
													"    ",
													"    pm.environment.set('redirection', postman.getResponseHeader(\"Location\"));",
													"});"
												],
												"type": "text/javascript"
											}
										},
										{
											"listen": "prerequest",
											"script": {
												"exec": [
													""
												],
												"type": "text/javascript"
											}
										}
									],
									"request": {
										"method": "GET",
										"header": [],
										"url": {
											"raw": "{{redirection}}",
											"host": [
												"{{redirection}}"
											]
										}
									},
									"response": []
								},
								{
									"name": "MFA Challenge Fail",
									"event": [
										{
											"listen": "test",
											"script": {
												"exec": [
													"pm.test(\"Status code is 302\", function () {",
													"    pm.response.to.have.status(302);",
													"});",
													"",
													"pm.test(\"Should be redirected to MFA enroll\", function () {",
													"    pm.response.to.be.redirection;",
													"    pm.response.to.have.header('Location');",
													"",
													"    var location = postman.getResponseHeader(\"Location\");",
													"    // if login was ok, we replay the authorize flow",
													"    tests['Redirect to challenge error'] = location.includes('/mfa/challenge') && location.includes('error=mfa_challenge_failed');",
													"});"
												],
												"type": "text/javascript"
											}
										}
									],
									"request": {
										"method": "POST",
										"header": [],
										"body": {
											"mode": "urlencoded",
											"urlencoded": [
												{
													"key": "X-XSRF-TOKEN",
													"value": "{{xsrf}}",
													"type": "text"
												},
												{
													"key": "factorId",
													"value": "{{mfaFactorId}}",
													"type": "text"
												},
												{
													"key": "code",
													"value": "333-334",
													"type": "text"
												}
											]
										},
										"url": {
											"raw": "{{redirection}}",
											"host": [
												"{{redirection}}"
											]
										}
									},
									"response": []
								},
								{
									"name": "MFA Challenge",
									"event": [
										{
											"listen": "test",
											"script": {
												"exec": [
													"pm.test(\"Status code is 302\", function () {",
													"    pm.response.to.have.status(302);",
													"});",
													"",
													"pm.test(\"Should be redirected to MFA enroll\", function () {",
													"    pm.response.to.be.redirection;",
													"    pm.response.to.have.header('Location');",
													"",
													"    var location = postman.getResponseHeader(\"Location\");",
													"    pm.environment.set('redirection', location);",
													"    // if login was ok, we replay the authorize flow",
													"    tests['Redirect to oauth authorize'] = location.includes('/oauth/authorize');",
													"});"
												],
												"type": "text/javascript"
											}
										}
									],
									"request": {
										"method": "POST",
										"header": [],
										"body": {
											"mode": "urlencoded",
											"urlencoded": [
												{
													"key": "X-XSRF-TOKEN",
													"value": "{{xsrf}}",
													"type": "text"
												},
												{
													"key": "factorId",
													"value": "{{mfaFactorId}}",
													"type": "text"
												},
												{
													"key": "code",
													"value": "333-333",
													"type": "text"
												}
											]
										},
										"url": {
											"raw": "{{redirection}}",
											"host": [
												"{{redirection}}"
											]
										}
									},
									"response": []
								},
								{
									"name": "Redirect to Authorize 2",
									"event": [
										{
											"listen": "test",
											"script": {
												"exec": [
													"pm.test(\"Status code is 302\", function () {",
													"    pm.response.to.have.status(302);",
													"});",
													"",
													"pm.test(\"Should be redirected\", function () {",
													"    pm.response.to.be.redirection;",
													"    pm.response.to.have.header('Location');",
													"});",
													"",
													"pm.test(\"Should be a redirection to MFA enroll page\", function() {",
													"    var location = postman.getResponseHeader('Location');",
													"    let domain = pm.environment.get(\"domainHrid\");",
													"        ",
													"    tests['Redirect to redirect_uri'] = location.includes('http://localhost:4000/');",
													"    ",
													"    pm.environment.set('redirection', postman.getResponseHeader(\"Location\"));",
													"});"
												],
												"type": "text/javascript"
											}
										},
										{
											"listen": "prerequest",
											"script": {
												"exec": [
													""
												],
												"type": "text/javascript"
											}
										}
									],
									"request": {
										"method": "GET",
										"header": [],
										"url": {
											"raw": "{{redirection}}",
											"host": [
												"{{redirection}}"
											]
										}
									},
									"response": []
								},
								{
									"name": "Initiate Login Flow Authenticated",
									"event": [
										{
											"listen": "test",
											"script": {
												"exec": [
													"pm.test(\"Status code is 302\", function () {",
													"    pm.response.to.have.status(302);",
													"});",
													"",
													"pm.test(\"Should be redirected\", function () {",
													"    pm.response.to.be.redirection;",
													"    pm.response.to.have.header('Location');",
													"});",
													"",
													"pm.test(\"Should be a redirection to redirect_uri page\", function() {",
													"    var location = postman.getResponseHeader('Location');",
													"    let domain = pm.environment.get(\"domainHrid\");",
													"    ",
													"    tests['Redirect to redirect_uri'] = location.startsWith('http://localhost:4001');",
													"    ",
													"    pm.environment.set('redirection', postman.getResponseHeader(\"Location\"));",
													"});"
												],
												"type": "text/javascript"
											}
										},
										{
											"listen": "prerequest",
											"script": {
												"exec": [
													""
												],
												"type": "text/javascript"
											}
										}
									],
									"request": {
										"method": "GET",
										"header": [],
										"url": {
											"raw": "{{gateway_url}}/{{domainHrid}}/oauth/authorize/?response_type=code&client_id={{clientId4}}&redirect_uri=http://localhost:4001/&state=1234-5678-9867",
											"host": [
												"{{gateway_url}}"
											],
											"path": [
												"{{domainHrid}}",
												"oauth",
												"authorize",
												""
											],
											"query": [
												{
													"key": "response_type",
													"value": "code"
												},
												{
													"key": "client_id",
													"value": "{{clientId4}}"
												},
												{
													"key": "redirect_uri",
													"value": "http://localhost:4001/"
												},
												{
													"key": "state",
													"value": "1234-5678-9867"
												}
											]
										}
									},
									"response": []
								},
								{
									"name": "Logout user",
									"event": [
										{
											"listen": "test",
											"script": {
												"exec": [
													"pm.test(\"Status code is 302\", function () {",
													"    pm.response.to.have.status(302);",
													"});",
													"",
													"pm.test(\"Should be redirected\", function () {",
													"    pm.response.to.be.redirection;",
													"    pm.response.to.have.header('Location');",
													"    ",
													"    pm.environment.set('redirection', postman.getResponseHeader(\"Location\"));",
													"});"
												],
												"type": "text/javascript"
											}
										},
										{
											"listen": "prerequest",
											"script": {
												"exec": [
													""
												],
												"type": "text/javascript"
											}
										}
									],
									"request": {
										"method": "GET",
										"header": [],
										"url": {
											"raw": "{{logoutEndpoint}}",
											"host": [
												"{{logoutEndpoint}}"
											]
										},
										"description": "The client does not have a redirect_uri define"
									},
									"response": []
								}
							]
						}
					]
				},
				{
					"name": "MFA - Adaptive Login Attempt",
					"item": [
						{
							"name": "Prepare",
							"item": [
								{
									"name": "Enable MFA",
									"event": [
										{
											"listen": "test",
											"script": {
												"exec": [
													"pm.test(\"Status code is 200\", function () {",
													"    pm.response.to.have.status(200);",
													"});",
													"",
													"setTimeout(function(){}, 10000);"
												],
												"type": "text/javascript"
											}
										}
									],
									"request": {
										"method": "PATCH",
										"header": [
											{
												"key": "Content-Type",
												"value": "application/json"
											},
											{
												"key": "Authorization",
												"value": "Bearer {{token}}"
											}
										],
										"body": {
											"mode": "raw",
											"raw": "{\n    \"factors\": [\n        \"{{mfaFactorId}}\"\n    ],\n    \"settings\": {\n        \"mfa\": {\n            \"adaptiveAuthenticationRule\": \"{#context.attributes['login_attempts'] < 3}\"\n        },\n        \"account\": {\n            \"inherited\": false,\n            \"loginAttemptsDetectionEnabled\": true,\n            \"maxLoginAttempts\": 10,\n            \"loginAttemptsResetTime\": 43200,\n            \"accountBlockedDuration\": 7200\n        }\n    }\n}"
										},
										"url": {
											"raw": "{{management_url}}/management/organizations/{{defaultOrganizationId}}/environments/{{defaultEnvironmentId}}/domains/{{domain}}/applications/{{app4}}",
											"host": [
												"{{management_url}}"
											],
											"path": [
												"management",
												"organizations",
												"{{defaultOrganizationId}}",
												"environments",
												"{{defaultEnvironmentId}}",
												"domains",
												"{{domain}}",
												"applications",
												"{{app4}}"
											]
										}
									},
									"response": []
								}
							]
						},
						{
							"name": "Case - MFA no attempt",
							"item": [
								{
									"name": "Initiate Login Flow",
									"event": [
										{
											"listen": "test",
											"script": {
												"exec": [
													"pm.test(\"Status code is 302\", function () {",
													"    pm.response.to.have.status(302);",
													"});",
													"",
													"pm.test(\"Should be redirected\", function () {",
													"    pm.response.to.be.redirection;",
													"    pm.response.to.have.header('Location');",
													"});",
													"",
													"pm.test(\"Should be a redirection to login page\", function() {",
													"    var location = postman.getResponseHeader('Location');",
													"    let domain = pm.environment.get(\"domainHrid\");",
													"    ",
													"    tests['Redirect to login page with client_id'] = location.includes(pm.environment.get('gateway_url') + '/' + domain + '/login') && location.includes('client_id=' + pm.environment.get('clientId'));",
													"    ",
													"    pm.environment.set('redirection', postman.getResponseHeader(\"Location\"));",
													"});"
												],
												"type": "text/javascript"
											}
										},
										{
											"listen": "prerequest",
											"script": {
												"exec": [
													""
												],
												"type": "text/javascript"
											}
										}
									],
									"request": {
										"method": "GET",
										"header": [],
										"url": {
											"raw": "{{gateway_url}}/{{domainHrid}}/oauth/authorize/?response_type=code&client_id={{clientId}}&redirect_uri=http://localhost:4000/&state=1234-5678-9876",
											"host": [
												"{{gateway_url}}"
											],
											"path": [
												"{{domainHrid}}",
												"oauth",
												"authorize",
												""
											],
											"query": [
												{
													"key": "response_type",
													"value": "code"
												},
												{
													"key": "client_id",
													"value": "{{clientId}}"
												},
												{
													"key": "redirect_uri",
													"value": "http://localhost:4000/"
												},
												{
													"key": "state",
													"value": "1234-5678-9876"
												}
											]
										}
									},
									"response": []
								},
								{
									"name": "Redirect to login form",
									"event": [
										{
											"listen": "test",
											"script": {
												"exec": [
													"pm.test(\"Status code is 200\", function () {",
													"    pm.response.to.have.status(200);",
													"});",
													"",
													"pm.test(\"Should be ok\", function () {",
													"    pm.response.to.be.ok;",
													"    ",
													"    // Extract the XSRF token to send it with the next request.",
													"    var responseHTML = cheerio.load(pm.response.text());",
													"    var xsrfToken = responseHTML('[name=\"X-XSRF-TOKEN\"]').val();",
													"    const action = responseHTML('form').attr('action');",
													"    pm.environment.set('xsrf', xsrfToken);",
													"    pm.environment.set('action', action);",
													"});"
												],
												"type": "text/javascript"
											}
										},
										{
											"listen": "prerequest",
											"script": {
												"exec": [
													""
												],
												"type": "text/javascript"
											}
										}
									],
									"request": {
										"method": "GET",
										"header": [],
										"url": {
											"raw": "{{redirection}}",
											"host": [
												"{{redirection}}"
											]
										},
										"description": "The client does not have a redirect_uri define"
									},
									"response": []
								},
								{
									"name": "Post login form",
									"event": [
										{
											"listen": "test",
											"script": {
												"exec": [
													"pm.test(\"Status code is 302\", function () {",
													"    pm.response.to.have.status(302);",
													"});",
													"",
													"pm.test(\"Should be redirected to login with invalid account\", function () {",
													"    pm.response.to.be.redirection;",
													"    pm.response.to.have.header('Location');",
													"",
													"    var location = postman.getResponseHeader(\"Location\");",
													"    pm.environment.set('redirection', location);",
													"    // if login was ok, we replay the authorize flow",
													"    tests['Redirect to consent page'] = location.includes('/oauth/authorize');",
													"});"
												],
												"type": "text/javascript"
											}
										},
										{
											"listen": "prerequest",
											"script": {
												"exec": [
													""
												],
												"type": "text/javascript"
											}
										}
									],
									"request": {
										"method": "POST",
										"header": [],
										"body": {
											"mode": "urlencoded",
											"urlencoded": [
												{
													"key": "X-XSRF-TOKEN",
													"value": "{{xsrf}}",
													"type": "text"
												},
												{
													"key": "client_id",
													"value": "{{clientId}}",
													"type": "text"
												},
												{
													"key": "username",
													"value": "user",
													"type": "text"
												},
												{
													"key": "password",
													"value": "#CoMpL3X-P@SsW0Rd",
													"type": "text"
												}
											]
										},
										"url": {
											"raw": "{{action}}",
											"host": [
												"{{action}}"
											]
										},
										"description": "The client does not have a redirect_uri define"
									},
									"response": []
								},
								{
									"name": "not MFA Redirect",
									"event": [
										{
											"listen": "test",
											"script": {
												"exec": [
													"pm.test(\"Status code is 302\", function () {",
													"    pm.response.to.have.status(302);",
													"});",
													"",
													"pm.test(\"Should be redirected\", function () {",
													"    pm.response.to.be.redirection;",
													"    pm.response.to.have.header('Location');",
													"});",
													"",
													"pm.test(\"Should be a redirection to MFA enroll page\", function() {",
													"    var location = postman.getResponseHeader('Location');",
													"    let domain = pm.environment.get(\"domainHrid\");",
													"        ",
													"    tests['Redirect to login page with client_id'] = !location.includes(pm.environment.get('gateway_url') + '/' + domain + '/mfa/challenge');",
													"    ",
													"    pm.environment.set('redirection', postman.getResponseHeader(\"Location\"));",
													"});"
												],
												"type": "text/javascript"
											}
										},
										{
											"listen": "prerequest",
											"script": {
												"exec": [
													""
												],
												"type": "text/javascript"
											}
										}
									],
									"request": {
										"method": "GET",
										"header": [],
										"url": {
											"raw": "{{redirection}}",
											"host": [
												"{{redirection}}"
											]
										}
									},
									"response": []
								},
								{
									"name": "Logout user",
									"event": [
										{
											"listen": "test",
											"script": {
												"exec": [
													"pm.test(\"Status code is 302\", function () {",
													"    pm.response.to.have.status(302);",
													"});",
													"",
													"pm.test(\"Should be redirected\", function () {",
													"    pm.response.to.be.redirection;",
													"    pm.response.to.have.header('Location');",
													"    ",
													"    pm.environment.set('redirection', postman.getResponseHeader(\"Location\"));",
													"});"
												],
												"type": "text/javascript"
											}
										},
										{
											"listen": "prerequest",
											"script": {
												"exec": [
													""
												],
												"type": "text/javascript"
											}
										}
									],
									"request": {
										"method": "GET",
										"header": [],
										"url": {
											"raw": "{{logoutEndpoint}}",
											"host": [
												"{{logoutEndpoint}}"
											]
										},
										"description": "The client does not have a redirect_uri define"
									},
									"response": []
								}
							]
						},
						{
							"name": "Case - MFA Login Attempt",
							"item": [
								{
									"name": "Initiate Login Flow",
									"event": [
										{
											"listen": "test",
											"script": {
												"exec": [
													"pm.test(\"Status code is 302\", function () {",
													"    pm.response.to.have.status(302);",
													"});",
													"",
													"pm.test(\"Should be redirected\", function () {",
													"    pm.response.to.be.redirection;",
													"    pm.response.to.have.header('Location');",
													"});",
													"",
													"pm.test(\"Should be a redirection to login page\", function() {",
													"    var location = postman.getResponseHeader('Location');",
													"    let domain = pm.environment.get(\"domainHrid\");",
													"    ",
													"    tests['Redirect to login page with client_id'] = location.includes(pm.environment.get('gateway_url') + '/' + domain + '/login') && location.includes('client_id=' + pm.environment.get('clientId4'));",
													"    ",
													"    pm.environment.set('redirection', postman.getResponseHeader(\"Location\"));",
													"});"
												],
												"type": "text/javascript"
											}
										},
										{
											"listen": "prerequest",
											"script": {
												"exec": [
													""
												],
												"type": "text/javascript"
											}
										}
									],
									"request": {
										"method": "GET",
										"header": [],
										"url": {
											"raw": "{{gateway_url}}/{{domainHrid}}/oauth/authorize/?response_type=code&client_id={{clientId4}}&redirect_uri=http://localhost:4000/&state=1234-5678-9876",
											"host": [
												"{{gateway_url}}"
											],
											"path": [
												"{{domainHrid}}",
												"oauth",
												"authorize",
												""
											],
											"query": [
												{
													"key": "response_type",
													"value": "code"
												},
												{
													"key": "client_id",
													"value": "{{clientId4}}"
												},
												{
													"key": "redirect_uri",
													"value": "http://localhost:4000/"
												},
												{
													"key": "state",
													"value": "1234-5678-9876"
												}
											]
										}
									},
									"response": []
								},
								{
									"name": "Redirect to login form",
									"event": [
										{
											"listen": "test",
											"script": {
												"exec": [
													"pm.test(\"Status code is 200\", function () {",
													"    pm.response.to.have.status(200);",
													"});",
													"",
													"pm.test(\"Should be ok\", function () {",
													"    pm.response.to.be.ok;",
													"    ",
													"    // Extract the XSRF token to send it with the next request.",
													"    var responseHTML = cheerio.load(pm.response.text());",
													"    var xsrfToken = responseHTML('[name=\"X-XSRF-TOKEN\"]').val();",
													"    const action = responseHTML('form').attr('action');",
													"    pm.environment.set('xsrf', xsrfToken);",
													"    pm.environment.set('action', action);",
													"});"
												],
												"type": "text/javascript"
											}
										},
										{
											"listen": "prerequest",
											"script": {
												"exec": [
													""
												],
												"type": "text/javascript"
											}
										}
									],
									"request": {
										"method": "GET",
										"header": [],
										"url": {
											"raw": "{{redirection}}",
											"host": [
												"{{redirection}}"
											]
										},
										"description": "The client does not have a redirect_uri define"
									},
									"response": []
								},
								{
									"name": "Post login Wrong password",
									"event": [
										{
											"listen": "test",
											"script": {
												"exec": [
													"pm.test(\"Status code is 302\", function () {",
													"    pm.response.to.have.status(302);",
													"});",
													"",
													"pm.test(\"Should be redirected to MFA enroll\", function () {",
													"    pm.response.to.be.redirection;",
													"    pm.response.to.have.header('Location');",
													"",
													"    var location = postman.getResponseHeader(\"Location\");",
													"    pm.environment.set('redirection', location);",
													"    // if login was ok, we replay the authorize flow",
													"    console.log(location);",
													"    tests['Redirect to authorize page'] = location.includes('/login') && location.includes('client_id=' + pm.environment.get('clientId4'))",
													"    && location.includes('error=login_failed&error_code=invalid_user&error_description=Invalid+or+unknown+user');",
													"});"
												],
												"type": "text/javascript"
											}
										},
										{
											"listen": "prerequest",
											"script": {
												"exec": [
													""
												],
												"type": "text/javascript"
											}
										}
									],
									"request": {
										"method": "POST",
										"header": [
											{
												"key": "Content-Type",
												"value": "application/x-www-form-urlencoded"
											}
										],
										"body": {
											"mode": "urlencoded",
											"urlencoded": [
												{
													"key": "X-XSRF-TOKEN",
													"value": "{{xsrf}}",
													"type": "text"
												},
												{
													"key": "client_id",
													"value": "{{clientId4}}",
													"type": "text"
												},
												{
													"key": "username",
													"value": "user",
													"type": "text"
												},
												{
													"key": "password",
													"value": "#Wrong-Password",
													"type": "text"
												}
											]
										},
										"url": {
											"raw": "{{action}}",
											"host": [
												"{{action}}"
											]
										},
										"description": "The client does not have a redirect_uri define"
									},
									"response": []
								},
								{
									"name": "Post login Wrong password 2",
									"event": [
										{
											"listen": "test",
											"script": {
												"exec": [
													"pm.test(\"Status code is 302\", function () {",
													"    pm.response.to.have.status(302);",
													"});",
													"",
													"pm.test(\"Should be redirected to MFA enroll\", function () {",
													"    pm.response.to.be.redirection;",
													"    pm.response.to.have.header('Location');",
													"",
													"    var location = postman.getResponseHeader(\"Location\");",
													"    pm.environment.set('redirection', location);",
													"    // if login was ok, we replay the authorize flow",
													"    console.log(location);",
													"    tests['Redirect to authorize page'] = location.includes('/login') && location.includes('client_id=' + pm.environment.get('clientId4'))",
													"    && location.includes('error=login_failed&error_code=invalid_user&error_description=Invalid+or+unknown+user');",
													"});"
												],
												"type": "text/javascript"
											}
										},
										{
											"listen": "prerequest",
											"script": {
												"exec": [
													""
												],
												"type": "text/javascript"
											}
										}
									],
									"request": {
										"method": "POST",
										"header": [
											{
												"key": "Content-Type",
												"value": "application/x-www-form-urlencoded"
											}
										],
										"body": {
											"mode": "urlencoded",
											"urlencoded": [
												{
													"key": "X-XSRF-TOKEN",
													"value": "{{xsrf}}",
													"type": "text"
												},
												{
													"key": "client_id",
													"value": "{{clientId4}}",
													"type": "text"
												},
												{
													"key": "username",
													"value": "user",
													"type": "text"
												},
												{
													"key": "password",
													"value": "#Wrong-Password",
													"type": "text"
												}
											]
										},
										"url": {
											"raw": "{{action}}",
											"host": [
												"{{action}}"
											]
										},
										"description": "The client does not have a redirect_uri define"
									},
									"response": []
								},
								{
									"name": "Post login Wrong password 3",
									"event": [
										{
											"listen": "test",
											"script": {
												"exec": [
													"pm.test(\"Status code is 302\", function () {",
													"    pm.response.to.have.status(302);",
													"});",
													"",
													"pm.test(\"Should be redirected to MFA enroll\", function () {",
													"    pm.response.to.be.redirection;",
													"    pm.response.to.have.header('Location');",
													"",
													"    var location = postman.getResponseHeader(\"Location\");",
													"    pm.environment.set('redirection', location);",
													"    // if login was ok, we replay the authorize flow",
													"    console.log(location);",
													"    tests['Redirect to authorize page'] = location.includes('/login') && location.includes('client_id=' + pm.environment.get('clientId4'))",
													"    && location.includes('error=login_failed&error_code=invalid_user&error_description=Invalid+or+unknown+user');",
													"});"
												],
												"type": "text/javascript"
											}
										},
										{
											"listen": "prerequest",
											"script": {
												"exec": [
													""
												],
												"type": "text/javascript"
											}
										}
									],
									"request": {
										"method": "POST",
										"header": [
											{
												"key": "Content-Type",
												"value": "application/x-www-form-urlencoded"
											}
										],
										"body": {
											"mode": "urlencoded",
											"urlencoded": [
												{
													"key": "X-XSRF-TOKEN",
													"value": "{{xsrf}}",
													"type": "text"
												},
												{
													"key": "client_id",
													"value": "{{clientId4}}",
													"type": "text"
												},
												{
													"key": "username",
													"value": "user",
													"type": "text"
												},
												{
													"key": "password",
													"value": "#Wrong-Password",
													"type": "text"
												}
											]
										},
										"url": {
											"raw": "{{action}}",
											"host": [
												"{{action}}"
											]
										},
										"description": "The client does not have a redirect_uri define"
									},
									"response": []
								},
								{
									"name": "Post login form",
									"event": [
										{
											"listen": "test",
											"script": {
												"exec": [
													"pm.test(\"Status code is 302\", function () {",
													"    pm.response.to.have.status(302);",
													"});",
													"",
													"pm.test(\"Should be redirected to MFA enroll\", function () {",
													"    pm.response.to.be.redirection;",
													"    pm.response.to.have.header('Location');",
													"",
													"    var location = postman.getResponseHeader(\"Location\");",
													"    pm.environment.set('redirection', location);",
													"    // if login was ok, we replay the authorize flow",
													"    console.log(location);",
													"    tests['Redirect to authorize page'] = location.includes('/oauth/authorize') && location.includes('client_id=' + pm.environment.get('clientId4'));",
													"});"
												],
												"type": "text/javascript"
											}
										},
										{
											"listen": "prerequest",
											"script": {
												"exec": [
													""
												],
												"type": "text/javascript"
											}
										}
									],
									"request": {
										"method": "POST",
										"header": [
											{
												"key": "Content-Type",
												"value": "application/x-www-form-urlencoded"
											}
										],
										"body": {
											"mode": "urlencoded",
											"urlencoded": [
												{
													"key": "X-XSRF-TOKEN",
													"value": "{{xsrf}}",
													"type": "text"
												},
												{
													"key": "client_id",
													"value": "{{clientId4}}",
													"type": "text"
												},
												{
													"key": "username",
													"value": "user",
													"type": "text"
												},
												{
													"key": "password",
													"value": "#CoMpL3X-P@SsW0Rd",
													"type": "text"
												}
											]
										},
										"url": {
											"raw": "{{action}}",
											"host": [
												"{{action}}"
											]
										},
										"description": "The client does not have a redirect_uri define"
									},
									"response": []
								},
								{
									"name": "Redirect to Authorize",
									"event": [
										{
											"listen": "test",
											"script": {
												"exec": [
													"pm.test(\"Status code is 302\", function () {",
													"    pm.response.to.have.status(302);",
													"});",
													"",
													"pm.test(\"Should be redirected\", function () {",
													"    pm.response.to.be.redirection;",
													"    pm.response.to.have.header('Location');",
													"});",
													"",
													"pm.test(\"Should be a redirection to MFA enroll page\", function() {",
													"    var location = postman.getResponseHeader('Location');",
													"    let domain = pm.environment.get(\"domainHrid\");",
													"        ",
													"    tests['Redirect to login page with client_id'] = location.includes(pm.environment.get('gateway_url') + '/' + domain + '/mfa/challenge') && location.includes('client_id=' + pm.environment.get('clientId4'));",
													"    ",
													"    pm.environment.set('redirection', postman.getResponseHeader(\"Location\"));",
													"});"
												],
												"type": "text/javascript"
											}
										},
										{
											"listen": "prerequest",
											"script": {
												"exec": [
													""
												],
												"type": "text/javascript"
											}
										}
									],
									"request": {
										"method": "GET",
										"header": [],
										"url": {
											"raw": "{{redirection}}",
											"host": [
												"{{redirection}}"
											]
										}
									},
									"response": []
								},
								{
									"name": "MFA Challenge Fail",
									"event": [
										{
											"listen": "test",
											"script": {
												"exec": [
													"pm.test(\"Status code is 302\", function () {",
													"    pm.response.to.have.status(302);",
													"});",
													"",
													"pm.test(\"Should be redirected to MFA enroll\", function () {",
													"    pm.response.to.be.redirection;",
													"    pm.response.to.have.header('Location');",
													"",
													"    var location = postman.getResponseHeader(\"Location\");",
													"    // if login was ok, we replay the authorize flow",
													"    tests['Redirect to challenge error'] = location.includes('/mfa/challenge') && location.includes('error=mfa_challenge_failed');",
													"});"
												],
												"type": "text/javascript"
											}
										}
									],
									"request": {
										"method": "POST",
										"header": [],
										"body": {
											"mode": "urlencoded",
											"urlencoded": [
												{
													"key": "X-XSRF-TOKEN",
													"value": "{{xsrf}}",
													"type": "text"
												},
												{
													"key": "factorId",
													"value": "{{mfaFactorId}}",
													"type": "text"
												},
												{
													"key": "code",
													"value": "333-334",
													"type": "text"
												}
											]
										},
										"url": {
											"raw": "{{redirection}}",
											"host": [
												"{{redirection}}"
											]
										}
									},
									"response": []
								},
								{
									"name": "MFA Challenge",
									"event": [
										{
											"listen": "test",
											"script": {
												"exec": [
													"pm.test(\"Status code is 302\", function () {",
													"    pm.response.to.have.status(302);",
													"});",
													"",
													"pm.test(\"Should be redirected to MFA enroll\", function () {",
													"    pm.response.to.be.redirection;",
													"    pm.response.to.have.header('Location');",
													"",
													"    var location = postman.getResponseHeader(\"Location\");",
													"    pm.environment.set('redirection', location);",
													"    // if login was ok, we replay the authorize flow",
													"    tests['Redirect to challenge error'] = location.includes('/oauth/authorize');",
													"});"
												],
												"type": "text/javascript"
											}
										}
									],
									"request": {
										"method": "POST",
										"header": [],
										"body": {
											"mode": "urlencoded",
											"urlencoded": [
												{
													"key": "X-XSRF-TOKEN",
													"value": "{{xsrf}}",
													"type": "text"
												},
												{
													"key": "factorId",
													"value": "{{mfaFactorId}}",
													"type": "text"
												},
												{
													"key": "code",
													"value": "333-333",
													"type": "text"
												}
											]
										},
										"url": {
											"raw": "{{redirection}}",
											"host": [
												"{{redirection}}"
											]
										}
									},
									"response": []
								},
								{
									"name": "Logout user",
									"event": [
										{
											"listen": "test",
											"script": {
												"exec": [
													"pm.test(\"Status code is 302\", function () {",
													"    pm.response.to.have.status(302);",
													"});",
													"",
													"pm.test(\"Should be redirected\", function () {",
													"    pm.response.to.be.redirection;",
													"    pm.response.to.have.header('Location');",
													"    ",
													"    pm.environment.set('redirection', postman.getResponseHeader(\"Location\"));",
													"});"
												],
												"type": "text/javascript"
											}
										},
										{
											"listen": "prerequest",
											"script": {
												"exec": [
													""
												],
												"type": "text/javascript"
											}
										}
									],
									"request": {
										"method": "GET",
										"header": [],
										"url": {
											"raw": "{{logoutEndpoint}}",
											"host": [
												"{{logoutEndpoint}}"
											]
										},
										"description": "The client does not have a redirect_uri define"
									},
									"response": []
								}
							]
						}
					]
				},
				{
					"name": "MFA - Adaptive GeoIP",
					"item": [
						{
							"name": "Prepare",
							"item": [
								{
									"name": "Enable MFA",
									"event": [
										{
											"listen": "test",
											"script": {
												"exec": [
													"pm.test(\"Status code is 200\", function () {",
													"    pm.response.to.have.status(200);",
													"});",
													"",
													"setTimeout(function(){}, 10000);"
												],
												"type": "text/javascript"
											}
										}
									],
									"request": {
										"method": "PATCH",
										"header": [
											{
												"key": "Content-Type",
												"value": "application/json"
											},
											{
												"key": "Authorization",
												"value": "Bearer {{token}}"
											}
										],
										"body": {
											"mode": "raw",
											"raw": "{\n    \"factors\": [\n        \"{{mfaFactorId}}\"\n    ],\n    \"settings\": {\n        \"mfa\": {\n            \"adaptiveAuthenticationRule\": \"{#context.attributes['geoip']['country_iso_code'] == 'US'}\"\n        },\n        \"account\": {\n            \"inherited\": true\n        }\n    }\n}"
										},
										"url": {
											"raw": "{{management_url}}/management/organizations/{{defaultOrganizationId}}/environments/{{defaultEnvironmentId}}/domains/{{domain}}/applications/{{app4}}",
											"host": [
												"{{management_url}}"
											],
											"path": [
												"management",
												"organizations",
												"{{defaultOrganizationId}}",
												"environments",
												"{{defaultEnvironmentId}}",
												"domains",
												"{{domain}}",
												"applications",
												"{{app4}}"
											]
										}
									},
									"response": []
								}
							]
						},
						{
							"name": "Case - MFA GeoIP Ok",
							"item": [
								{
									"name": "Initiate Login Flow",
									"event": [
										{
											"listen": "test",
											"script": {
												"exec": [
													"pm.test(\"Status code is 302\", function () {",
													"    pm.response.to.have.status(302);",
													"});",
													"",
													"pm.test(\"Should be redirected\", function () {",
													"    pm.response.to.be.redirection;",
													"    pm.response.to.have.header('Location');",
													"});",
													"",
													"pm.test(\"Should be a redirection to login page\", function() {",
													"    var location = postman.getResponseHeader('Location');",
													"    let domain = pm.environment.get(\"domainHrid\");",
													"    ",
													"    tests['Redirect to login page with client_id'] = location.includes(pm.environment.get('gateway_url') + '/' + domain + '/login') && location.includes('client_id=' + pm.environment.get('clientId'));",
													"    ",
													"    pm.environment.set('redirection', postman.getResponseHeader(\"Location\"));",
													"});"
												],
												"type": "text/javascript"
											}
										},
										{
											"listen": "prerequest",
											"script": {
												"exec": [
													""
												],
												"type": "text/javascript"
											}
										}
									],
									"request": {
										"method": "GET",
										"header": [],
										"url": {
											"raw": "{{gateway_url}}/{{domainHrid}}/oauth/authorize/?response_type=code&client_id={{clientId}}&redirect_uri=http://localhost:4000/&state=1234-5678-9876",
											"host": [
												"{{gateway_url}}"
											],
											"path": [
												"{{domainHrid}}",
												"oauth",
												"authorize",
												""
											],
											"query": [
												{
													"key": "response_type",
													"value": "code"
												},
												{
													"key": "client_id",
													"value": "{{clientId}}"
												},
												{
													"key": "redirect_uri",
													"value": "http://localhost:4000/"
												},
												{
													"key": "state",
													"value": "1234-5678-9876"
												}
											]
										}
									},
									"response": []
								},
								{
									"name": "Redirect to login form",
									"event": [
										{
											"listen": "test",
											"script": {
												"exec": [
													"pm.test(\"Status code is 200\", function () {",
													"    pm.response.to.have.status(200);",
													"});",
													"",
													"pm.test(\"Should be ok\", function () {",
													"    pm.response.to.be.ok;",
													"    ",
													"    // Extract the XSRF token to send it with the next request.",
													"    var responseHTML = cheerio.load(pm.response.text());",
													"    var xsrfToken = responseHTML('[name=\"X-XSRF-TOKEN\"]').val();",
													"    const action = responseHTML('form').attr('action');",
													"    pm.environment.set('xsrf', xsrfToken);",
													"    pm.environment.set('action', action);",
													"});"
												],
												"type": "text/javascript"
											}
										},
										{
											"listen": "prerequest",
											"script": {
												"exec": [
													""
												],
												"type": "text/javascript"
											}
										}
									],
									"request": {
										"method": "GET",
										"header": [],
										"url": {
											"raw": "{{redirection}}",
											"host": [
												"{{redirection}}"
											]
										},
										"description": "The client does not have a redirect_uri define"
									},
									"response": []
								},
								{
									"name": "Post login form",
									"event": [
										{
											"listen": "test",
											"script": {
												"exec": [
													"pm.test(\"Status code is 302\", function () {",
													"    pm.response.to.have.status(302);",
													"});",
													"",
													"pm.test(\"Should be redirected to login with invalid account\", function () {",
													"    pm.response.to.be.redirection;",
													"    pm.response.to.have.header('Location');",
													"",
													"    var location = postman.getResponseHeader(\"Location\");",
													"    pm.environment.set('redirection', location);",
													"    // if login was ok, we replay the authorize flow",
													"    tests['Redirect to consent page'] = location.includes('/oauth/authorize');",
													"});"
												],
												"type": "text/javascript"
											}
										},
										{
											"listen": "prerequest",
											"script": {
												"exec": [
													""
												],
												"type": "text/javascript"
											}
										}
									],
									"request": {
										"method": "POST",
										"header": [
											{
												"key": "X-Forwarded-For",
												"value": "75.2.70.75",
												"type": "text"
											}
										],
										"body": {
											"mode": "urlencoded",
											"urlencoded": [
												{
													"key": "X-XSRF-TOKEN",
													"value": "{{xsrf}}",
													"type": "text"
												},
												{
													"key": "client_id",
													"value": "{{clientId}}",
													"type": "text"
												},
												{
													"key": "username",
													"value": "user",
													"type": "text"
												},
												{
													"key": "password",
													"value": "#CoMpL3X-P@SsW0Rd",
													"type": "text"
												}
											]
										},
										"url": {
											"raw": "{{action}}",
											"host": [
												"{{action}}"
											]
										},
										"description": "The client does not have a redirect_uri define"
									},
									"response": []
								},
								{
									"name": "not MFA Redirect",
									"event": [
										{
											"listen": "test",
											"script": {
												"exec": [
													"pm.test(\"Status code is 302\", function () {",
													"    pm.response.to.have.status(302);",
													"});",
													"",
													"pm.test(\"Should be redirected\", function () {",
													"    pm.response.to.be.redirection;",
													"    pm.response.to.have.header('Location');",
													"});",
													"",
													"pm.test(\"Should be a redirection to MFA enroll page\", function() {",
													"    var location = postman.getResponseHeader('Location');",
													"    let domain = pm.environment.get(\"domainHrid\");",
													"        ",
													"    tests['Redirect to login page with client_id'] = !location.includes(pm.environment.get('gateway_url') + '/' + domain + '/mfa/challenge');",
													"    ",
													"    pm.environment.set('redirection', postman.getResponseHeader(\"Location\"));",
													"});"
												],
												"type": "text/javascript"
											}
										},
										{
											"listen": "prerequest",
											"script": {
												"exec": [
													""
												],
												"type": "text/javascript"
											}
										}
									],
									"request": {
										"method": "GET",
										"header": [],
										"url": {
											"raw": "{{redirection}}",
											"host": [
												"{{redirection}}"
											]
										}
									},
									"response": []
								},
								{
									"name": "Logout user",
									"event": [
										{
											"listen": "test",
											"script": {
												"exec": [
													"pm.test(\"Status code is 302\", function () {",
													"    pm.response.to.have.status(302);",
													"});",
													"",
													"pm.test(\"Should be redirected\", function () {",
													"    pm.response.to.be.redirection;",
													"    pm.response.to.have.header('Location');",
													"    ",
													"    pm.environment.set('redirection', postman.getResponseHeader(\"Location\"));",
													"});"
												],
												"type": "text/javascript"
											}
										},
										{
											"listen": "prerequest",
											"script": {
												"exec": [
													""
												],
												"type": "text/javascript"
											}
										}
									],
									"request": {
										"method": "GET",
										"header": [],
										"url": {
											"raw": "{{logoutEndpoint}}",
											"host": [
												"{{logoutEndpoint}}"
											]
										},
										"description": "The client does not have a redirect_uri define"
									},
									"response": []
								}
							]
						},
						{
							"name": "Case - MFA GeoIP Ko Copy",
							"item": [
								{
									"name": "Initiate Login Flow",
									"event": [
										{
											"listen": "test",
											"script": {
												"exec": [
													"pm.test(\"Status code is 302\", function () {",
													"    pm.response.to.have.status(302);",
													"});",
													"",
													"pm.test(\"Should be redirected\", function () {",
													"    pm.response.to.be.redirection;",
													"    pm.response.to.have.header('Location');",
													"});",
													"",
													"pm.test(\"Should be a redirection to login page\", function() {",
													"    var location = postman.getResponseHeader('Location');",
													"    let domain = pm.environment.get(\"domainHrid\");",
													"    ",
													"    tests['Redirect to login page with client_id'] = location.includes(pm.environment.get('gateway_url') + '/' + domain + '/login') && location.includes('client_id=' + pm.environment.get('clientId4'));",
													"    ",
													"    pm.environment.set('redirection', postman.getResponseHeader(\"Location\"));",
													"});"
												],
												"type": "text/javascript"
											}
										},
										{
											"listen": "prerequest",
											"script": {
												"exec": [
													""
												],
												"type": "text/javascript"
											}
										}
									],
									"request": {
										"method": "GET",
										"header": [],
										"url": {
											"raw": "{{gateway_url}}/{{domainHrid}}/oauth/authorize/?response_type=code&client_id={{clientId4}}&redirect_uri=http://localhost:4000/&state=1234-5678-9876",
											"host": [
												"{{gateway_url}}"
											],
											"path": [
												"{{domainHrid}}",
												"oauth",
												"authorize",
												""
											],
											"query": [
												{
													"key": "response_type",
													"value": "code"
												},
												{
													"key": "client_id",
													"value": "{{clientId4}}"
												},
												{
													"key": "redirect_uri",
													"value": "http://localhost:4000/"
												},
												{
													"key": "state",
													"value": "1234-5678-9876"
												}
											]
										}
									},
									"response": []
								},
								{
									"name": "Redirect to login form",
									"event": [
										{
											"listen": "test",
											"script": {
												"exec": [
													"pm.test(\"Status code is 200\", function () {",
													"    pm.response.to.have.status(200);",
													"});",
													"",
													"pm.test(\"Should be ok\", function () {",
													"    pm.response.to.be.ok;",
													"    ",
													"    // Extract the XSRF token to send it with the next request.",
													"    var responseHTML = cheerio.load(pm.response.text());",
													"    var xsrfToken = responseHTML('[name=\"X-XSRF-TOKEN\"]').val();",
													"    const action = responseHTML('form').attr('action');",
													"    pm.environment.set('xsrf', xsrfToken);",
													"    pm.environment.set('action', action);",
													"});"
												],
												"type": "text/javascript"
											}
										},
										{
											"listen": "prerequest",
											"script": {
												"exec": [
													""
												],
												"type": "text/javascript"
											}
										}
									],
									"request": {
										"method": "GET",
										"header": [],
										"url": {
											"raw": "{{redirection}}",
											"host": [
												"{{redirection}}"
											]
										},
										"description": "The client does not have a redirect_uri define"
									},
									"response": []
								},
								{
									"name": "Post login form",
									"event": [
										{
											"listen": "test",
											"script": {
												"exec": [
													"pm.test(\"Status code is 302\", function () {",
													"    pm.response.to.have.status(302);",
													"});",
													"",
													"pm.test(\"Should be redirected to MFA enroll\", function () {",
													"    pm.response.to.be.redirection;",
													"    pm.response.to.have.header('Location');",
													"",
													"    var location = postman.getResponseHeader(\"Location\");",
													"    pm.environment.set('redirection', location);",
													"    // if login was ok, we replay the authorize flow",
													"    console.log(location);",
													"    tests['Redirect to authorize page'] = location.includes('/oauth/authorize') && location.includes('client_id=' + pm.environment.get('clientId4'));",
													"});"
												],
												"type": "text/javascript"
											}
										},
										{
											"listen": "prerequest",
											"script": {
												"exec": [
													""
												],
												"type": "text/javascript"
											}
										}
									],
									"request": {
										"method": "POST",
										"header": [
											{
												"key": "Content-Type",
												"value": "application/x-www-form-urlencoded"
											},
											{
												"key": "X-Forwarded-For",
												"value": "45.60.155.214",
												"type": "text"
											}
										],
										"body": {
											"mode": "urlencoded",
											"urlencoded": [
												{
													"key": "X-XSRF-TOKEN",
													"value": "{{xsrf}}",
													"type": "text"
												},
												{
													"key": "client_id",
													"value": "{{clientId4}}",
													"type": "text"
												},
												{
													"key": "username",
													"value": "user",
													"type": "text"
												},
												{
													"key": "password",
													"value": "#CoMpL3X-P@SsW0Rd",
													"type": "text"
												}
											]
										},
										"url": {
											"raw": "{{action}}",
											"host": [
												"{{action}}"
											]
										},
										"description": "The client does not have a redirect_uri define"
									},
									"response": []
								},
								{
									"name": "Redirect to Authorize",
									"event": [
										{
											"listen": "test",
											"script": {
												"exec": [
													"pm.test(\"Status code is 302\", function () {",
													"    pm.response.to.have.status(302);",
													"});",
													"",
													"pm.test(\"Should be redirected\", function () {",
													"    pm.response.to.be.redirection;",
													"    pm.response.to.have.header('Location');",
													"});",
													"",
													"pm.test(\"Should be a redirection to MFA enroll page\", function() {",
													"    var location = postman.getResponseHeader('Location');",
													"    let domain = pm.environment.get(\"domainHrid\");",
													"        ",
													"    tests['Redirect to login page with client_id'] = location.includes(pm.environment.get('gateway_url') + '/' + domain + '/mfa/challenge') && location.includes('client_id=' + pm.environment.get('clientId4'));",
													"    ",
													"    pm.environment.set('redirection', postman.getResponseHeader(\"Location\"));",
													"});"
												],
												"type": "text/javascript"
											}
										},
										{
											"listen": "prerequest",
											"script": {
												"exec": [
													""
												],
												"type": "text/javascript"
											}
										}
									],
									"request": {
										"method": "GET",
										"header": [],
										"url": {
											"raw": "{{redirection}}",
											"host": [
												"{{redirection}}"
											]
										}
									},
									"response": []
								},
								{
									"name": "MFA Challenge Fail",
									"event": [
										{
											"listen": "test",
											"script": {
												"exec": [
													"pm.test(\"Status code is 302\", function () {",
													"    pm.response.to.have.status(302);",
													"});",
													"",
													"pm.test(\"Should be redirected to MFA enroll\", function () {",
													"    pm.response.to.be.redirection;",
													"    pm.response.to.have.header('Location');",
													"",
													"    var location = postman.getResponseHeader(\"Location\");",
													"    // if login was ok, we replay the authorize flow",
													"    tests['Redirect to challenge error'] = location.includes('/mfa/challenge') && location.includes('error=mfa_challenge_failed');",
													"});"
												],
												"type": "text/javascript"
											}
										}
									],
									"request": {
										"method": "POST",
										"header": [],
										"body": {
											"mode": "urlencoded",
											"urlencoded": [
												{
													"key": "X-XSRF-TOKEN",
													"value": "{{xsrf}}",
													"type": "text"
												},
												{
													"key": "factorId",
													"value": "{{mfaFactorId}}",
													"type": "text"
												},
												{
													"key": "code",
													"value": "333-334",
													"type": "text"
												}
											]
										},
										"url": {
											"raw": "{{redirection}}",
											"host": [
												"{{redirection}}"
											]
										}
									},
									"response": []
								},
								{
									"name": "MFA Challenge",
									"event": [
										{
											"listen": "test",
											"script": {
												"exec": [
													"pm.test(\"Status code is 302\", function () {",
													"    pm.response.to.have.status(302);",
													"});",
													"",
													"pm.test(\"Should be redirected to MFA enroll\", function () {",
													"    pm.response.to.be.redirection;",
													"    pm.response.to.have.header('Location');",
													"",
													"    var location = postman.getResponseHeader(\"Location\");",
													"    pm.environment.set('redirection', location);",
													"    // if login was ok, we replay the authorize flow",
													"    tests['Redirect to challenge error'] = location.includes('/oauth/authorize');",
													"});"
												],
												"type": "text/javascript"
											}
										}
									],
									"request": {
										"method": "POST",
										"header": [],
										"body": {
											"mode": "urlencoded",
											"urlencoded": [
												{
													"key": "X-XSRF-TOKEN",
													"value": "{{xsrf}}",
													"type": "text"
												},
												{
													"key": "factorId",
													"value": "{{mfaFactorId}}",
													"type": "text"
												},
												{
													"key": "code",
													"value": "333-333",
													"type": "text"
												}
											]
										},
										"url": {
											"raw": "{{redirection}}",
											"host": [
												"{{redirection}}"
											]
										}
									},
									"response": []
								},
								{
									"name": "Logout user",
									"event": [
										{
											"listen": "test",
											"script": {
												"exec": [
													"pm.test(\"Status code is 302\", function () {",
													"    pm.response.to.have.status(302);",
													"});",
													"",
													"pm.test(\"Should be redirected\", function () {",
													"    pm.response.to.be.redirection;",
													"    pm.response.to.have.header('Location');",
													"    ",
													"    pm.environment.set('redirection', postman.getResponseHeader(\"Location\"));",
													"});"
												],
												"type": "text/javascript"
											}
										},
										{
											"listen": "prerequest",
											"script": {
												"exec": [
													""
												],
												"type": "text/javascript"
											}
										}
									],
									"request": {
										"method": "GET",
										"header": [],
										"url": {
											"raw": "{{logoutEndpoint}}",
											"host": [
												"{{logoutEndpoint}}"
											]
										},
										"description": "The client does not have a redirect_uri define"
									},
									"response": []
								}
							]
						}
					]
				},
				{
					"name": "MFA - Remember Device",
					"item": [
						{
							"name": "Prepare",
							"item": [
								{
									"name": "Create device Identifiers",
									"event": [
										{
											"listen": "test",
											"script": {
												"exec": [
													"pm.test(\"Status code is 201\", function () {",
													"    pm.response.to.have.status(201);",
													"});",
													"",
													"var body = JSON.parse(responseBody);",
													"pm.environment.set('app4DeviceIdentifierId', body.id);"
												],
												"type": "text/javascript"
											}
										}
									],
									"request": {
										"method": "POST",
										"header": [
											{
												"key": "Authorization",
												"value": "Bearer {{token}}",
												"type": "text"
											}
										],
										"body": {
											"mode": "raw",
											"raw": "{\n  \"type\": \"fingerprintjs-v3-community-device-identifier\",\n  \"name\": \"FingerprintJS v3\",\n  \"configuration\": \"{}\"\n}",
											"options": {
												"raw": {
													"language": "json"
												}
											}
										},
										"url": {
											"raw": "{{management_url}}/management/organizations/{{defaultOrganizationId}}/environments/{{defaultEnvironmentId}}/domains/{{domain}}/device-identifiers",
											"host": [
												"{{management_url}}"
											],
											"path": [
												"management",
												"organizations",
												"{{defaultOrganizationId}}",
												"environments",
												"{{defaultEnvironmentId}}",
												"domains",
												"{{domain}}",
												"device-identifiers"
											]
										}
									},
									"response": []
								},
								{
									"name": "Enable MFA",
									"event": [
										{
											"listen": "test",
											"script": {
												"exec": [
													"pm.test(\"Status code is 200\", function () {",
													"    pm.response.to.have.status(200);",
													"});",
													"",
													"setTimeout(function(){}, 10000);"
												],
												"type": "text/javascript"
											}
										}
									],
									"request": {
										"method": "PATCH",
										"header": [
											{
												"key": "Content-Type",
												"value": "application/json"
											},
											{
												"key": "Authorization",
												"value": "Bearer {{token}}"
											}
										],
										"body": {
											"mode": "raw",
											"raw": "{\n    \"factors\": [\n        \"{{mfaFactorId}}\"\n    ],\n    \"settings\": {\n        \"mfa\": {\n            \"rememberDevice\": {\n                \"active\": true,\n                \"deviceIdentifierId\": \"{{app4DeviceIdentifierId}}\",\n                \"expirationTimeSeconds\": 7200\n            }\n        },\n        \"account\": {\n            \"inherited\": true\n        }\n    }\n}"
										},
										"url": {
											"raw": "{{management_url}}/management/organizations/{{defaultOrganizationId}}/environments/{{defaultEnvironmentId}}/domains/{{domain}}/applications/{{app4}}",
											"host": [
												"{{management_url}}"
											],
											"path": [
												"management",
												"organizations",
												"{{defaultOrganizationId}}",
												"environments",
												"{{defaultEnvironmentId}}",
												"domains",
												"{{domain}}",
												"applications",
												"{{app4}}"
											]
										}
									},
									"response": []
								}
							]
						},
						{
							"name": "Case - MFA Remember Ko New Device No remember",
							"item": [
								{
									"name": "Initiate Login Flow",
									"event": [
										{
											"listen": "test",
											"script": {
												"exec": [
													"pm.test(\"Status code is 302\", function () {",
													"    pm.response.to.have.status(302);",
													"});",
													"",
													"pm.test(\"Should be redirected\", function () {",
													"    pm.response.to.be.redirection;",
													"    pm.response.to.have.header('Location');",
													"});",
													"",
													"pm.test(\"Should be a redirection to login page\", function() {",
													"    var location = postman.getResponseHeader('Location');",
													"    let domain = pm.environment.get(\"domainHrid\");",
													"    ",
													"    tests['Redirect to login page with client_id'] = location.includes(pm.environment.get('gateway_url') + '/' + domain + '/login') && location.includes('client_id=' + pm.environment.get('clientId4'));",
													"    ",
													"    pm.environment.set('redirection', postman.getResponseHeader(\"Location\"));",
													"});"
												],
												"type": "text/javascript"
											}
										},
										{
											"listen": "prerequest",
											"script": {
												"exec": [
													""
												],
												"type": "text/javascript"
											}
										}
									],
									"request": {
										"method": "GET",
										"header": [],
										"url": {
											"raw": "{{gateway_url}}/{{domainHrid}}/oauth/authorize/?response_type=code&client_id={{clientId4}}&redirect_uri=http://localhost:4000/&state=1234-5678-9876",
											"host": [
												"{{gateway_url}}"
											],
											"path": [
												"{{domainHrid}}",
												"oauth",
												"authorize",
												""
											],
											"query": [
												{
													"key": "response_type",
													"value": "code"
												},
												{
													"key": "client_id",
													"value": "{{clientId4}}"
												},
												{
													"key": "redirect_uri",
													"value": "http://localhost:4000/"
												},
												{
													"key": "state",
													"value": "1234-5678-9876"
												}
											]
										}
									},
									"response": []
								},
								{
									"name": "Redirect to login form",
									"event": [
										{
											"listen": "test",
											"script": {
												"exec": [
													"pm.test(\"Status code is 200\", function () {",
													"    pm.response.to.have.status(200);",
													"});",
													"",
													"pm.test(\"Should be ok\", function () {",
													"    pm.response.to.be.ok;",
													"    ",
													"    // Extract the XSRF token to send it with the next request.",
													"    var responseHTML = cheerio.load(pm.response.text());",
													"    var xsrfToken = responseHTML('[name=\"X-XSRF-TOKEN\"]').val();",
													"    const action = responseHTML('form').attr('action');",
													"    pm.environment.set('xsrf', xsrfToken);",
													"    pm.environment.set('action', action);",
													"});"
												],
												"type": "text/javascript"
											}
										},
										{
											"listen": "prerequest",
											"script": {
												"exec": [
													""
												],
												"type": "text/javascript"
											}
										}
									],
									"request": {
										"method": "GET",
										"header": [],
										"url": {
											"raw": "{{redirection}}",
											"host": [
												"{{redirection}}"
											]
										},
										"description": "The client does not have a redirect_uri define"
									},
									"response": []
								},
								{
									"name": "Post login form",
									"event": [
										{
											"listen": "test",
											"script": {
												"exec": [
													"pm.test(\"Status code is 302\", function () {",
													"    pm.response.to.have.status(302);",
													"});",
													"",
													"pm.test(\"Should be redirected to MFA enroll\", function () {",
													"    pm.response.to.be.redirection;",
													"    pm.response.to.have.header('Location');",
													"",
													"    var location = postman.getResponseHeader(\"Location\");",
													"    pm.environment.set('redirection', location);",
													"    // if login was ok, we replay the authorize flow",
													"    console.log(location);",
													"    tests['Redirect to authorize page'] = location.includes('/oauth/authorize') && location.includes('client_id=' + pm.environment.get('clientId4'));",
													"});"
												],
												"type": "text/javascript"
											}
										},
										{
											"listen": "prerequest",
											"script": {
												"exec": [
													""
												],
												"type": "text/javascript"
											}
										}
									],
									"request": {
										"method": "POST",
										"header": [
											{
												"key": "Content-Type",
												"value": "application/x-www-form-urlencoded"
											},
											{
												"key": "X-Forwarded-For",
												"value": "45.60.155.214",
												"type": "text"
											}
										],
										"body": {
											"mode": "urlencoded",
											"urlencoded": [
												{
													"key": "X-XSRF-TOKEN",
													"value": "{{xsrf}}",
													"type": "text"
												},
												{
													"key": "client_id",
													"value": "{{clientId4}}",
													"type": "text"
												},
												{
													"key": "username",
													"value": "user",
													"type": "text"
												},
												{
													"key": "password",
													"value": "#CoMpL3X-P@SsW0Rd",
													"type": "text"
												},
												{
													"key": "device_id",
													"value": "123456789",
													"type": "text"
												},
												{
													"key": "device_type",
													"value": "mock",
													"type": "text"
												}
											]
										},
										"url": {
											"raw": "{{action}}",
											"host": [
												"{{action}}"
											]
										},
										"description": "The client does not have a redirect_uri define"
									},
									"response": []
								},
								{
									"name": "Redirect to Authorize",
									"event": [
										{
											"listen": "test",
											"script": {
												"exec": [
													"pm.test(\"Status code is 302\", function () {",
													"    pm.response.to.have.status(302);",
													"});",
													"",
													"pm.test(\"Should be redirected\", function () {",
													"    pm.response.to.be.redirection;",
													"    pm.response.to.have.header('Location');",
													"});",
													"",
													"pm.test(\"Should be a redirection to MFA enroll page\", function() {",
													"    var location = postman.getResponseHeader('Location');",
													"    let domain = pm.environment.get(\"domainHrid\");",
													"        ",
													"    tests['Redirect to login page with client_id'] = location.includes(pm.environment.get('gateway_url') + '/' + domain + '/mfa/challenge') && location.includes('client_id=' + pm.environment.get('clientId4'));",
													"    ",
													"    pm.environment.set('redirection', postman.getResponseHeader(\"Location\"));",
													"});"
												],
												"type": "text/javascript"
											}
										},
										{
											"listen": "prerequest",
											"script": {
												"exec": [
													""
												],
												"type": "text/javascript"
											}
										}
									],
									"request": {
										"method": "GET",
										"header": [],
										"url": {
											"raw": "{{redirection}}",
											"host": [
												"{{redirection}}"
											]
										}
									},
									"response": []
								},
								{
									"name": "MFA Challenge Fail",
									"event": [
										{
											"listen": "test",
											"script": {
												"exec": [
													"pm.test(\"Status code is 302\", function () {",
													"    pm.response.to.have.status(302);",
													"});",
													"",
													"pm.test(\"Should be redirected to MFA enroll\", function () {",
													"    pm.response.to.be.redirection;",
													"    pm.response.to.have.header('Location');",
													"",
													"    var location = postman.getResponseHeader(\"Location\");",
													"    // if login was ok, we replay the authorize flow",
													"    tests['Redirect to challenge error'] = location.includes('/mfa/challenge') && location.includes('error=mfa_challenge_failed');",
													"});"
												],
												"type": "text/javascript"
											}
										}
									],
									"request": {
										"method": "POST",
										"header": [],
										"body": {
											"mode": "urlencoded",
											"urlencoded": [
												{
													"key": "X-XSRF-TOKEN",
													"value": "{{xsrf}}",
													"type": "text"
												},
												{
													"key": "factorId",
													"value": "{{mfaFactorId}}",
													"type": "text"
												},
												{
													"key": "code",
													"value": "333-334",
													"type": "text"
												}
											]
										},
										"url": {
											"raw": "{{redirection}}",
											"host": [
												"{{redirection}}"
											]
										}
									},
									"response": []
								},
								{
									"name": "MFA Challenge",
									"event": [
										{
											"listen": "test",
											"script": {
												"exec": [
													"pm.test(\"Status code is 302\", function () {",
													"    pm.response.to.have.status(302);",
													"});",
													"",
													"pm.test(\"Should be redirected to MFA enroll\", function () {",
													"    pm.response.to.be.redirection;",
													"    pm.response.to.have.header('Location');",
													"",
													"    var location = postman.getResponseHeader(\"Location\");",
													"    pm.environment.set('redirection', location);",
													"    // if login was ok, we replay the authorize flow",
													"    tests['Redirect to challenge error'] = location.includes('/oauth/authorize');",
													"});"
												],
												"type": "text/javascript"
											}
										}
									],
									"request": {
										"method": "POST",
										"header": [],
										"body": {
											"mode": "urlencoded",
											"urlencoded": [
												{
													"key": "X-XSRF-TOKEN",
													"value": "{{xsrf}}",
													"type": "text"
												},
												{
													"key": "factorId",
													"value": "{{mfaFactorId}}",
													"type": "text"
												},
												{
													"key": "code",
													"value": "333-333",
													"type": "text"
												},
												{
													"key": "rememberDeviceConsent",
													"value": "off",
													"type": "text"
												}
											]
										},
										"url": {
											"raw": "{{redirection}}",
											"host": [
												"{{redirection}}"
											]
										}
									},
									"response": []
								},
								{
									"name": "Logout user",
									"event": [
										{
											"listen": "test",
											"script": {
												"exec": [
													"pm.test(\"Status code is 302\", function () {",
													"    pm.response.to.have.status(302);",
													"});",
													"",
													"pm.test(\"Should be redirected\", function () {",
													"    pm.response.to.be.redirection;",
													"    pm.response.to.have.header('Location');",
													"    ",
													"    pm.environment.set('redirection', postman.getResponseHeader(\"Location\"));",
													"});"
												],
												"type": "text/javascript"
											}
										},
										{
											"listen": "prerequest",
											"script": {
												"exec": [
													""
												],
												"type": "text/javascript"
											}
										}
									],
									"request": {
										"method": "GET",
										"header": [],
										"url": {
											"raw": "{{logoutEndpoint}}",
											"host": [
												"{{logoutEndpoint}}"
											]
										},
										"description": "The client does not have a redirect_uri define"
									},
									"response": []
								}
							]
						},
						{
							"name": "Case - MFA Remember Ko New Device  Remember device",
							"item": [
								{
									"name": "Initiate Login Flow",
									"event": [
										{
											"listen": "test",
											"script": {
												"exec": [
													"pm.test(\"Status code is 302\", function () {",
													"    pm.response.to.have.status(302);",
													"});",
													"",
													"pm.test(\"Should be redirected\", function () {",
													"    pm.response.to.be.redirection;",
													"    pm.response.to.have.header('Location');",
													"});",
													"",
													"pm.test(\"Should be a redirection to login page\", function() {",
													"    var location = postman.getResponseHeader('Location');",
													"    let domain = pm.environment.get(\"domainHrid\");",
													"    ",
													"    tests['Redirect to login page with client_id'] = location.includes(pm.environment.get('gateway_url') + '/' + domain + '/login') && location.includes('client_id=' + pm.environment.get('clientId4'));",
													"    ",
													"    pm.environment.set('redirection', postman.getResponseHeader(\"Location\"));",
													"});"
												],
												"type": "text/javascript"
											}
										},
										{
											"listen": "prerequest",
											"script": {
												"exec": [
													""
												],
												"type": "text/javascript"
											}
										}
									],
									"request": {
										"method": "GET",
										"header": [],
										"url": {
											"raw": "{{gateway_url}}/{{domainHrid}}/oauth/authorize/?response_type=code&client_id={{clientId4}}&redirect_uri=http://localhost:4000/&state=1234-5678-9876",
											"host": [
												"{{gateway_url}}"
											],
											"path": [
												"{{domainHrid}}",
												"oauth",
												"authorize",
												""
											],
											"query": [
												{
													"key": "response_type",
													"value": "code"
												},
												{
													"key": "client_id",
													"value": "{{clientId4}}"
												},
												{
													"key": "redirect_uri",
													"value": "http://localhost:4000/"
												},
												{
													"key": "state",
													"value": "1234-5678-9876"
												}
											]
										}
									},
									"response": []
								},
								{
									"name": "Redirect to login form",
									"event": [
										{
											"listen": "test",
											"script": {
												"exec": [
													"pm.test(\"Status code is 200\", function () {",
													"    pm.response.to.have.status(200);",
													"});",
													"",
													"pm.test(\"Should be ok\", function () {",
													"    pm.response.to.be.ok;",
													"    ",
													"    // Extract the XSRF token to send it with the next request.",
													"    var responseHTML = cheerio.load(pm.response.text());",
													"    var xsrfToken = responseHTML('[name=\"X-XSRF-TOKEN\"]').val();",
													"    const action = responseHTML('form').attr('action');",
													"    pm.environment.set('xsrf', xsrfToken);",
													"    pm.environment.set('action', action);",
													"});"
												],
												"type": "text/javascript"
											}
										},
										{
											"listen": "prerequest",
											"script": {
												"exec": [
													""
												],
												"type": "text/javascript"
											}
										}
									],
									"request": {
										"method": "GET",
										"header": [],
										"url": {
											"raw": "{{redirection}}",
											"host": [
												"{{redirection}}"
											]
										},
										"description": "The client does not have a redirect_uri define"
									},
									"response": []
								},
								{
									"name": "Post login form",
									"event": [
										{
											"listen": "test",
											"script": {
												"exec": [
													"pm.test(\"Status code is 302\", function () {",
													"    pm.response.to.have.status(302);",
													"});",
													"",
													"pm.test(\"Should be redirected to MFA enroll\", function () {",
													"    pm.response.to.be.redirection;",
													"    pm.response.to.have.header('Location');",
													"",
													"    var location = postman.getResponseHeader(\"Location\");",
													"    pm.environment.set('redirection', location);",
													"    // if login was ok, we replay the authorize flow",
													"    console.log(location);",
													"    tests['Redirect to authorize page'] = location.includes('/oauth/authorize') && location.includes('client_id=' + pm.environment.get('clientId4'));",
													"});"
												],
												"type": "text/javascript"
											}
										},
										{
											"listen": "prerequest",
											"script": {
												"exec": [
													""
												],
												"type": "text/javascript"
											}
										}
									],
									"request": {
										"method": "POST",
										"header": [
											{
												"key": "Content-Type",
												"value": "application/x-www-form-urlencoded"
											},
											{
												"key": "X-Forwarded-For",
												"value": "45.60.155.214",
												"type": "text"
											}
										],
										"body": {
											"mode": "urlencoded",
											"urlencoded": [
												{
													"key": "X-XSRF-TOKEN",
													"value": "{{xsrf}}",
													"type": "text"
												},
												{
													"key": "client_id",
													"value": "{{clientId4}}",
													"type": "text"
												},
												{
													"key": "username",
													"value": "user",
													"type": "text"
												},
												{
													"key": "password",
													"value": "#CoMpL3X-P@SsW0Rd",
													"type": "text"
												},
												{
													"key": "deviceId",
													"value": "123456789",
													"type": "text"
												},
												{
													"key": "deviceType",
													"value": "mock",
													"type": "text"
												}
											]
										},
										"url": {
											"raw": "{{action}}",
											"host": [
												"{{action}}"
											]
										},
										"description": "The client does not have a redirect_uri define"
									},
									"response": []
								},
								{
									"name": "Redirect to Authorize",
									"event": [
										{
											"listen": "test",
											"script": {
												"exec": [
													"pm.test(\"Status code is 302\", function () {",
													"    pm.response.to.have.status(302);",
													"});",
													"",
													"pm.test(\"Should be redirected\", function () {",
													"    pm.response.to.be.redirection;",
													"    pm.response.to.have.header('Location');",
													"});",
													"",
													"pm.test(\"Should be a redirection to MFA enroll page\", function() {",
													"    var location = postman.getResponseHeader('Location');",
													"    let domain = pm.environment.get(\"domainHrid\");",
													"        ",
													"    tests['Redirect to login page with client_id'] = location.includes(pm.environment.get('gateway_url') + '/' + domain + '/mfa/challenge') && location.includes('client_id=' + pm.environment.get('clientId4'));",
													"    ",
													"    pm.environment.set('redirection', postman.getResponseHeader(\"Location\"));",
													"});"
												],
												"type": "text/javascript"
											}
										},
										{
											"listen": "prerequest",
											"script": {
												"exec": [
													""
												],
												"type": "text/javascript"
											}
										}
									],
									"request": {
										"method": "GET",
										"header": [],
										"url": {
											"raw": "{{redirection}}",
											"host": [
												"{{redirection}}"
											]
										}
									},
									"response": []
								},
								{
									"name": "MFA Challenge Fail",
									"event": [
										{
											"listen": "test",
											"script": {
												"exec": [
													"pm.test(\"Status code is 302\", function () {",
													"    pm.response.to.have.status(302);",
													"});",
													"",
													"pm.test(\"Should be redirected to MFA enroll\", function () {",
													"    pm.response.to.be.redirection;",
													"    pm.response.to.have.header('Location');",
													"",
													"    var location = postman.getResponseHeader(\"Location\");",
													"    // if login was ok, we replay the authorize flow",
													"    tests['Redirect to challenge error'] = location.includes('/mfa/challenge') && location.includes('error=mfa_challenge_failed');",
													"});"
												],
												"type": "text/javascript"
											}
										}
									],
									"request": {
										"method": "POST",
										"header": [],
										"body": {
											"mode": "urlencoded",
											"urlencoded": [
												{
													"key": "X-XSRF-TOKEN",
													"value": "{{xsrf}}",
													"type": "text"
												},
												{
													"key": "factorId",
													"value": "{{mfaFactorId}}",
													"type": "text"
												},
												{
													"key": "code",
													"value": "333-334",
													"type": "text"
												}
											]
										},
										"url": {
											"raw": "{{redirection}}",
											"host": [
												"{{redirection}}"
											]
										}
									},
									"response": []
								},
								{
									"name": "MFA Challenge",
									"event": [
										{
											"listen": "test",
											"script": {
												"exec": [
													"pm.test(\"Status code is 302\", function () {",
													"    pm.response.to.have.status(302);",
													"});",
													"",
													"pm.test(\"Should be redirected to MFA enroll\", function () {",
													"    pm.response.to.be.redirection;",
													"    pm.response.to.have.header('Location');",
													"",
													"    var location = postman.getResponseHeader(\"Location\");",
													"    pm.environment.set('redirection', location);",
													"    // if login was ok, we replay the authorize flow",
													"    tests['Redirect to challenge error'] = location.includes('/oauth/authorize');",
													"});"
												],
												"type": "text/javascript"
											}
										}
									],
									"request": {
										"method": "POST",
										"header": [],
										"body": {
											"mode": "urlencoded",
											"urlencoded": [
												{
													"key": "X-XSRF-TOKEN",
													"value": "{{xsrf}}",
													"type": "text"
												},
												{
													"key": "factorId",
													"value": "{{mfaFactorId}}",
													"type": "text"
												},
												{
													"key": "code",
													"value": "333-333",
													"type": "text"
												},
												{
													"key": "rememberDeviceConsent",
													"value": "on",
													"type": "text"
												}
											]
										},
										"url": {
											"raw": "{{redirection}}",
											"host": [
												"{{redirection}}"
											]
										}
									},
									"response": []
								},
								{
									"name": "Logout user",
									"event": [
										{
											"listen": "test",
											"script": {
												"exec": [
													"pm.test(\"Status code is 302\", function () {",
													"    pm.response.to.have.status(302);",
													"});",
													"",
													"pm.test(\"Should be redirected\", function () {",
													"    pm.response.to.be.redirection;",
													"    pm.response.to.have.header('Location');",
													"    ",
													"    pm.environment.set('redirection', postman.getResponseHeader(\"Location\"));",
													"});"
												],
												"type": "text/javascript"
											}
										},
										{
											"listen": "prerequest",
											"script": {
												"exec": [
													""
												],
												"type": "text/javascript"
											}
										}
									],
									"request": {
										"method": "GET",
										"header": [],
										"url": {
											"raw": "{{logoutEndpoint}}",
											"host": [
												"{{logoutEndpoint}}"
											]
										},
										"description": "The client does not have a redirect_uri define"
									},
									"response": []
								}
							]
						},
						{
							"name": "Case - MFA Remember Ok Known device",
							"item": [
								{
									"name": "Initiate Login Flow",
									"event": [
										{
											"listen": "test",
											"script": {
												"exec": [
													"pm.test(\"Status code is 302\", function () {",
													"    pm.response.to.have.status(302);",
													"});",
													"",
													"pm.test(\"Should be redirected\", function () {",
													"    pm.response.to.be.redirection;",
													"    pm.response.to.have.header('Location');",
													"});",
													"",
													"pm.test(\"Should be a redirection to login page\", function() {",
													"    var location = postman.getResponseHeader('Location');",
													"    let domain = pm.environment.get(\"domainHrid\");",
													"    ",
													"    tests['Redirect to login page with client_id'] = location.includes(pm.environment.get('gateway_url') + '/' + domain + '/login') && location.includes('client_id=' + pm.environment.get('clientId'));",
													"    ",
													"    pm.environment.set('redirection', postman.getResponseHeader(\"Location\"));",
													"});"
												],
												"type": "text/javascript"
											}
										},
										{
											"listen": "prerequest",
											"script": {
												"exec": [
													""
												],
												"type": "text/javascript"
											}
										}
									],
									"request": {
										"method": "GET",
										"header": [],
										"url": {
											"raw": "{{gateway_url}}/{{domainHrid}}/oauth/authorize/?response_type=code&client_id={{clientId}}&redirect_uri=http://localhost:4000/&state=1234-5678-9876",
											"host": [
												"{{gateway_url}}"
											],
											"path": [
												"{{domainHrid}}",
												"oauth",
												"authorize",
												""
											],
											"query": [
												{
													"key": "response_type",
													"value": "code"
												},
												{
													"key": "client_id",
													"value": "{{clientId}}"
												},
												{
													"key": "redirect_uri",
													"value": "http://localhost:4000/"
												},
												{
													"key": "state",
													"value": "1234-5678-9876"
												}
											]
										}
									},
									"response": []
								},
								{
									"name": "Redirect to login form",
									"event": [
										{
											"listen": "test",
											"script": {
												"exec": [
													"pm.test(\"Status code is 200\", function () {",
													"    pm.response.to.have.status(200);",
													"});",
													"",
													"pm.test(\"Should be ok\", function () {",
													"    pm.response.to.be.ok;",
													"    ",
													"    // Extract the XSRF token to send it with the next request.",
													"    var responseHTML = cheerio.load(pm.response.text());",
													"    var xsrfToken = responseHTML('[name=\"X-XSRF-TOKEN\"]').val();",
													"    const action = responseHTML('form').attr('action');",
													"    pm.environment.set('xsrf', xsrfToken);",
													"    pm.environment.set('action', action);",
													"});"
												],
												"type": "text/javascript"
											}
										},
										{
											"listen": "prerequest",
											"script": {
												"exec": [
													""
												],
												"type": "text/javascript"
											}
										}
									],
									"request": {
										"method": "GET",
										"header": [],
										"url": {
											"raw": "{{redirection}}",
											"host": [
												"{{redirection}}"
											]
										},
										"description": "The client does not have a redirect_uri define"
									},
									"response": []
								},
								{
									"name": "Post login form",
									"event": [
										{
											"listen": "test",
											"script": {
												"exec": [
													"pm.test(\"Status code is 302\", function () {",
													"    pm.response.to.have.status(302);",
													"});",
													"",
													"pm.test(\"Should be redirected to login with invalid account\", function () {",
													"    pm.response.to.be.redirection;",
													"    pm.response.to.have.header('Location');",
													"",
													"    var location = postman.getResponseHeader(\"Location\");",
													"    pm.environment.set('redirection', location);",
													"    // if login was ok, we replay the authorize flow",
													"    tests['Redirect to consent page'] = location.includes('/oauth/authorize');",
													"});"
												],
												"type": "text/javascript"
											}
										},
										{
											"listen": "prerequest",
											"script": {
												"exec": [
													""
												],
												"type": "text/javascript"
											}
										}
									],
									"request": {
										"method": "POST",
										"header": [
											{
												"key": "X-Forwarded-For",
												"value": "75.2.70.75",
												"type": "text"
											}
										],
										"body": {
											"mode": "urlencoded",
											"urlencoded": [
												{
													"key": "X-XSRF-TOKEN",
													"value": "{{xsrf}}",
													"type": "text"
												},
												{
													"key": "client_id",
													"value": "{{clientId}}",
													"type": "text"
												},
												{
													"key": "username",
													"value": "user",
													"type": "text"
												},
												{
													"key": "password",
													"value": "#CoMpL3X-P@SsW0Rd",
													"type": "text"
												},
												{
													"key": "deviceId",
													"value": "123456789",
													"type": "text"
												}
											]
										},
										"url": {
											"raw": "{{action}}",
											"host": [
												"{{action}}"
											]
										},
										"description": "The client does not have a redirect_uri define"
									},
									"response": []
								},
								{
									"name": "not MFA Redirect",
									"event": [
										{
											"listen": "test",
											"script": {
												"exec": [
													"pm.test(\"Status code is 302\", function () {",
													"    pm.response.to.have.status(302);",
													"});",
													"",
													"pm.test(\"Should be redirected\", function () {",
													"    pm.response.to.be.redirection;",
													"    pm.response.to.have.header('Location');",
													"});",
													"",
													"pm.test(\"Should be a redirection to MFA enroll page\", function() {",
													"    var location = postman.getResponseHeader('Location');",
													"    let domain = pm.environment.get(\"domainHrid\");",
													"        ",
													"    tests['Redirect to login page with client_id'] = !location.includes(pm.environment.get('gateway_url') + '/' + domain + '/mfa/challenge');",
													"    ",
													"    pm.environment.set('redirection', postman.getResponseHeader(\"Location\"));",
													"});"
												],
												"type": "text/javascript"
											}
										},
										{
											"listen": "prerequest",
											"script": {
												"exec": [
													""
												],
												"type": "text/javascript"
											}
										}
									],
									"request": {
										"method": "GET",
										"header": [],
										"url": {
											"raw": "{{redirection}}",
											"host": [
												"{{redirection}}"
											]
										}
									},
									"response": []
								},
								{
									"name": "Logout user",
									"event": [
										{
											"listen": "test",
											"script": {
												"exec": [
													"pm.test(\"Status code is 302\", function () {",
													"    pm.response.to.have.status(302);",
													"});",
													"",
													"pm.test(\"Should be redirected\", function () {",
													"    pm.response.to.be.redirection;",
													"    pm.response.to.have.header('Location');",
													"    ",
													"    pm.environment.set('redirection', postman.getResponseHeader(\"Location\"));",
													"});"
												],
												"type": "text/javascript"
											}
										},
										{
											"listen": "prerequest",
											"script": {
												"exec": [
													""
												],
												"type": "text/javascript"
											}
										}
									],
									"request": {
										"method": "GET",
										"header": [],
										"url": {
											"raw": "{{logoutEndpoint}}",
											"host": [
												"{{logoutEndpoint}}"
											]
										},
										"description": "The client does not have a redirect_uri define"
									},
									"response": []
								}
							]
						},
						{
							"name": "Case - MFA Remember Ko Other New Device",
							"item": [
								{
									"name": "Initiate Login Flow",
									"event": [
										{
											"listen": "test",
											"script": {
												"exec": [
													"pm.test(\"Status code is 302\", function () {",
													"    pm.response.to.have.status(302);",
													"});",
													"",
													"pm.test(\"Should be redirected\", function () {",
													"    pm.response.to.be.redirection;",
													"    pm.response.to.have.header('Location');",
													"});",
													"",
													"pm.test(\"Should be a redirection to login page\", function() {",
													"    var location = postman.getResponseHeader('Location');",
													"    let domain = pm.environment.get(\"domainHrid\");",
													"    ",
													"    tests['Redirect to login page with client_id'] = location.includes(pm.environment.get('gateway_url') + '/' + domain + '/login') && location.includes('client_id=' + pm.environment.get('clientId4'));",
													"    ",
													"    pm.environment.set('redirection', postman.getResponseHeader(\"Location\"));",
													"});"
												],
												"type": "text/javascript"
											}
										},
										{
											"listen": "prerequest",
											"script": {
												"exec": [
													""
												],
												"type": "text/javascript"
											}
										}
									],
									"request": {
										"method": "GET",
										"header": [],
										"url": {
											"raw": "{{gateway_url}}/{{domainHrid}}/oauth/authorize/?response_type=code&client_id={{clientId4}}&redirect_uri=http://localhost:4000/&state=1234-5678-9876",
											"host": [
												"{{gateway_url}}"
											],
											"path": [
												"{{domainHrid}}",
												"oauth",
												"authorize",
												""
											],
											"query": [
												{
													"key": "response_type",
													"value": "code"
												},
												{
													"key": "client_id",
													"value": "{{clientId4}}"
												},
												{
													"key": "redirect_uri",
													"value": "http://localhost:4000/"
												},
												{
													"key": "state",
													"value": "1234-5678-9876"
												}
											]
										}
									},
									"response": []
								},
								{
									"name": "Redirect to login form",
									"event": [
										{
											"listen": "test",
											"script": {
												"exec": [
													"pm.test(\"Status code is 200\", function () {",
													"    pm.response.to.have.status(200);",
													"});",
													"",
													"pm.test(\"Should be ok\", function () {",
													"    pm.response.to.be.ok;",
													"    ",
													"    // Extract the XSRF token to send it with the next request.",
													"    var responseHTML = cheerio.load(pm.response.text());",
													"    var xsrfToken = responseHTML('[name=\"X-XSRF-TOKEN\"]').val();",
													"    const action = responseHTML('form').attr('action');",
													"    pm.environment.set('xsrf', xsrfToken);",
													"    pm.environment.set('action', action);",
													"});"
												],
												"type": "text/javascript"
											}
										},
										{
											"listen": "prerequest",
											"script": {
												"exec": [
													""
												],
												"type": "text/javascript"
											}
										}
									],
									"request": {
										"method": "GET",
										"header": [],
										"url": {
											"raw": "{{redirection}}",
											"host": [
												"{{redirection}}"
											]
										},
										"description": "The client does not have a redirect_uri define"
									},
									"response": []
								},
								{
									"name": "Post login form",
									"event": [
										{
											"listen": "test",
											"script": {
												"exec": [
													"pm.test(\"Status code is 302\", function () {",
													"    pm.response.to.have.status(302);",
													"});",
													"",
													"pm.test(\"Should be redirected to MFA enroll\", function () {",
													"    pm.response.to.be.redirection;",
													"    pm.response.to.have.header('Location');",
													"",
													"    var location = postman.getResponseHeader(\"Location\");",
													"    pm.environment.set('redirection', location);",
													"    // if login was ok, we replay the authorize flow",
													"    console.log(location);",
													"    tests['Redirect to authorize page'] = location.includes('/oauth/authorize') && location.includes('client_id=' + pm.environment.get('clientId4'));",
													"});"
												],
												"type": "text/javascript"
											}
										},
										{
											"listen": "prerequest",
											"script": {
												"exec": [
													""
												],
												"type": "text/javascript"
											}
										}
									],
									"request": {
										"method": "POST",
										"header": [
											{
												"key": "Content-Type",
												"value": "application/x-www-form-urlencoded"
											},
											{
												"key": "X-Forwarded-For",
												"value": "45.60.155.214",
												"type": "text"
											}
										],
										"body": {
											"mode": "urlencoded",
											"urlencoded": [
												{
													"key": "X-XSRF-TOKEN",
													"value": "{{xsrf}}",
													"type": "text"
												},
												{
													"key": "client_id",
													"value": "{{clientId4}}",
													"type": "text"
												},
												{
													"key": "username",
													"value": "user",
													"type": "text"
												},
												{
													"key": "password",
													"value": "#CoMpL3X-P@SsW0Rd",
													"type": "text"
												},
												{
													"key": "device_id",
													"value": "987654321",
													"type": "text"
												},
												{
													"key": "device_type",
													"value": "mock2",
													"type": "text"
												}
											]
										},
										"url": {
											"raw": "{{action}}",
											"host": [
												"{{action}}"
											]
										},
										"description": "The client does not have a redirect_uri define"
									},
									"response": []
								},
								{
									"name": "Redirect to Authorize",
									"event": [
										{
											"listen": "test",
											"script": {
												"exec": [
													"pm.test(\"Status code is 302\", function () {",
													"    pm.response.to.have.status(302);",
													"});",
													"",
													"pm.test(\"Should be redirected\", function () {",
													"    pm.response.to.be.redirection;",
													"    pm.response.to.have.header('Location');",
													"});",
													"",
													"pm.test(\"Should be a redirection to MFA enroll page\", function() {",
													"    var location = postman.getResponseHeader('Location');",
													"    let domain = pm.environment.get(\"domainHrid\");",
													"        ",
													"    tests['Redirect to login page with client_id'] = location.includes(pm.environment.get('gateway_url') + '/' + domain + '/mfa/challenge') && location.includes('client_id=' + pm.environment.get('clientId4'));",
													"    ",
													"    pm.environment.set('redirection', postman.getResponseHeader(\"Location\"));",
													"});"
												],
												"type": "text/javascript"
											}
										},
										{
											"listen": "prerequest",
											"script": {
												"exec": [
													""
												],
												"type": "text/javascript"
											}
										}
									],
									"request": {
										"method": "GET",
										"header": [],
										"url": {
											"raw": "{{redirection}}",
											"host": [
												"{{redirection}}"
											]
										}
									},
									"response": []
								},
								{
									"name": "MFA Challenge Fail",
									"event": [
										{
											"listen": "test",
											"script": {
												"exec": [
													"pm.test(\"Status code is 302\", function () {",
													"    pm.response.to.have.status(302);",
													"});",
													"",
													"pm.test(\"Should be redirected to MFA enroll\", function () {",
													"    pm.response.to.be.redirection;",
													"    pm.response.to.have.header('Location');",
													"",
													"    var location = postman.getResponseHeader(\"Location\");",
													"    // if login was ok, we replay the authorize flow",
													"    tests['Redirect to challenge error'] = location.includes('/mfa/challenge') && location.includes('error=mfa_challenge_failed');",
													"});"
												],
												"type": "text/javascript"
											}
										}
									],
									"request": {
										"method": "POST",
										"header": [],
										"body": {
											"mode": "urlencoded",
											"urlencoded": [
												{
													"key": "X-XSRF-TOKEN",
													"value": "{{xsrf}}",
													"type": "text"
												},
												{
													"key": "factorId",
													"value": "{{mfaFactorId}}",
													"type": "text"
												},
												{
													"key": "code",
													"value": "333-334",
													"type": "text"
												},
												{
													"key": "rememberDeviceConsent",
													"value": "off",
													"type": "text"
												}
											]
										},
										"url": {
											"raw": "{{redirection}}",
											"host": [
												"{{redirection}}"
											]
										}
									},
									"response": []
								},
								{
									"name": "MFA Challenge",
									"event": [
										{
											"listen": "test",
											"script": {
												"exec": [
													"pm.test(\"Status code is 302\", function () {",
													"    pm.response.to.have.status(302);",
													"});",
													"",
													"pm.test(\"Should be redirected to MFA enroll\", function () {",
													"    pm.response.to.be.redirection;",
													"    pm.response.to.have.header('Location');",
													"",
													"    var location = postman.getResponseHeader(\"Location\");",
													"    pm.environment.set('redirection', location);",
													"    // if login was ok, we replay the authorize flow",
													"    tests['Redirect to challenge error'] = location.includes('/oauth/authorize');",
													"});"
												],
												"type": "text/javascript"
											}
										}
									],
									"request": {
										"method": "POST",
										"header": [],
										"body": {
											"mode": "urlencoded",
											"urlencoded": [
												{
													"key": "X-XSRF-TOKEN",
													"value": "{{xsrf}}",
													"type": "text"
												},
												{
													"key": "factorId",
													"value": "{{mfaFactorId}}",
													"type": "text"
												},
												{
													"key": "code",
													"value": "333-333",
													"type": "text"
												}
											]
										},
										"url": {
											"raw": "{{redirection}}",
											"host": [
												"{{redirection}}"
											]
										}
									},
									"response": []
								},
								{
									"name": "Logout user",
									"event": [
										{
											"listen": "test",
											"script": {
												"exec": [
													"pm.test(\"Status code is 302\", function () {",
													"    pm.response.to.have.status(302);",
													"});",
													"",
													"pm.test(\"Should be redirected\", function () {",
													"    pm.response.to.be.redirection;",
													"    pm.response.to.have.header('Location');",
													"    ",
													"    pm.environment.set('redirection', postman.getResponseHeader(\"Location\"));",
													"});"
												],
												"type": "text/javascript"
											}
										},
										{
											"listen": "prerequest",
											"script": {
												"exec": [
													""
												],
												"type": "text/javascript"
											}
										}
									],
									"request": {
										"method": "GET",
										"header": [],
										"url": {
											"raw": "{{logoutEndpoint}}",
											"host": [
												"{{logoutEndpoint}}"
											]
										},
										"description": "The client does not have a redirect_uri define"
									},
									"response": []
								}
							]
						}
					]
				},
				{
					"name": "MFA - All at once",
					"item": [
						{
							"name": "Prepare",
							"item": [
								{
									"name": "Enable MFA",
									"event": [
										{
											"listen": "test",
											"script": {
												"exec": [
													"pm.test(\"Status code is 200\", function () {",
													"    pm.response.to.have.status(200);",
													"});",
													"",
													"setTimeout(function(){}, 10000);"
												],
												"type": "text/javascript"
											}
										}
									],
									"request": {
										"method": "PATCH",
										"header": [
											{
												"key": "Content-Type",
												"value": "application/json"
											},
											{
												"key": "Authorization",
												"value": "Bearer {{token}}"
											}
										],
										"body": {
											"mode": "raw",
											"raw": "{\n    \"factors\": [\n        \"{{mfaFactorId}}\"\n    ],\n    \"settings\": {\n        \"mfa\": {\n            \"adaptiveAuthenticationRule\": \"{#context.attributes['geoip']['country_iso_code'] == 'US' && #context.attributes['login_attempts'] < 3}\",\n            \"stepUpAuthenticationRule\": \"{#request.params['redirect_uri'][0].contains('4001')}\",\n             \"rememberDevice\": {\n                \"active\": true,\n                \"deviceIdentifierId\": \"{{app4DeviceIdentifierId}}\",\n                \"expirationTimeSeconds\": 7200\n            }\n        },\n        \"account\": {\n            \"inherited\": false,\n            \"loginAttemptsDetectionEnabled\": true,\n            \"maxLoginAttempts\": 10,\n            \"loginAttemptsResetTime\": 43200,\n            \"accountBlockedDuration\": 7200\n        }\n    }\n}"
										},
										"url": {
											"raw": "{{management_url}}/management/organizations/{{defaultOrganizationId}}/environments/{{defaultEnvironmentId}}/domains/{{domain}}/applications/{{app4}}",
											"host": [
												"{{management_url}}"
											],
											"path": [
												"management",
												"organizations",
												"{{defaultOrganizationId}}",
												"environments",
												"{{defaultEnvironmentId}}",
												"domains",
												"{{domain}}",
												"applications",
												"{{app4}}"
											]
										}
									},
									"response": []
								}
							]
						},
						{
							"name": "Case - MFA all skipped",
							"item": [
								{
									"name": "Initiate Login Flow",
									"event": [
										{
											"listen": "test",
											"script": {
												"exec": [
													"pm.test(\"Status code is 302\", function () {",
													"    pm.response.to.have.status(302);",
													"});",
													"",
													"pm.test(\"Should be redirected\", function () {",
													"    pm.response.to.be.redirection;",
													"    pm.response.to.have.header('Location');",
													"});",
													"",
													"pm.test(\"Should be a redirection to login page\", function() {",
													"    var location = postman.getResponseHeader('Location');",
													"    let domain = pm.environment.get(\"domainHrid\");",
													"    ",
													"    tests['Redirect to login page with client_id'] = location.includes(pm.environment.get('gateway_url') + '/' + domain + '/login') && location.includes('client_id=' + pm.environment.get('clientId'));",
													"    ",
													"    pm.environment.set('redirection', postman.getResponseHeader(\"Location\"));",
													"});"
												],
												"type": "text/javascript"
											}
										},
										{
											"listen": "prerequest",
											"script": {
												"exec": [
													""
												],
												"type": "text/javascript"
											}
										}
									],
									"request": {
										"method": "GET",
										"header": [],
										"url": {
											"raw": "{{gateway_url}}/{{domainHrid}}/oauth/authorize/?response_type=code&client_id={{clientId}}&redirect_uri=http://localhost:4000/&state=1234-5678-9876",
											"host": [
												"{{gateway_url}}"
											],
											"path": [
												"{{domainHrid}}",
												"oauth",
												"authorize",
												""
											],
											"query": [
												{
													"key": "response_type",
													"value": "code"
												},
												{
													"key": "client_id",
													"value": "{{clientId}}"
												},
												{
													"key": "redirect_uri",
													"value": "http://localhost:4000/"
												},
												{
													"key": "state",
													"value": "1234-5678-9876"
												}
											]
										}
									},
									"response": []
								},
								{
									"name": "Redirect to login form",
									"event": [
										{
											"listen": "test",
											"script": {
												"exec": [
													"pm.test(\"Status code is 200\", function () {",
													"    pm.response.to.have.status(200);",
													"});",
													"",
													"pm.test(\"Should be ok\", function () {",
													"    pm.response.to.be.ok;",
													"    ",
													"    // Extract the XSRF token to send it with the next request.",
													"    var responseHTML = cheerio.load(pm.response.text());",
													"    var xsrfToken = responseHTML('[name=\"X-XSRF-TOKEN\"]').val();",
													"    const action = responseHTML('form').attr('action');",
													"    pm.environment.set('xsrf', xsrfToken);",
													"    pm.environment.set('action', action);",
													"});"
												],
												"type": "text/javascript"
											}
										},
										{
											"listen": "prerequest",
											"script": {
												"exec": [
													""
												],
												"type": "text/javascript"
											}
										}
									],
									"request": {
										"method": "GET",
										"header": [],
										"url": {
											"raw": "{{redirection}}",
											"host": [
												"{{redirection}}"
											]
										},
										"description": "The client does not have a redirect_uri define"
									},
									"response": []
								},
								{
									"name": "Post login form",
									"event": [
										{
											"listen": "test",
											"script": {
												"exec": [
													"pm.test(\"Status code is 302\", function () {",
													"    pm.response.to.have.status(302);",
													"});",
													"",
													"pm.test(\"Should be redirected to login with invalid account\", function () {",
													"    pm.response.to.be.redirection;",
													"    pm.response.to.have.header('Location');",
													"",
													"    var location = postman.getResponseHeader(\"Location\");",
													"    pm.environment.set('redirection', location);",
													"    // if login was ok, we replay the authorize flow",
													"    tests['Redirect to consent page'] = location.includes('/oauth/authorize');",
													"});"
												],
												"type": "text/javascript"
											}
										},
										{
											"listen": "prerequest",
											"script": {
												"exec": [
													""
												],
												"type": "text/javascript"
											}
										}
									],
									"request": {
										"method": "POST",
										"header": [
											{
												"key": "X-Forwarded-For",
												"value": "75.2.70.75",
												"type": "text"
											}
										],
										"body": {
											"mode": "urlencoded",
											"urlencoded": [
												{
													"key": "X-XSRF-TOKEN",
													"value": "{{xsrf}}",
													"type": "text"
												},
												{
													"key": "client_id",
													"value": "{{clientId}}",
													"type": "text"
												},
												{
													"key": "username",
													"value": "user",
													"type": "text"
												},
												{
													"key": "password",
													"value": "#CoMpL3X-P@SsW0Rd",
													"type": "text"
												}
											]
										},
										"url": {
											"raw": "{{action}}",
											"host": [
												"{{action}}"
											]
										},
										"description": "The client does not have a redirect_uri define"
									},
									"response": []
								},
								{
									"name": "not MFA Redirect",
									"event": [
										{
											"listen": "test",
											"script": {
												"exec": [
													"pm.test(\"Status code is 302\", function () {",
													"    pm.response.to.have.status(302);",
													"});",
													"",
													"pm.test(\"Should be redirected\", function () {",
													"    pm.response.to.be.redirection;",
													"    pm.response.to.have.header('Location');",
													"});",
													"",
													"pm.test(\"Should be a redirection to MFA enroll page\", function() {",
													"    var location = postman.getResponseHeader('Location');",
													"    let domain = pm.environment.get(\"domainHrid\");",
													"        ",
													"    tests['Redirect to login page with client_id'] = !location.includes(pm.environment.get('gateway_url') + '/' + domain + '/mfa/challenge');",
													"    ",
													"    pm.environment.set('redirection', postman.getResponseHeader(\"Location\"));",
													"});"
												],
												"type": "text/javascript"
											}
										},
										{
											"listen": "prerequest",
											"script": {
												"exec": [
													""
												],
												"type": "text/javascript"
											}
										}
									],
									"request": {
										"method": "GET",
										"header": [],
										"url": {
											"raw": "{{redirection}}",
											"host": [
												"{{redirection}}"
											]
										}
									},
									"response": []
								},
								{
									"name": "Logout user",
									"event": [
										{
											"listen": "test",
											"script": {
												"exec": [
													"pm.test(\"Status code is 302\", function () {",
													"    pm.response.to.have.status(302);",
													"});",
													"",
													"pm.test(\"Should be redirected\", function () {",
													"    pm.response.to.be.redirection;",
													"    pm.response.to.have.header('Location');",
													"    ",
													"    pm.environment.set('redirection', postman.getResponseHeader(\"Location\"));",
													"});"
												],
												"type": "text/javascript"
											}
										},
										{
											"listen": "prerequest",
											"script": {
												"exec": [
													""
												],
												"type": "text/javascript"
											}
										}
									],
									"request": {
										"method": "GET",
										"header": [],
										"url": {
											"raw": "{{logoutEndpoint}}",
											"host": [
												"{{logoutEndpoint}}"
											]
										},
										"description": "The client does not have a redirect_uri define"
									},
									"response": []
								}
							]
						},
						{
							"name": "Case - MFA StepUp Ko",
							"item": [
								{
									"name": "Initiate Login Flow",
									"event": [
										{
											"listen": "test",
											"script": {
												"exec": [
													"pm.test(\"Status code is 302\", function () {",
													"    pm.response.to.have.status(302);",
													"});",
													"",
													"pm.test(\"Should be redirected\", function () {",
													"    pm.response.to.be.redirection;",
													"    pm.response.to.have.header('Location');",
													"});",
													"",
													"pm.test(\"Should be a redirection to login page\", function() {",
													"    var location = postman.getResponseHeader('Location');",
													"    let domain = pm.environment.get(\"domainHrid\");",
													"    ",
													"    tests['Redirect to login page with client_id'] = location.includes(pm.environment.get('gateway_url') + '/' + domain + '/login') && location.includes('client_id=' + pm.environment.get('clientId4'));",
													"    ",
													"    pm.environment.set('redirection', postman.getResponseHeader(\"Location\"));",
													"});"
												],
												"type": "text/javascript"
											}
										},
										{
											"listen": "prerequest",
											"script": {
												"exec": [
													""
												],
												"type": "text/javascript"
											}
										}
									],
									"request": {
										"method": "GET",
										"header": [],
										"url": {
											"raw": "{{gateway_url}}/{{domainHrid}}/oauth/authorize/?response_type=code&client_id={{clientId4}}&redirect_uri=http://localhost:4000/&state=1234-5678-9876",
											"host": [
												"{{gateway_url}}"
											],
											"path": [
												"{{domainHrid}}",
												"oauth",
												"authorize",
												""
											],
											"query": [
												{
													"key": "response_type",
													"value": "code"
												},
												{
													"key": "client_id",
													"value": "{{clientId4}}"
												},
												{
													"key": "redirect_uri",
													"value": "http://localhost:4000/"
												},
												{
													"key": "state",
													"value": "1234-5678-9876"
												}
											]
										}
									},
									"response": []
								},
								{
									"name": "Redirect to login form",
									"event": [
										{
											"listen": "test",
											"script": {
												"exec": [
													"pm.test(\"Status code is 200\", function () {",
													"    pm.response.to.have.status(200);",
													"});",
													"",
													"pm.test(\"Should be ok\", function () {",
													"    pm.response.to.be.ok;",
													"    ",
													"    // Extract the XSRF token to send it with the next request.",
													"    var responseHTML = cheerio.load(pm.response.text());",
													"    var xsrfToken = responseHTML('[name=\"X-XSRF-TOKEN\"]').val();",
													"    const action = responseHTML('form').attr('action');",
													"    pm.environment.set('xsrf', xsrfToken);",
													"    pm.environment.set('action', action);",
													"});"
												],
												"type": "text/javascript"
											}
										},
										{
											"listen": "prerequest",
											"script": {
												"exec": [
													""
												],
												"type": "text/javascript"
											}
										}
									],
									"request": {
										"method": "GET",
										"header": [],
										"url": {
											"raw": "{{redirection}}",
											"host": [
												"{{redirection}}"
											]
										},
										"description": "The client does not have a redirect_uri define"
									},
									"response": []
								},
								{
									"name": "Post login form",
									"event": [
										{
											"listen": "test",
											"script": {
												"exec": [
													"pm.test(\"Status code is 302\", function () {",
													"    pm.response.to.have.status(302);",
													"});",
													"",
													"pm.test(\"Should be redirected to MFA enroll\", function () {",
													"    pm.response.to.be.redirection;",
													"    pm.response.to.have.header('Location');",
													"",
													"    var location = postman.getResponseHeader(\"Location\");",
													"    pm.environment.set('redirection', location);",
													"    // if login was ok, we replay the authorize flow",
													"    console.log(location);",
													"    tests['Redirect to authorize page'] = location.includes('/oauth/authorize') && location.includes('client_id=' + pm.environment.get('clientId4'));",
													"});"
												],
												"type": "text/javascript"
											}
										},
										{
											"listen": "prerequest",
											"script": {
												"exec": [
													""
												],
												"type": "text/javascript"
											}
										}
									],
									"request": {
										"method": "POST",
										"header": [
											{
												"key": "Content-Type",
												"value": "application/x-www-form-urlencoded"
											},
											{
												"key": "X-Forwarded-For",
												"value": "45.60.155.214",
												"type": "text"
											}
										],
										"body": {
											"mode": "urlencoded",
											"urlencoded": [
												{
													"key": "X-XSRF-TOKEN",
													"value": "{{xsrf}}",
													"type": "text"
												},
												{
													"key": "client_id",
													"value": "{{clientId4}}",
													"type": "text"
												},
												{
													"key": "username",
													"value": "user",
													"type": "text"
												},
												{
													"key": "password",
													"value": "#CoMpL3X-P@SsW0Rd",
													"type": "text"
												},
												{
													"key": "X-Forwarded-For",
													"value": "75.2.70.75",
													"type": "text"
												}
											]
										},
										"url": {
											"raw": "{{action}}",
											"host": [
												"{{action}}"
											]
										},
										"description": "The client does not have a redirect_uri define"
									},
									"response": []
								},
								{
									"name": "Redirect to Authorize",
									"event": [
										{
											"listen": "test",
											"script": {
												"exec": [
													"pm.test(\"Status code is 302\", function () {",
													"    pm.response.to.have.status(302);",
													"});",
													"",
													"pm.test(\"Should be redirected\", function () {",
													"    pm.response.to.be.redirection;",
													"    pm.response.to.have.header('Location');",
													"});",
													"",
													"pm.test(\"Should be a redirection to MFA enroll page\", function() {",
													"    var location = postman.getResponseHeader('Location');",
													"    let domain = pm.environment.get(\"domainHrid\");",
													"        ",
													"    tests['Redirect to login page with client_id'] = location.includes(pm.environment.get('gateway_url') + '/' + domain + '/mfa/challenge') && location.includes('client_id=' + pm.environment.get('clientId4'));",
													"    ",
													"    pm.environment.set('redirection', postman.getResponseHeader(\"Location\"));",
													"});"
												],
												"type": "text/javascript"
											}
										},
										{
											"listen": "prerequest",
											"script": {
												"exec": [
													""
												],
												"type": "text/javascript"
											}
										}
									],
									"request": {
										"method": "GET",
										"header": [],
										"url": {
											"raw": "{{redirection}}",
											"host": [
												"{{redirection}}"
											]
										}
									},
									"response": []
								},
								{
									"name": "MFA Challenge Fail",
									"event": [
										{
											"listen": "test",
											"script": {
												"exec": [
													"pm.test(\"Status code is 302\", function () {",
													"    pm.response.to.have.status(302);",
													"});",
													"",
													"pm.test(\"Should be redirected to MFA enroll\", function () {",
													"    pm.response.to.be.redirection;",
													"    pm.response.to.have.header('Location');",
													"",
													"    var location = postman.getResponseHeader(\"Location\");",
													"    // if login was ok, we replay the authorize flow",
													"    tests['Redirect to challenge error'] = location.includes('/mfa/challenge') && location.includes('error=mfa_challenge_failed');",
													"});"
												],
												"type": "text/javascript"
											}
										}
									],
									"request": {
										"method": "POST",
										"header": [],
										"body": {
											"mode": "urlencoded",
											"urlencoded": [
												{
													"key": "X-XSRF-TOKEN",
													"value": "{{xsrf}}",
													"type": "text"
												},
												{
													"key": "factorId",
													"value": "{{mfaFactorId}}",
													"type": "text"
												},
												{
													"key": "code",
													"value": "333-334",
													"type": "text"
												}
											]
										},
										"url": {
											"raw": "{{redirection}}",
											"host": [
												"{{redirection}}"
											]
										}
									},
									"response": []
								},
								{
									"name": "MFA Challenge",
									"event": [
										{
											"listen": "test",
											"script": {
												"exec": [
													"pm.test(\"Status code is 302\", function () {",
													"    pm.response.to.have.status(302);",
													"});",
													"",
													"pm.test(\"Should be redirected to MFA enroll\", function () {",
													"    pm.response.to.be.redirection;",
													"    pm.response.to.have.header('Location');",
													"",
													"    var location = postman.getResponseHeader(\"Location\");",
													"    pm.environment.set('redirection', location);",
													"    // if login was ok, we replay the authorize flow",
													"    tests['Redirect to challenge error'] = location.includes('/oauth/authorize');",
													"});"
												],
												"type": "text/javascript"
											}
										}
									],
									"request": {
										"method": "POST",
										"header": [],
										"body": {
											"mode": "urlencoded",
											"urlencoded": [
												{
													"key": "X-XSRF-TOKEN",
													"value": "{{xsrf}}",
													"type": "text"
												},
												{
													"key": "factorId",
													"value": "{{mfaFactorId}}",
													"type": "text"
												},
												{
													"key": "code",
													"value": "333-333",
													"type": "text"
												}
											]
										},
										"url": {
											"raw": "{{redirection}}",
											"host": [
												"{{redirection}}"
											]
										}
									},
									"response": []
								},
								{
									"name": "Redirect to Authorize 2",
									"event": [
										{
											"listen": "test",
											"script": {
												"exec": [
													"pm.test(\"Status code is 302\", function () {",
													"    pm.response.to.have.status(302);",
													"});",
													"",
													"pm.test(\"Should be redirected\", function () {",
													"    pm.response.to.be.redirection;",
													"    pm.response.to.have.header('Location');",
													"});",
													"",
													"pm.test(\"Should be a redirection to MFA enroll page\", function() {",
													"    var location = postman.getResponseHeader('Location');",
													"    let domain = pm.environment.get(\"domainHrid\");",
													"        ",
													"    tests['Redirect to redirect_uri'] = location.includes('http://localhost:4000/');",
													"    ",
													"    pm.environment.set('redirection', postman.getResponseHeader(\"Location\"));",
													"});"
												],
												"type": "text/javascript"
											}
										},
										{
											"listen": "prerequest",
											"script": {
												"exec": [
													""
												],
												"type": "text/javascript"
											}
										}
									],
									"request": {
										"method": "GET",
										"header": [
											{
												"key": "X-Forwarded-For",
												"value": "75.2.70.75",
												"type": "text"
											}
										],
										"url": {
											"raw": "{{redirection}}",
											"host": [
												"{{redirection}}"
											]
										}
									},
									"response": []
								},
								{
									"name": "Initiate Login Flow Authenticated",
									"event": [
										{
											"listen": "test",
											"script": {
												"exec": [
													"pm.test(\"Status code is 302\", function () {",
													"    pm.response.to.have.status(302);",
													"});",
													"",
													"pm.test(\"Should be redirected\", function () {",
													"    pm.response.to.be.redirection;",
													"    pm.response.to.have.header('Location');",
													"});",
													"",
													"pm.test(\"Should be a redirection to mfa challenge page\", function() {",
													"    var location = postman.getResponseHeader('Location');",
													"    let domain = pm.environment.get(\"domainHrid\");",
													"    ",
													"    console.log(location);",
													"    tests['Redirect to mfa challenge page with client_id'] = location.includes(pm.environment.get('gateway_url') + '/' + domain + '/mfa/challenge') && location.includes('client_id=' + pm.environment.get('clientId4'));",
													"    ",
													"    pm.environment.set('redirection', postman.getResponseHeader(\"Location\"));",
													"});"
												],
												"type": "text/javascript"
											}
										},
										{
											"listen": "prerequest",
											"script": {
												"exec": [
													""
												],
												"type": "text/javascript"
											}
										}
									],
									"request": {
										"method": "GET",
										"header": [
											{
												"key": "X-Forwarded-For",
												"value": "75.2.70.75",
												"type": "text"
											}
										],
										"url": {
											"raw": "{{gateway_url}}/{{domainHrid}}/oauth/authorize/?response_type=code&client_id={{clientId4}}&redirect_uri=http://localhost:4001/&state=1234-5678-9876",
											"host": [
												"{{gateway_url}}"
											],
											"path": [
												"{{domainHrid}}",
												"oauth",
												"authorize",
												""
											],
											"query": [
												{
													"key": "response_type",
													"value": "code"
												},
												{
													"key": "client_id",
													"value": "{{clientId4}}"
												},
												{
													"key": "redirect_uri",
													"value": "http://localhost:4001/"
												},
												{
													"key": "state",
													"value": "1234-5678-9876"
												}
											]
										}
									},
									"response": []
								},
								{
									"name": "Logout user",
									"event": [
										{
											"listen": "test",
											"script": {
												"exec": [
													"pm.test(\"Status code is 302\", function () {",
													"    pm.response.to.have.status(302);",
													"});",
													"",
													"pm.test(\"Should be redirected\", function () {",
													"    pm.response.to.be.redirection;",
													"    pm.response.to.have.header('Location');",
													"    ",
													"    pm.environment.set('redirection', postman.getResponseHeader(\"Location\"));",
													"});"
												],
												"type": "text/javascript"
											}
										},
										{
											"listen": "prerequest",
											"script": {
												"exec": [
													""
												],
												"type": "text/javascript"
											}
										}
									],
									"request": {
										"method": "GET",
										"header": [],
										"url": {
											"raw": "{{logoutEndpoint}}",
											"host": [
												"{{logoutEndpoint}}"
											]
										},
										"description": "The client does not have a redirect_uri define"
									},
									"response": []
								}
							]
						},
						{
							"name": "Case - MFA Login Attempt",
							"item": [
								{
									"name": "Initiate Login Flow",
									"event": [
										{
											"listen": "test",
											"script": {
												"exec": [
													"pm.test(\"Status code is 302\", function () {",
													"    pm.response.to.have.status(302);",
													"});",
													"",
													"pm.test(\"Should be redirected\", function () {",
													"    pm.response.to.be.redirection;",
													"    pm.response.to.have.header('Location');",
													"});",
													"",
													"pm.test(\"Should be a redirection to login page\", function() {",
													"    var location = postman.getResponseHeader('Location');",
													"    let domain = pm.environment.get(\"domainHrid\");",
													"    ",
													"    tests['Redirect to login page with client_id'] = location.includes(pm.environment.get('gateway_url') + '/' + domain + '/login') && location.includes('client_id=' + pm.environment.get('clientId4'));",
													"    ",
													"    pm.environment.set('redirection', postman.getResponseHeader(\"Location\"));",
													"});"
												],
												"type": "text/javascript"
											}
										},
										{
											"listen": "prerequest",
											"script": {
												"exec": [
													""
												],
												"type": "text/javascript"
											}
										}
									],
									"request": {
										"method": "GET",
										"header": [],
										"url": {
											"raw": "{{gateway_url}}/{{domainHrid}}/oauth/authorize/?response_type=code&client_id={{clientId4}}&redirect_uri=http://localhost:4000/&state=1234-5678-9876",
											"host": [
												"{{gateway_url}}"
											],
											"path": [
												"{{domainHrid}}",
												"oauth",
												"authorize",
												""
											],
											"query": [
												{
													"key": "response_type",
													"value": "code"
												},
												{
													"key": "client_id",
													"value": "{{clientId4}}"
												},
												{
													"key": "redirect_uri",
													"value": "http://localhost:4000/"
												},
												{
													"key": "state",
													"value": "1234-5678-9876"
												}
											]
										}
									},
									"response": []
								},
								{
									"name": "Redirect to login form",
									"event": [
										{
											"listen": "test",
											"script": {
												"exec": [
													"pm.test(\"Status code is 200\", function () {",
													"    pm.response.to.have.status(200);",
													"});",
													"",
													"pm.test(\"Should be ok\", function () {",
													"    pm.response.to.be.ok;",
													"    ",
													"    // Extract the XSRF token to send it with the next request.",
													"    var responseHTML = cheerio.load(pm.response.text());",
													"    var xsrfToken = responseHTML('[name=\"X-XSRF-TOKEN\"]').val();",
													"    const action = responseHTML('form').attr('action');",
													"    pm.environment.set('xsrf', xsrfToken);",
													"    pm.environment.set('action', action);",
													"});"
												],
												"type": "text/javascript"
											}
										},
										{
											"listen": "prerequest",
											"script": {
												"exec": [
													""
												],
												"type": "text/javascript"
											}
										}
									],
									"request": {
										"method": "GET",
										"header": [],
										"url": {
											"raw": "{{redirection}}",
											"host": [
												"{{redirection}}"
											]
										},
										"description": "The client does not have a redirect_uri define"
									},
									"response": []
								},
								{
									"name": "Post login Wrong password",
									"event": [
										{
											"listen": "test",
											"script": {
												"exec": [
													"pm.test(\"Status code is 302\", function () {",
													"    pm.response.to.have.status(302);",
													"});",
													"",
													"pm.test(\"Should be redirected to MFA enroll\", function () {",
													"    pm.response.to.be.redirection;",
													"    pm.response.to.have.header('Location');",
													"",
													"    var location = postman.getResponseHeader(\"Location\");",
													"    pm.environment.set('redirection', location);",
													"    // if login was ok, we replay the authorize flow",
													"    console.log(location);",
													"    tests['Redirect to authorize page'] = location.includes('/login') && location.includes('client_id=' + pm.environment.get('clientId4'))",
													"    && location.includes('error=login_failed&error_code=invalid_user&error_description=Invalid+or+unknown+user');",
													"});"
												],
												"type": "text/javascript"
											}
										},
										{
											"listen": "prerequest",
											"script": {
												"exec": [
													""
												],
												"type": "text/javascript"
											}
										}
									],
									"request": {
										"method": "POST",
										"header": [
											{
												"key": "Content-Type",
												"value": "application/x-www-form-urlencoded"
											},
											{
												"key": "X-Forwarded-For",
												"value": "75.2.70.75",
												"type": "text"
											}
										],
										"body": {
											"mode": "urlencoded",
											"urlencoded": [
												{
													"key": "X-XSRF-TOKEN",
													"value": "{{xsrf}}",
													"type": "text"
												},
												{
													"key": "client_id",
													"value": "{{clientId4}}",
													"type": "text"
												},
												{
													"key": "username",
													"value": "user",
													"type": "text"
												},
												{
													"key": "password",
													"value": "#Wrong-Password",
													"type": "text"
												}
											]
										},
										"url": {
											"raw": "{{action}}",
											"host": [
												"{{action}}"
											]
										},
										"description": "The client does not have a redirect_uri define"
									},
									"response": []
								},
								{
									"name": "Post login Wrong password 2",
									"event": [
										{
											"listen": "test",
											"script": {
												"exec": [
													"pm.test(\"Status code is 302\", function () {",
													"    pm.response.to.have.status(302);",
													"});",
													"",
													"pm.test(\"Should be redirected to MFA enroll\", function () {",
													"    pm.response.to.be.redirection;",
													"    pm.response.to.have.header('Location');",
													"",
													"    var location = postman.getResponseHeader(\"Location\");",
													"    pm.environment.set('redirection', location);",
													"    // if login was ok, we replay the authorize flow",
													"    console.log(location);",
													"    tests['Redirect to authorize page'] = location.includes('/login') && location.includes('client_id=' + pm.environment.get('clientId4'))",
													"    && location.includes('error=login_failed&error_code=invalid_user&error_description=Invalid+or+unknown+user');",
													"});"
												],
												"type": "text/javascript"
											}
										},
										{
											"listen": "prerequest",
											"script": {
												"exec": [
													""
												],
												"type": "text/javascript"
											}
										}
									],
									"request": {
										"method": "POST",
										"header": [
											{
												"key": "Content-Type",
												"value": "application/x-www-form-urlencoded"
											},
											{
												"key": "X-Forwarded-For",
												"value": "75.2.70.75",
												"type": "text"
											}
										],
										"body": {
											"mode": "urlencoded",
											"urlencoded": [
												{
													"key": "X-XSRF-TOKEN",
													"value": "{{xsrf}}",
													"type": "text"
												},
												{
													"key": "client_id",
													"value": "{{clientId4}}",
													"type": "text"
												},
												{
													"key": "username",
													"value": "user",
													"type": "text"
												},
												{
													"key": "password",
													"value": "#Wrong-Password",
													"type": "text"
												}
											]
										},
										"url": {
											"raw": "{{action}}",
											"host": [
												"{{action}}"
											]
										},
										"description": "The client does not have a redirect_uri define"
									},
									"response": []
								},
								{
									"name": "Post login Wrong password 3",
									"event": [
										{
											"listen": "test",
											"script": {
												"exec": [
													"pm.test(\"Status code is 302\", function () {",
													"    pm.response.to.have.status(302);",
													"});",
													"",
													"pm.test(\"Should be redirected to MFA enroll\", function () {",
													"    pm.response.to.be.redirection;",
													"    pm.response.to.have.header('Location');",
													"",
													"    var location = postman.getResponseHeader(\"Location\");",
													"    pm.environment.set('redirection', location);",
													"    // if login was ok, we replay the authorize flow",
													"    console.log(location);",
													"    tests['Redirect to authorize page'] = location.includes('/login') && location.includes('client_id=' + pm.environment.get('clientId4'))",
													"    && location.includes('error=login_failed&error_code=invalid_user&error_description=Invalid+or+unknown+user');",
													"});"
												],
												"type": "text/javascript"
											}
										},
										{
											"listen": "prerequest",
											"script": {
												"exec": [
													""
												],
												"type": "text/javascript"
											}
										}
									],
									"request": {
										"method": "POST",
										"header": [
											{
												"key": "Content-Type",
												"value": "application/x-www-form-urlencoded"
											},
											{
												"key": "X-Forwarded-For",
												"value": "75.2.70.75",
												"type": "text"
											}
										],
										"body": {
											"mode": "urlencoded",
											"urlencoded": [
												{
													"key": "X-XSRF-TOKEN",
													"value": "{{xsrf}}",
													"type": "text"
												},
												{
													"key": "client_id",
													"value": "{{clientId4}}",
													"type": "text"
												},
												{
													"key": "username",
													"value": "user",
													"type": "text"
												},
												{
													"key": "password",
													"value": "#Wrong-Password",
													"type": "text"
												}
											]
										},
										"url": {
											"raw": "{{action}}",
											"host": [
												"{{action}}"
											]
										},
										"description": "The client does not have a redirect_uri define"
									},
									"response": []
								},
								{
									"name": "Post login form",
									"event": [
										{
											"listen": "test",
											"script": {
												"exec": [
													"pm.test(\"Status code is 302\", function () {",
													"    pm.response.to.have.status(302);",
													"});",
													"",
													"pm.test(\"Should be redirected to MFA enroll\", function () {",
													"    pm.response.to.be.redirection;",
													"    pm.response.to.have.header('Location');",
													"",
													"    var location = postman.getResponseHeader(\"Location\");",
													"    pm.environment.set('redirection', location);",
													"    // if login was ok, we replay the authorize flow",
													"    console.log(location);",
													"    tests['Redirect to authorize page'] = location.includes('/oauth/authorize') && location.includes('client_id=' + pm.environment.get('clientId4'));",
													"});"
												],
												"type": "text/javascript"
											}
										},
										{
											"listen": "prerequest",
											"script": {
												"exec": [
													""
												],
												"type": "text/javascript"
											}
										}
									],
									"request": {
										"method": "POST",
										"header": [
											{
												"key": "Content-Type",
												"value": "application/x-www-form-urlencoded"
											},
											{
												"key": "X-Forwarded-For",
												"value": "75.2.70.75",
												"type": "text"
											}
										],
										"body": {
											"mode": "urlencoded",
											"urlencoded": [
												{
													"key": "X-XSRF-TOKEN",
													"value": "{{xsrf}}",
													"type": "text"
												},
												{
													"key": "client_id",
													"value": "{{clientId4}}",
													"type": "text"
												},
												{
													"key": "username",
													"value": "user",
													"type": "text"
												},
												{
													"key": "password",
													"value": "#CoMpL3X-P@SsW0Rd",
													"type": "text"
												}
											]
										},
										"url": {
											"raw": "{{action}}",
											"host": [
												"{{action}}"
											]
										},
										"description": "The client does not have a redirect_uri define"
									},
									"response": []
								},
								{
									"name": "Redirect to Authorize",
									"event": [
										{
											"listen": "test",
											"script": {
												"exec": [
													"pm.test(\"Status code is 302\", function () {",
													"    pm.response.to.have.status(302);",
													"});",
													"",
													"pm.test(\"Should be redirected\", function () {",
													"    pm.response.to.be.redirection;",
													"    pm.response.to.have.header('Location');",
													"});",
													"",
													"pm.test(\"Should be a redirection to MFA enroll page\", function() {",
													"    var location = postman.getResponseHeader('Location');",
													"    let domain = pm.environment.get(\"domainHrid\");",
													"        ",
													"    tests['Redirect to login page with client_id'] = location.includes(pm.environment.get('gateway_url') + '/' + domain + '/mfa/challenge') && location.includes('client_id=' + pm.environment.get('clientId4'));",
													"    ",
													"    pm.environment.set('redirection', postman.getResponseHeader(\"Location\"));",
													"});"
												],
												"type": "text/javascript"
											}
										},
										{
											"listen": "prerequest",
											"script": {
												"exec": [
													""
												],
												"type": "text/javascript"
											}
										}
									],
									"request": {
										"method": "GET",
										"header": [],
										"url": {
											"raw": "{{redirection}}",
											"host": [
												"{{redirection}}"
											]
										}
									},
									"response": []
								},
								{
									"name": "MFA Challenge Fail",
									"event": [
										{
											"listen": "test",
											"script": {
												"exec": [
													"pm.test(\"Status code is 302\", function () {",
													"    pm.response.to.have.status(302);",
													"});",
													"",
													"pm.test(\"Should be redirected to MFA enroll\", function () {",
													"    pm.response.to.be.redirection;",
													"    pm.response.to.have.header('Location');",
													"",
													"    var location = postman.getResponseHeader(\"Location\");",
													"    // if login was ok, we replay the authorize flow",
													"    tests['Redirect to challenge error'] = location.includes('/mfa/challenge') && location.includes('error=mfa_challenge_failed');",
													"});"
												],
												"type": "text/javascript"
											}
										}
									],
									"request": {
										"method": "POST",
										"header": [],
										"body": {
											"mode": "urlencoded",
											"urlencoded": [
												{
													"key": "X-XSRF-TOKEN",
													"value": "{{xsrf}}",
													"type": "text"
												},
												{
													"key": "factorId",
													"value": "{{mfaFactorId}}",
													"type": "text"
												},
												{
													"key": "code",
													"value": "333-334",
													"type": "text"
												}
											]
										},
										"url": {
											"raw": "{{redirection}}",
											"host": [
												"{{redirection}}"
											]
										}
									},
									"response": []
								},
								{
									"name": "MFA Challenge",
									"event": [
										{
											"listen": "test",
											"script": {
												"exec": [
													"pm.test(\"Status code is 302\", function () {",
													"    pm.response.to.have.status(302);",
													"});",
													"",
													"pm.test(\"Should be redirected to MFA enroll\", function () {",
													"    pm.response.to.be.redirection;",
													"    pm.response.to.have.header('Location');",
													"",
													"    var location = postman.getResponseHeader(\"Location\");",
													"    pm.environment.set('redirection', location);",
													"    // if login was ok, we replay the authorize flow",
													"    tests['Redirect to challenge error'] = location.includes('/oauth/authorize');",
													"});"
												],
												"type": "text/javascript"
											}
										}
									],
									"request": {
										"method": "POST",
										"header": [],
										"body": {
											"mode": "urlencoded",
											"urlencoded": [
												{
													"key": "X-XSRF-TOKEN",
													"value": "{{xsrf}}",
													"type": "text"
												},
												{
													"key": "factorId",
													"value": "{{mfaFactorId}}",
													"type": "text"
												},
												{
													"key": "code",
													"value": "333-333",
													"type": "text"
												}
											]
										},
										"url": {
											"raw": "{{redirection}}",
											"host": [
												"{{redirection}}"
											]
										}
									},
									"response": []
								},
								{
									"name": "Logout user",
									"event": [
										{
											"listen": "test",
											"script": {
												"exec": [
													"pm.test(\"Status code is 302\", function () {",
													"    pm.response.to.have.status(302);",
													"});",
													"",
													"pm.test(\"Should be redirected\", function () {",
													"    pm.response.to.be.redirection;",
													"    pm.response.to.have.header('Location');",
													"    ",
													"    pm.environment.set('redirection', postman.getResponseHeader(\"Location\"));",
													"});"
												],
												"type": "text/javascript"
											}
										},
										{
											"listen": "prerequest",
											"script": {
												"exec": [
													""
												],
												"type": "text/javascript"
											}
										}
									],
									"request": {
										"method": "GET",
										"header": [],
										"url": {
											"raw": "{{logoutEndpoint}}",
											"host": [
												"{{logoutEndpoint}}"
											]
										},
										"description": "The client does not have a redirect_uri define"
									},
									"response": []
								}
							]
						},
						{
							"name": "Case - MFA GeoIP Ko",
							"item": [
								{
									"name": "Initiate Login Flow",
									"event": [
										{
											"listen": "test",
											"script": {
												"exec": [
													"pm.test(\"Status code is 302\", function () {",
													"    pm.response.to.have.status(302);",
													"});",
													"",
													"pm.test(\"Should be redirected\", function () {",
													"    pm.response.to.be.redirection;",
													"    pm.response.to.have.header('Location');",
													"});",
													"",
													"pm.test(\"Should be a redirection to login page\", function() {",
													"    var location = postman.getResponseHeader('Location');",
													"    let domain = pm.environment.get(\"domainHrid\");",
													"    ",
													"    tests['Redirect to login page with client_id'] = location.includes(pm.environment.get('gateway_url') + '/' + domain + '/login') && location.includes('client_id=' + pm.environment.get('clientId4'));",
													"    ",
													"    pm.environment.set('redirection', postman.getResponseHeader(\"Location\"));",
													"});"
												],
												"type": "text/javascript"
											}
										},
										{
											"listen": "prerequest",
											"script": {
												"exec": [
													""
												],
												"type": "text/javascript"
											}
										}
									],
									"request": {
										"method": "GET",
										"header": [],
										"url": {
											"raw": "{{gateway_url}}/{{domainHrid}}/oauth/authorize/?response_type=code&client_id={{clientId4}}&redirect_uri=http://localhost:4000/&state=1234-5678-9876",
											"host": [
												"{{gateway_url}}"
											],
											"path": [
												"{{domainHrid}}",
												"oauth",
												"authorize",
												""
											],
											"query": [
												{
													"key": "response_type",
													"value": "code"
												},
												{
													"key": "client_id",
													"value": "{{clientId4}}"
												},
												{
													"key": "redirect_uri",
													"value": "http://localhost:4000/"
												},
												{
													"key": "state",
													"value": "1234-5678-9876"
												}
											]
										}
									},
									"response": []
								},
								{
									"name": "Redirect to login form",
									"event": [
										{
											"listen": "test",
											"script": {
												"exec": [
													"pm.test(\"Status code is 200\", function () {",
													"    pm.response.to.have.status(200);",
													"});",
													"",
													"pm.test(\"Should be ok\", function () {",
													"    pm.response.to.be.ok;",
													"    ",
													"    // Extract the XSRF token to send it with the next request.",
													"    var responseHTML = cheerio.load(pm.response.text());",
													"    var xsrfToken = responseHTML('[name=\"X-XSRF-TOKEN\"]').val();",
													"    const action = responseHTML('form').attr('action');",
													"    pm.environment.set('xsrf', xsrfToken);",
													"    pm.environment.set('action', action);",
													"});"
												],
												"type": "text/javascript"
											}
										},
										{
											"listen": "prerequest",
											"script": {
												"exec": [
													""
												],
												"type": "text/javascript"
											}
										}
									],
									"request": {
										"method": "GET",
										"header": [],
										"url": {
											"raw": "{{redirection}}",
											"host": [
												"{{redirection}}"
											]
										},
										"description": "The client does not have a redirect_uri define"
									},
									"response": []
								},
								{
									"name": "Post login form",
									"event": [
										{
											"listen": "test",
											"script": {
												"exec": [
													"pm.test(\"Status code is 302\", function () {",
													"    pm.response.to.have.status(302);",
													"});",
													"",
													"pm.test(\"Should be redirected to MFA enroll\", function () {",
													"    pm.response.to.be.redirection;",
													"    pm.response.to.have.header('Location');",
													"",
													"    var location = postman.getResponseHeader(\"Location\");",
													"    pm.environment.set('redirection', location);",
													"    // if login was ok, we replay the authorize flow",
													"    console.log(location);",
													"    tests['Redirect to authorize page'] = location.includes('/oauth/authorize') && location.includes('client_id=' + pm.environment.get('clientId4'));",
													"});"
												],
												"type": "text/javascript"
											}
										},
										{
											"listen": "prerequest",
											"script": {
												"exec": [
													""
												],
												"type": "text/javascript"
											}
										}
									],
									"request": {
										"method": "POST",
										"header": [
											{
												"key": "Content-Type",
												"value": "application/x-www-form-urlencoded"
											},
											{
												"key": "X-Forwarded-For",
												"value": "45.60.155.214",
												"type": "text"
											}
										],
										"body": {
											"mode": "urlencoded",
											"urlencoded": [
												{
													"key": "X-XSRF-TOKEN",
													"value": "{{xsrf}}",
													"type": "text"
												},
												{
													"key": "client_id",
													"value": "{{clientId4}}",
													"type": "text"
												},
												{
													"key": "username",
													"value": "user",
													"type": "text"
												},
												{
													"key": "password",
													"value": "#CoMpL3X-P@SsW0Rd",
													"type": "text"
												}
											]
										},
										"url": {
											"raw": "{{action}}",
											"host": [
												"{{action}}"
											]
										},
										"description": "The client does not have a redirect_uri define"
									},
									"response": []
								},
								{
									"name": "Redirect to Authorize",
									"event": [
										{
											"listen": "test",
											"script": {
												"exec": [
													"pm.test(\"Status code is 302\", function () {",
													"    pm.response.to.have.status(302);",
													"});",
													"",
													"pm.test(\"Should be redirected\", function () {",
													"    pm.response.to.be.redirection;",
													"    pm.response.to.have.header('Location');",
													"});",
													"",
													"pm.test(\"Should be a redirection to MFA enroll page\", function() {",
													"    var location = postman.getResponseHeader('Location');",
													"    let domain = pm.environment.get(\"domainHrid\");",
													"        ",
													"    tests['Redirect to login page with client_id'] = location.includes(pm.environment.get('gateway_url') + '/' + domain + '/mfa/challenge') && location.includes('client_id=' + pm.environment.get('clientId4'));",
													"    ",
													"    pm.environment.set('redirection', postman.getResponseHeader(\"Location\"));",
													"});"
												],
												"type": "text/javascript"
											}
										},
										{
											"listen": "prerequest",
											"script": {
												"exec": [
													""
												],
												"type": "text/javascript"
											}
										}
									],
									"request": {
										"method": "GET",
										"header": [],
										"url": {
											"raw": "{{redirection}}",
											"host": [
												"{{redirection}}"
											]
										}
									},
									"response": []
								},
								{
									"name": "MFA Challenge Fail",
									"event": [
										{
											"listen": "test",
											"script": {
												"exec": [
													"pm.test(\"Status code is 302\", function () {",
													"    pm.response.to.have.status(302);",
													"});",
													"",
													"pm.test(\"Should be redirected to MFA enroll\", function () {",
													"    pm.response.to.be.redirection;",
													"    pm.response.to.have.header('Location');",
													"",
													"    var location = postman.getResponseHeader(\"Location\");",
													"    // if login was ok, we replay the authorize flow",
													"    tests['Redirect to challenge error'] = location.includes('/mfa/challenge') && location.includes('error=mfa_challenge_failed');",
													"});"
												],
												"type": "text/javascript"
											}
										}
									],
									"request": {
										"method": "POST",
										"header": [],
										"body": {
											"mode": "urlencoded",
											"urlencoded": [
												{
													"key": "X-XSRF-TOKEN",
													"value": "{{xsrf}}",
													"type": "text"
												},
												{
													"key": "factorId",
													"value": "{{mfaFactorId}}",
													"type": "text"
												},
												{
													"key": "code",
													"value": "333-334",
													"type": "text"
												}
											]
										},
										"url": {
											"raw": "{{redirection}}",
											"host": [
												"{{redirection}}"
											]
										}
									},
									"response": []
								},
								{
									"name": "MFA Challenge",
									"event": [
										{
											"listen": "test",
											"script": {
												"exec": [
													"pm.test(\"Status code is 302\", function () {",
													"    pm.response.to.have.status(302);",
													"});",
													"",
													"pm.test(\"Should be redirected to MFA enroll\", function () {",
													"    pm.response.to.be.redirection;",
													"    pm.response.to.have.header('Location');",
													"",
													"    var location = postman.getResponseHeader(\"Location\");",
													"    pm.environment.set('redirection', location);",
													"    // if login was ok, we replay the authorize flow",
													"    tests['Redirect to challenge error'] = location.includes('/oauth/authorize');",
													"});"
												],
												"type": "text/javascript"
											}
										}
									],
									"request": {
										"method": "POST",
										"header": [],
										"body": {
											"mode": "urlencoded",
											"urlencoded": [
												{
													"key": "X-XSRF-TOKEN",
													"value": "{{xsrf}}",
													"type": "text"
												},
												{
													"key": "factorId",
													"value": "{{mfaFactorId}}",
													"type": "text"
												},
												{
													"key": "code",
													"value": "333-333",
													"type": "text"
												}
											]
										},
										"url": {
											"raw": "{{redirection}}",
											"host": [
												"{{redirection}}"
											]
										}
									},
									"response": []
								},
								{
									"name": "Logout user",
									"event": [
										{
											"listen": "test",
											"script": {
												"exec": [
													"pm.test(\"Status code is 302\", function () {",
													"    pm.response.to.have.status(302);",
													"});",
													"",
													"pm.test(\"Should be redirected\", function () {",
													"    pm.response.to.be.redirection;",
													"    pm.response.to.have.header('Location');",
													"    ",
													"    pm.environment.set('redirection', postman.getResponseHeader(\"Location\"));",
													"});"
												],
												"type": "text/javascript"
											}
										},
										{
											"listen": "prerequest",
											"script": {
												"exec": [
													""
												],
												"type": "text/javascript"
											}
										}
									],
									"request": {
										"method": "GET",
										"header": [],
										"url": {
											"raw": "{{logoutEndpoint}}",
											"host": [
												"{{logoutEndpoint}}"
											]
										},
										"description": "The client does not have a redirect_uri define"
									},
									"response": []
								}
							]
						},
						{
							"name": "Case - MFA Remember Ok Known device",
							"item": [
								{
									"name": "Initiate Login Flow",
									"event": [
										{
											"listen": "test",
											"script": {
												"exec": [
													"pm.test(\"Status code is 302\", function () {",
													"    pm.response.to.have.status(302);",
													"});",
													"",
													"pm.test(\"Should be redirected\", function () {",
													"    pm.response.to.be.redirection;",
													"    pm.response.to.have.header('Location');",
													"});",
													"",
													"pm.test(\"Should be a redirection to login page\", function() {",
													"    var location = postman.getResponseHeader('Location');",
													"    let domain = pm.environment.get(\"domainHrid\");",
													"    ",
													"    tests['Redirect to login page with client_id'] = location.includes(pm.environment.get('gateway_url') + '/' + domain + '/login') && location.includes('client_id=' + pm.environment.get('clientId'));",
													"    ",
													"    pm.environment.set('redirection', postman.getResponseHeader(\"Location\"));",
													"});"
												],
												"type": "text/javascript"
											}
										},
										{
											"listen": "prerequest",
											"script": {
												"exec": [
													""
												],
												"type": "text/javascript"
											}
										}
									],
									"request": {
										"method": "GET",
										"header": [],
										"url": {
											"raw": "{{gateway_url}}/{{domainHrid}}/oauth/authorize/?response_type=code&client_id={{clientId}}&redirect_uri=http://localhost:4000/&state=1234-5678-9876",
											"host": [
												"{{gateway_url}}"
											],
											"path": [
												"{{domainHrid}}",
												"oauth",
												"authorize",
												""
											],
											"query": [
												{
													"key": "response_type",
													"value": "code"
												},
												{
													"key": "client_id",
													"value": "{{clientId}}"
												},
												{
													"key": "redirect_uri",
													"value": "http://localhost:4000/"
												},
												{
													"key": "state",
													"value": "1234-5678-9876"
												}
											]
										}
									},
									"response": []
								},
								{
									"name": "Redirect to login form",
									"event": [
										{
											"listen": "test",
											"script": {
												"exec": [
													"pm.test(\"Status code is 200\", function () {",
													"    pm.response.to.have.status(200);",
													"});",
													"",
													"pm.test(\"Should be ok\", function () {",
													"    pm.response.to.be.ok;",
													"    ",
													"    // Extract the XSRF token to send it with the next request.",
													"    var responseHTML = cheerio.load(pm.response.text());",
													"    var xsrfToken = responseHTML('[name=\"X-XSRF-TOKEN\"]').val();",
													"    const action = responseHTML('form').attr('action');",
													"    pm.environment.set('xsrf', xsrfToken);",
													"    pm.environment.set('action', action);",
													"});"
												],
												"type": "text/javascript"
											}
										},
										{
											"listen": "prerequest",
											"script": {
												"exec": [
													""
												],
												"type": "text/javascript"
											}
										}
									],
									"request": {
										"method": "GET",
										"header": [],
										"url": {
											"raw": "{{redirection}}",
											"host": [
												"{{redirection}}"
											]
										},
										"description": "The client does not have a redirect_uri define"
									},
									"response": []
								},
								{
									"name": "Post login form",
									"event": [
										{
											"listen": "test",
											"script": {
												"exec": [
													"pm.test(\"Status code is 302\", function () {",
													"    pm.response.to.have.status(302);",
													"});",
													"",
													"pm.test(\"Should be redirected to login with invalid account\", function () {",
													"    pm.response.to.be.redirection;",
													"    pm.response.to.have.header('Location');",
													"",
													"    var location = postman.getResponseHeader(\"Location\");",
													"    pm.environment.set('redirection', location);",
													"    // if login was ok, we replay the authorize flow",
													"    tests['Redirect to consent page'] = location.includes('/oauth/authorize');",
													"});"
												],
												"type": "text/javascript"
											}
										},
										{
											"listen": "prerequest",
											"script": {
												"exec": [
													""
												],
												"type": "text/javascript"
											}
										}
									],
									"request": {
										"method": "POST",
										"header": [
											{
												"key": "X-Forwarded-For",
												"value": "75.2.70.75",
												"type": "text"
											}
										],
										"body": {
											"mode": "urlencoded",
											"urlencoded": [
												{
													"key": "X-XSRF-TOKEN",
													"value": "{{xsrf}}",
													"type": "text"
												},
												{
													"key": "client_id",
													"value": "{{clientId}}",
													"type": "text"
												},
												{
													"key": "username",
													"value": "user",
													"type": "text"
												},
												{
													"key": "password",
													"value": "#CoMpL3X-P@SsW0Rd",
													"type": "text"
												},
												{
													"key": "deviceId",
													"value": "123456789",
													"type": "text"
												}
											]
										},
										"url": {
											"raw": "{{action}}",
											"host": [
												"{{action}}"
											]
										},
										"description": "The client does not have a redirect_uri define"
									},
									"response": []
								},
								{
									"name": "Logout user",
									"event": [
										{
											"listen": "test",
											"script": {
												"exec": [
													"pm.test(\"Status code is 302\", function () {",
													"    pm.response.to.have.status(302);",
													"});",
													"",
													"pm.test(\"Should be redirected\", function () {",
													"    pm.response.to.be.redirection;",
													"    pm.response.to.have.header('Location');",
													"    ",
													"    pm.environment.set('redirection', postman.getResponseHeader(\"Location\"));",
													"});"
												],
												"type": "text/javascript"
											}
										},
										{
											"listen": "prerequest",
											"script": {
												"exec": [
													""
												],
												"type": "text/javascript"
											}
										}
									],
									"request": {
										"method": "GET",
										"header": [],
										"url": {
											"raw": "{{logoutEndpoint}}",
											"host": [
												"{{logoutEndpoint}}"
											]
										},
										"description": "The client does not have a redirect_uri define"
									},
									"response": []
								}
							]
						}
					]
				},
				{
					"name": "MFA - Clean up",
					"item": [
						{
							"name": "Delete Device Identifier",
							"event": [
								{
									"listen": "test",
									"script": {
										"exec": [
											"pm.test(\"Status code is 201\", function () {",
											"    pm.response.to.have.status(204);",
											"});"
										],
										"type": "text/javascript"
									}
								}
							],
							"request": {
								"method": "DELETE",
								"header": [
									{
										"key": "Authorization",
										"value": "Bearer {{token}}",
										"type": "text"
									}
								],
								"body": {
									"mode": "raw",
									"raw": "{\n  \"type\": \"fingerprintjs-v3-community-device-identifier\",\n  \"name\": \"FingerprintJS v3\",\n  \"configuration\": \"{}\"\n}",
									"options": {
										"raw": {
											"language": "json"
										}
									}
								},
								"url": {
									"raw": "{{management_url}}/management/organizations/{{defaultOrganizationId}}/environments/{{defaultEnvironmentId}}/domains/{{domain}}/device-identifiers/{{app4DeviceIdentifierId}}",
									"host": [
										"{{management_url}}"
									],
									"path": [
										"management",
										"organizations",
										"{{defaultOrganizationId}}",
										"environments",
										"{{defaultEnvironmentId}}",
										"domains",
										"{{domain}}",
										"device-identifiers",
										"{{app4DeviceIdentifierId}}"
									]
								}
							},
							"response": []
						}
					]
				}
			]
		},
		{
			"name": "Account Disabled",
			"item": [
				{
					"name": "Create user",
					"event": [
						{
							"listen": "test",
							"script": {
								"exec": [
									"pm.test(\"Status code is 201\", function () {",
									"    pm.response.to.have.status(201);",
									"});",
									"",
									"pm.test(\"UM - create user\", function () {",
									"    var jsonData = pm.response.json();",
									"    let domain = pm.environment.get(\"domain\");",
									"    ",
									"    pm.expect(jsonData).to.have.property('id');",
									"    pm.expect(jsonData.internal).to.eql(true);",
									"    pm.expect(jsonData.enabled).to.eql(true);",
									"    pm.expect(jsonData.preRegistration).to.eql(false);",
									"    pm.expect(jsonData.registrationCompleted).to.eql(true);",
									"    pm.expect(jsonData.source).to.eql('default-idp-'+domain)",
									"    pm.environment.set('userUM', jsonData.id);",
									"});"
								],
								"type": "text/javascript"
							}
						}
					],
					"request": {
						"method": "POST",
						"header": [
							{
								"key": "Authorization",
								"value": "Bearer {{token}}",
								"type": "text"
							},
							{
								"key": "Content-Type",
								"name": "Content-Type",
								"value": "application/json",
								"type": "text"
							}
						],
						"body": {
							"mode": "raw",
							"raw": "{\n\t\"firstName\": \"Jensen\",\n\t\"lastName\": \"Barbara\",\n\t\"username\": \"jensen.barbara\",\n\t\"email\": \"jensen.barbara@mail.com\",\n\t\"password\": \"#CoMpL3X-P@SsW0Rd\"\n}"
						},
						"url": {
							"raw": "{{management_url}}/management/organizations/{{defaultOrganizationId}}/environments/{{defaultEnvironmentId}}/domains/{{domain}}/users",
							"host": [
								"{{management_url}}"
							],
							"path": [
								"management",
								"organizations",
								"{{defaultOrganizationId}}",
								"environments",
								"{{defaultEnvironmentId}}",
								"domains",
								"{{domain}}",
								"users"
							]
						}
					},
					"response": []
				},
				{
					"name": "Configure application",
					"event": [
						{
							"listen": "test",
							"script": {
								"exec": [
									"pm.test(\"Status code is 200\", function () {",
									"    pm.response.to.have.status(200);",
									"});",
									"",
									"// wait for sync process",
									"setTimeout(function(){}, 6000);"
								],
								"type": "text/javascript"
							}
						},
						{
							"listen": "prerequest",
							"script": {
								"exec": [
									"let domain = pm.environment.get(\"domain\");",
									"let identityProvider = 'default-idp-'+domain;",
									"pm.environment.set(\"identityProvider\",identityProvider)"
								],
								"type": "text/javascript"
							}
						}
					],
					"request": {
						"method": "PATCH",
						"header": [
							{
								"key": "Content-Type",
								"value": "application/json"
							},
							{
								"key": "Authorization",
								"value": "Bearer {{token}}"
							}
						],
						"body": {
							"mode": "raw",
							"raw": "{\n  \"identities\" : [\"{{idp.inmemory}}\", \"{{identityProvider}}\"]\n}"
						},
						"url": {
							"raw": "{{management_url}}/management/organizations/{{defaultOrganizationId}}/environments/{{defaultEnvironmentId}}/domains/{{domain}}/applications/{{app}}",
							"host": [
								"{{management_url}}"
							],
							"path": [
								"management",
								"organizations",
								"{{defaultOrganizationId}}",
								"environments",
								"{{defaultEnvironmentId}}",
								"domains",
								"{{domain}}",
								"applications",
								"{{app}}"
							]
						}
					},
					"response": []
				},
				{
					"name": "Initiate Login Flow",
					"event": [
						{
							"listen": "test",
							"script": {
								"exec": [
									"pm.test(\"Status code is 302\", function () {",
									"    pm.response.to.have.status(302);",
									"});",
									"",
									"pm.test(\"Should be redirected\", function () {",
									"    pm.response.to.be.redirection;",
									"    pm.response.to.have.header('Location');",
									"});",
									"",
									"pm.test(\"Should be a redirection to login page\", function() {",
									"    var location = postman.getResponseHeader('Location');",
									"    let domain = pm.environment.get(\"domainHrid\");",
									"    ",
									"    tests['Redirect to login page with client_id'] = location.includes(pm.environment.get('gateway_url') + '/' + domain + '/login') && location.includes('client_id=' + pm.environment.get('clientId'));",
									"    ",
									"    pm.environment.set('redirection', postman.getResponseHeader(\"Location\"));",
									"});"
								],
								"type": "text/javascript"
							}
						},
						{
							"listen": "prerequest",
							"script": {
								"exec": [
									""
								],
								"type": "text/javascript"
							}
						}
					],
					"request": {
						"method": "GET",
						"header": [],
						"url": {
							"raw": "{{gateway_url}}/{{domainHrid}}/oauth/authorize/?response_type=code&client_id={{clientId}}&redirect_uri=http://localhost:4000/&state=1234-5678-9876",
							"host": [
								"{{gateway_url}}"
							],
							"path": [
								"{{domainHrid}}",
								"oauth",
								"authorize",
								""
							],
							"query": [
								{
									"key": "response_type",
									"value": "code"
								},
								{
									"key": "client_id",
									"value": "{{clientId}}"
								},
								{
									"key": "redirect_uri",
									"value": "http://localhost:4000/"
								},
								{
									"key": "state",
									"value": "1234-5678-9876"
								}
							]
						}
					},
					"response": []
				},
				{
					"name": "Redirect to login form",
					"event": [
						{
							"listen": "test",
							"script": {
								"exec": [
									"pm.test(\"Status code is 200\", function () {",
									"    pm.response.to.have.status(200);",
									"});",
									"",
									"pm.test(\"Should be ok\", function () {",
									"    pm.response.to.be.ok;",
									"    ",
									"    // Extract the XSRF token to send it with the next request.",
									"    var responseHTML = cheerio.load(pm.response.text());",
									"    var xsrfToken = responseHTML('[name=\"X-XSRF-TOKEN\"]').val();",
									"    const action = responseHTML('form').attr('action');",
									"    pm.environment.set('xsrf', xsrfToken);",
									"    pm.environment.set('action', action);",
									"});"
								],
								"type": "text/javascript"
							}
						},
						{
							"listen": "prerequest",
							"script": {
								"exec": [
									""
								],
								"type": "text/javascript"
							}
						}
					],
					"request": {
						"method": "GET",
						"header": [],
						"url": {
							"raw": "{{redirection}}",
							"host": [
								"{{redirection}}"
							]
						},
						"description": "The client does not have a redirect_uri define"
					},
					"response": []
				},
				{
					"name": "Post login form",
					"event": [
						{
							"listen": "test",
							"script": {
								"exec": [
									"pm.test(\"Status code is 302\", function () {",
									"    pm.response.to.have.status(302);",
									"});",
									"",
									"pm.test(\"Should be redirected to app with valid account\", function () {",
									"    pm.response.to.be.redirection;",
									"    pm.response.to.have.header('Location');",
									"",
									"    var location = postman.getResponseHeader(\"Location\");",
									"    pm.environment.set('redirection', location);",
									"    tests['Redirect to app page'] = location.includes('?response_type=code');",
									"});"
								],
								"type": "text/javascript"
							}
						},
						{
							"listen": "prerequest",
							"script": {
								"exec": [
									""
								],
								"type": "text/javascript"
							}
						}
					],
					"request": {
						"method": "POST",
						"header": [
							{
								"key": "Content-Type",
								"value": "application/x-www-form-urlencoded"
							}
						],
						"body": {
							"mode": "urlencoded",
							"urlencoded": [
								{
									"key": "X-XSRF-TOKEN",
									"value": "{{xsrf}}",
									"type": "text"
								},
								{
									"key": "client_id",
									"value": "{{clientId}}",
									"type": "text"
								},
								{
									"key": "username",
									"value": "jensen.barbara",
									"type": "text"
								},
								{
									"key": "password",
									"value": "#CoMpL3X-P@SsW0Rd",
									"type": "text"
								}
							]
						},
						"url": {
							"raw": "{{action}}",
							"host": [
								"{{action}}"
							]
						},
						"description": "The client does not have a redirect_uri define"
					},
					"response": []
				},
				{
					"name": "Update user - disable user",
					"event": [
						{
							"listen": "test",
							"script": {
								"exec": [
									"pm.test(\"Status code is 200\", function () {",
									"    pm.response.to.have.status(200);",
									"});",
									"",
									"pm.test(\"UM - update user\", function () {",
									"    var jsonData = pm.response.json();",
									"    pm.expect(jsonData.enabled).to.eql(false);",
									"});",
									"",
									"// wait for sync process",
									"setTimeout(function(){}, 6000);"
								],
								"type": "text/javascript"
							}
						}
					],
					"request": {
						"method": "PUT",
						"header": [
							{
								"key": "Authorization",
								"type": "text",
								"value": "Bearer {{token}}"
							},
							{
								"key": "Content-Type",
								"name": "Content-Type",
								"type": "text",
								"value": "application/json"
							}
						],
						"body": {
							"mode": "raw",
							"raw": "{\n\t\"firstName\": \"Jensen\",\n\t\"lastName\": \"Barbara\",\n\t\"email\": \"jensen.barbara@mail.com\",\n\t\"additionalInformation\": {\n\t\t\"profile\":\"https://my.profile.com\"\n\t},\n\t\"enabled\": false\n}"
						},
						"url": {
							"raw": "{{management_url}}/management/organizations/{{defaultOrganizationId}}/environments/{{defaultEnvironmentId}}/domains/{{domain}}/users/{{userUM}}",
							"host": [
								"{{management_url}}"
							],
							"path": [
								"management",
								"organizations",
								"{{defaultOrganizationId}}",
								"environments",
								"{{defaultEnvironmentId}}",
								"domains",
								"{{domain}}",
								"users",
								"{{userUM}}"
							]
						}
					},
					"response": []
				},
				{
					"name": "Initiate Login Flow",
					"event": [
						{
							"listen": "test",
							"script": {
								"exec": [
									"pm.test(\"Status code is 302\", function () {",
									"    pm.response.to.have.status(302);",
									"});",
									"",
									"pm.test(\"Should be redirected\", function () {",
									"    pm.response.to.be.redirection;",
									"    pm.response.to.have.header('Location');",
									"});",
									"",
									"pm.test(\"Should be a redirection to login page\", function() {",
									"    var location = postman.getResponseHeader('Location');",
									"    let domain = pm.environment.get(\"domainHrid\");",
									"    ",
									"    tests['Redirect to login page with client_id'] = location.includes(pm.environment.get('gateway_url') + '/' + domain + '/login') && location.includes('client_id=' + pm.environment.get('clientId'));",
									"});"
								],
								"type": "text/javascript"
							}
						},
						{
							"listen": "prerequest",
							"script": {
								"exec": [
									""
								],
								"type": "text/javascript"
							}
						}
					],
					"request": {
						"method": "GET",
						"header": [],
						"url": {
							"raw": "{{gateway_url}}/{{domainHrid}}/oauth/authorize/?response_type=code&client_id={{clientId}}&redirect_uri=http://localhost:4000/&state=1234-5678-9876",
							"host": [
								"{{gateway_url}}"
							],
							"path": [
								"{{domainHrid}}",
								"oauth",
								"authorize",
								""
							],
							"query": [
								{
									"key": "response_type",
									"value": "code"
								},
								{
									"key": "client_id",
									"value": "{{clientId}}"
								},
								{
									"key": "redirect_uri",
									"value": "http://localhost:4000/"
								},
								{
									"key": "state",
									"value": "1234-5678-9876"
								}
							]
						}
					},
					"response": []
				},
				{
					"name": "Logout user",
					"event": [
						{
							"listen": "test",
							"script": {
								"exec": [
									"pm.test(\"Status code is 302\", function () {",
									"    pm.response.to.have.status(302);",
									"});",
									"",
									"pm.test(\"Should be redirected\", function () {",
									"    pm.response.to.be.redirection;",
									"    pm.response.to.have.header('Location');",
									"    ",
									"    pm.environment.set('redirection', postman.getResponseHeader(\"Location\"));",
									"});"
								],
								"type": "text/javascript"
							}
						},
						{
							"listen": "prerequest",
							"script": {
								"exec": [
									""
								],
								"type": "text/javascript"
							}
						}
					],
					"request": {
						"method": "GET",
						"header": [],
						"url": {
							"raw": "{{logoutEndpoint}}",
							"host": [
								"{{logoutEndpoint}}"
							]
						},
						"description": "The client does not have a redirect_uri define"
					},
					"response": []
				},
				{
					"name": "Delete user",
					"event": [
						{
							"listen": "test",
							"script": {
								"exec": [
									"pm.test(\"Status code is 204\", function () {",
									"    pm.response.to.have.status(204);",
									"});"
								],
								"type": "text/javascript"
							}
						}
					],
					"request": {
						"method": "DELETE",
						"header": [
							{
								"key": "Authorization",
								"type": "text",
								"value": "Bearer {{token}}"
							}
						],
						"body": {
							"mode": "raw",
							"raw": ""
						},
						"url": {
							"raw": "{{management_url}}/management/organizations/{{defaultOrganizationId}}/environments/{{defaultEnvironmentId}}/domains/{{domain}}/users/{{userUM}}",
							"host": [
								"{{management_url}}"
							],
							"path": [
								"management",
								"organizations",
								"{{defaultOrganizationId}}",
								"environments",
								"{{defaultEnvironmentId}}",
								"domains",
								"{{domain}}",
								"users",
								"{{userUM}}"
							]
						}
					},
					"response": []
				}
			]
		},
		{
			"name": "Account Locked - Login Attempt",
			"item": [
				{
					"name": "Configure domain",
					"event": [
						{
							"listen": "test",
							"script": {
								"exec": [
									"// wait for sync process",
									"setTimeout(function(){}, 6000);"
								],
								"type": "text/javascript"
							}
						}
					],
					"request": {
						"method": "PATCH",
						"header": [
							{
								"key": "Content-Type",
								"value": "application/json"
							},
							{
								"key": "Authorization",
								"value": "Bearer {{token}}"
							}
						],
						"body": {
							"mode": "raw",
							"raw": "{\n  \"accountSettings\": {\n  \t\"inherited\" : false,\n  \t\"loginAttemptsDetectionEnabled\": true,\n  \t\"maxLoginAttempts\": 1,\n  \t\"loginAttemptsResetTime\": 60,\n  \t\"accountBlockedDuration\": 120\n  }\n}"
						},
						"url": {
							"raw": "{{management_url}}/management/organizations/{{defaultOrganizationId}}/environments/{{defaultEnvironmentId}}/domains/{{domain}}",
							"host": [
								"{{management_url}}"
							],
							"path": [
								"management",
								"organizations",
								"{{defaultOrganizationId}}",
								"environments",
								"{{defaultEnvironmentId}}",
								"domains",
								"{{domain}}"
							]
						}
					},
					"response": []
				},
				{
					"name": "Initiate Login Flow",
					"event": [
						{
							"listen": "test",
							"script": {
								"exec": [
									"pm.test(\"Status code is 302\", function () {",
									"    pm.response.to.have.status(302);",
									"});",
									"",
									"pm.test(\"Should be redirected\", function () {",
									"    pm.response.to.be.redirection;",
									"    pm.response.to.have.header('Location');",
									"});",
									"",
									"pm.test(\"Should be a redirection to login page\", function() {",
									"    var location = postman.getResponseHeader('Location');",
									"    let domain = pm.environment.get(\"domainHrid\");",
									"    ",
									"    tests['Redirect to login page with client_id'] = location.includes(pm.environment.get('gateway_url') + '/' + domain + '/login') && location.includes('client_id=' + pm.environment.get('clientId'));",
									"    ",
									"    pm.environment.set('redirection', postman.getResponseHeader(\"Location\"));",
									"});"
								],
								"type": "text/javascript"
							}
						},
						{
							"listen": "prerequest",
							"script": {
								"exec": [
									""
								],
								"type": "text/javascript"
							}
						}
					],
					"request": {
						"method": "GET",
						"header": [],
						"url": {
							"raw": "{{gateway_url}}/{{domainHrid}}/oauth/authorize/?response_type=code&client_id={{clientId}}&redirect_uri=http://localhost:4000/&state=1234-5678-9876",
							"host": [
								"{{gateway_url}}"
							],
							"path": [
								"{{domainHrid}}",
								"oauth",
								"authorize",
								""
							],
							"query": [
								{
									"key": "response_type",
									"value": "code"
								},
								{
									"key": "client_id",
									"value": "{{clientId}}"
								},
								{
									"key": "redirect_uri",
									"value": "http://localhost:4000/"
								},
								{
									"key": "state",
									"value": "1234-5678-9876"
								}
							]
						}
					},
					"response": []
				},
				{
					"name": "Redirect to login form",
					"event": [
						{
							"listen": "test",
							"script": {
								"exec": [
									"pm.test(\"Status code is 200\", function () {",
									"    pm.response.to.have.status(200);",
									"});",
									"",
									"pm.test(\"Should be ok\", function () {",
									"    pm.response.to.be.ok;",
									"    ",
									"    // Extract the XSRF token to send it with the next request.",
									"    var responseHTML = cheerio.load(pm.response.text());",
									"    var xsrfToken = responseHTML('[name=\"X-XSRF-TOKEN\"]').val();",
									"    const action = responseHTML('form').attr('action');",
									"    pm.environment.set('xsrf', xsrfToken);",
									"    pm.environment.set('action', action);",
									"});"
								],
								"type": "text/javascript"
							}
						},
						{
							"listen": "prerequest",
							"script": {
								"exec": [
									""
								],
								"type": "text/javascript"
							}
						}
					],
					"request": {
						"method": "GET",
						"header": [],
						"url": {
							"raw": "{{redirection}}",
							"host": [
								"{{redirection}}"
							]
						},
						"description": "The client does not have a redirect_uri define"
					},
					"response": []
				},
				{
					"name": "Post login form - first attempt",
					"event": [
						{
							"listen": "test",
							"script": {
								"exec": [
									"pm.test(\"Status code is 302\", function () {",
									"    pm.response.to.have.status(302);",
									"});",
									"",
									"pm.test(\"Should be redirected to login with invalid account\", function () {",
									"    pm.response.to.be.redirection;",
									"    pm.response.to.have.header('Location');",
									"",
									"    var location = postman.getResponseHeader(\"Location\");",
									"    pm.environment.set('redirection', location);",
									"    tests['Redirect to login page'] = location.includes('/login') && location.includes('client_id=' + pm.environment.get('clientId')) && location.includes('error=login_failed');",
									"});"
								],
								"type": "text/javascript"
							}
						},
						{
							"listen": "prerequest",
							"script": {
								"exec": [
									""
								],
								"type": "text/javascript"
							}
						}
					],
					"request": {
						"method": "POST",
						"header": [
							{
								"key": "Content-Type",
								"value": "application/x-www-form-urlencoded"
							}
						],
						"body": {
							"mode": "urlencoded",
							"urlencoded": [
								{
									"key": "X-XSRF-TOKEN",
									"value": "{{xsrf}}",
									"type": "text"
								},
								{
									"key": "client_id",
									"value": "{{clientId}}",
									"type": "text"
								},
								{
									"key": "username",
									"value": "user",
									"type": "text"
								},
								{
									"key": "password",
									"value": "wrong-password",
									"type": "text"
								}
							]
						},
						"url": {
							"raw": "{{action}}",
							"host": [
								"{{action}}"
							]
						},
						"description": "The client does not have a redirect_uri define"
					},
					"response": []
				},
				{
					"name": "Follow redirection",
					"event": [
						{
							"listen": "test",
							"script": {
								"exec": [
									"pm.test(\"Status code is 200\", function () {",
									"    pm.response.to.have.status(200);",
									"});",
									"",
									"pm.test(\"Should be ok\", function () {",
									"    pm.response.to.be.ok;",
									"    ",
									"    // Extract the XSRF token to send it with the next request.",
									"    var responseHTML = cheerio(pm.response.text());",
									"    var xsrfToken = responseHTML.find('[name=\"X-XSRF-TOKEN\"]').val();",
									"    pm.environment.set('xsrf', xsrfToken);",
									"});"
								],
								"type": "text/javascript"
							}
						},
						{
							"listen": "prerequest",
							"script": {
								"exec": [
									""
								],
								"type": "text/javascript"
							}
						}
					],
					"request": {
						"method": "GET",
						"header": [],
						"url": {
							"raw": "{{redirection}}",
							"host": [
								"{{redirection}}"
							]
						},
						"description": "The client does not have a redirect_uri define"
					},
					"response": []
				},
				{
					"name": "Post login form - second attempt",
					"event": [
						{
							"listen": "test",
							"script": {
								"exec": [
									"pm.test(\"Status code is 302\", function () {",
									"    pm.response.to.have.status(302);",
									"});",
									"",
									"pm.test(\"Should be redirected to login with account locked\", function () {",
									"    pm.response.to.be.redirection;",
									"    pm.response.to.have.header('Location');",
									"",
									"    var location = postman.getResponseHeader(\"Location\");",
									"    pm.environment.set('redirection', location);",
									"    tests['Redirect to login page'] = location.includes('/login') && location.includes('client_id=' + pm.environment.get('clientId')) && location.includes('error=login_failed');",
									"});"
								],
								"type": "text/javascript"
							}
						},
						{
							"listen": "prerequest",
							"script": {
								"exec": [
									""
								],
								"type": "text/javascript"
							}
						}
					],
					"request": {
						"method": "POST",
						"header": [
							{
								"key": "Content-Type",
								"value": "application/x-www-form-urlencoded"
							}
						],
						"body": {
							"mode": "urlencoded",
							"urlencoded": [
								{
									"key": "X-XSRF-TOKEN",
									"value": "{{xsrf}}",
									"type": "text"
								},
								{
									"key": "client_id",
									"value": "{{clientId}}",
									"type": "text"
								},
								{
									"key": "username",
									"value": "user",
									"type": "text"
								},
								{
									"key": "password",
									"value": "wrong-password",
									"type": "text"
								}
							]
						},
						"url": {
							"raw": "{{action}}",
							"host": [
								"{{action}}"
							]
						},
						"description": "The client does not have a redirect_uri define"
					},
					"response": []
				},
				{
					"name": "Follow redirection",
					"event": [
						{
							"listen": "test",
							"script": {
								"exec": [
									"pm.test(\"Status code is 200\", function () {",
									"    pm.response.to.have.status(200);",
									"});"
								],
								"type": "text/javascript"
							}
						},
						{
							"listen": "prerequest",
							"script": {
								"exec": [
									""
								],
								"type": "text/javascript"
							}
						}
					],
					"request": {
						"method": "GET",
						"header": [],
						"url": {
							"raw": "{{redirection}}",
							"host": [
								"{{redirection}}"
							]
						},
						"description": "The client does not have a redirect_uri define"
					},
					"response": []
				}
			]
		},
		{
			"name": "Account Locked - Rest API",
			"item": [
				{
					"name": "Configure domain",
					"event": [
						{
							"listen": "test",
							"script": {
								"exec": [
									"// wait for sync process",
									"setTimeout(function(){}, 6000);"
								],
								"type": "text/javascript"
							}
						}
					],
					"request": {
						"method": "PATCH",
						"header": [
							{
								"key": "Content-Type",
								"value": "application/json"
							},
							{
								"key": "Authorization",
								"value": "Bearer {{token}}"
							}
						],
						"body": {
							"mode": "raw",
							"raw": "{\n  \"accountSettings\": {\n  \t\"inherited\" : false,\n  \t\"loginAttemptsDetectionEnabled\": true,\n  \t\"maxLoginAttempts\": 1,\n  \t\"loginAttemptsResetTime\": 60,\n  \t\"accountBlockedDuration\": 120\n  }\n}"
						},
						"url": {
							"raw": "{{management_url}}/management/organizations/{{defaultOrganizationId}}/environments/{{defaultEnvironmentId}}/domains/{{domain}}",
							"host": [
								"{{management_url}}"
							],
							"path": [
								"management",
								"organizations",
								"{{defaultOrganizationId}}",
								"environments",
								"{{defaultEnvironmentId}}",
								"domains",
								"{{domain}}"
							]
						}
					},
					"response": []
				},
				{
					"name": "Initiate Login Flow",
					"event": [
						{
							"listen": "test",
							"script": {
								"exec": [
									"pm.test(\"Status code is 302\", function () {",
									"    pm.response.to.have.status(302);",
									"});",
									"",
									"pm.test(\"Should be redirected\", function () {",
									"    pm.response.to.be.redirection;",
									"    pm.response.to.have.header('Location');",
									"});",
									"",
									"pm.test(\"Should be a redirection to login page\", function() {",
									"    var location = postman.getResponseHeader('Location');",
									"    let domain = pm.environment.get(\"domainHrid\");",
									"    ",
									"    tests['Redirect to login page with client_id'] = location.includes(pm.environment.get('gateway_url') + '/' + domain + '/login') && location.includes('client_id=' + pm.environment.get('clientId'));",
									"    ",
									"    pm.environment.set('redirection', postman.getResponseHeader(\"Location\"));",
									"});"
								],
								"type": "text/javascript"
							}
						},
						{
							"listen": "prerequest",
							"script": {
								"exec": [
									""
								],
								"type": "text/javascript"
							}
						}
					],
					"request": {
						"method": "GET",
						"header": [],
						"url": {
							"raw": "{{gateway_url}}/{{domainHrid}}/oauth/authorize/?response_type=code&client_id={{clientId}}&redirect_uri=http://localhost:4000/&state=1234-5678-9876",
							"host": [
								"{{gateway_url}}"
							],
							"path": [
								"{{domainHrid}}",
								"oauth",
								"authorize",
								""
							],
							"query": [
								{
									"key": "response_type",
									"value": "code"
								},
								{
									"key": "client_id",
									"value": "{{clientId}}"
								},
								{
									"key": "redirect_uri",
									"value": "http://localhost:4000/"
								},
								{
									"key": "state",
									"value": "1234-5678-9876"
								}
							]
						}
					},
					"response": []
				},
				{
					"name": "Create user",
					"event": [
						{
							"listen": "test",
							"script": {
								"exec": [
									"pm.test(\"Status code is 201\", function () {",
									"    pm.response.to.have.status(201);",
									"});",
									"",
									"pm.test(\"UM - create user\", function () {",
									"    var jsonData = pm.response.json();",
									"    let domain = pm.environment.get(\"domain\");",
									"    ",
									"    pm.expect(jsonData).to.have.property('id');",
									"    pm.expect(jsonData.internal).to.eql(true);",
									"    pm.expect(jsonData.enabled).to.eql(true);",
									"    pm.expect(jsonData.preRegistration).to.eql(false);",
									"    pm.expect(jsonData.registrationCompleted).to.eql(true);",
									"    pm.expect(jsonData.source).to.eql('default-idp-'+domain)",
									"    pm.environment.set('userUM', jsonData.id);",
									"});"
								],
								"type": "text/javascript"
							}
						}
					],
					"request": {
						"method": "POST",
						"header": [
							{
								"key": "Authorization",
								"value": "Bearer {{token}}",
								"type": "text"
							},
							{
								"key": "Content-Type",
								"name": "Content-Type",
								"value": "application/json",
								"type": "text"
							}
						],
						"body": {
							"mode": "raw",
							"raw": "{\n\t\"firstName\": \"Jensen\",\n\t\"lastName\": \"Barbara\",\n\t\"username\": \"jensen.barbara\",\n\t\"email\": \"jensen.barbara@mail.com\",\n\t\"password\": \"#CoMpL3X-P@SsW0Rd\"\n}"
						},
						"url": {
							"raw": "{{management_url}}/management/organizations/{{defaultOrganizationId}}/environments/{{defaultEnvironmentId}}/domains/{{domain}}/users",
							"host": [
								"{{management_url}}"
							],
							"path": [
								"management",
								"organizations",
								"{{defaultOrganizationId}}",
								"environments",
								"{{defaultEnvironmentId}}",
								"domains",
								"{{domain}}",
								"users"
							]
						}
					},
					"response": []
				},
				{
					"name": "Lock User",
					"event": [
						{
							"listen": "test",
							"script": {
								"exec": [
									"pm.test(\"Status code is 204\", function () {",
									"    pm.response.to.have.status(204);",
									"});"
								],
								"type": "text/javascript"
							}
						}
					],
					"request": {
						"method": "POST",
						"header": [
							{
								"key": "Authorization",
								"value": "Bearer {{token}}",
								"type": "text"
							},
							{
								"key": "Content-Type",
								"name": "Content-Type",
								"value": "application/json",
								"type": "text"
							}
						],
						"body": {
							"mode": "raw",
							"raw": ""
						},
						"url": {
							"raw": "{{management_url}}/management/organizations/{{defaultOrganizationId}}/environments/{{defaultEnvironmentId}}/domains/{{domain}}/users/{{userUM}}/lock",
							"host": [
								"{{management_url}}"
							],
							"path": [
								"management",
								"organizations",
								"{{defaultOrganizationId}}",
								"environments",
								"{{defaultEnvironmentId}}",
								"domains",
								"{{domain}}",
								"users",
								"{{userUM}}",
								"lock"
							]
						}
					},
					"response": []
				},
				{
					"name": "Redirect to login form",
					"event": [
						{
							"listen": "test",
							"script": {
								"exec": [
									"pm.test(\"Status code is 200\", function () {",
									"    pm.response.to.have.status(200);",
									"});",
									"",
									"pm.test(\"Should be ok\", function () {",
									"    pm.response.to.be.ok;",
									"    ",
									"    // Extract the XSRF token to send it with the next request.",
									"    var responseHTML = cheerio.load(pm.response.text());",
									"    var xsrfToken = responseHTML('[name=\"X-XSRF-TOKEN\"]').val();",
									"    const action = responseHTML('form').attr('action');",
									"    pm.environment.set('xsrf', xsrfToken);",
									"    pm.environment.set('action', action);",
									"});"
								],
								"type": "text/javascript"
							}
						},
						{
							"listen": "prerequest",
							"script": {
								"exec": [
									""
								],
								"type": "text/javascript"
							}
						}
					],
					"request": {
						"method": "GET",
						"header": [],
						"url": {
							"raw": "{{redirection}}",
							"host": [
								"{{redirection}}"
							]
						},
						"description": "The client does not have a redirect_uri define"
					},
					"response": []
				},
				{
					"name": "Post login form - first attempt",
					"event": [
						{
							"listen": "test",
							"script": {
								"exec": [
									"pm.test(\"Status code is 302\", function () {",
									"    pm.response.to.have.status(302);",
									"});",
									"",
									"pm.test(\"Should be redirected to login with invalid account\", function () {",
									"    pm.response.to.be.redirection;",
									"    pm.response.to.have.header('Location');",
									"",
									"    var location = postman.getResponseHeader(\"Location\");",
									"    pm.environment.set('redirection', location);",
									"    tests['Redirect to login page'] = location.includes('/login') && location.includes('client_id=' + pm.environment.get('clientId')) && location.includes('error=login_failed');",
									"});"
								],
								"type": "text/javascript"
							}
						},
						{
							"listen": "prerequest",
							"script": {
								"exec": [
									""
								],
								"type": "text/javascript"
							}
						}
					],
					"request": {
						"method": "POST",
						"header": [
							{
								"key": "Content-Type",
								"value": "application/x-www-form-urlencoded"
							}
						],
						"body": {
							"mode": "urlencoded",
							"urlencoded": [
								{
									"key": "X-XSRF-TOKEN",
									"value": "{{xsrf}}",
									"type": "text"
								},
								{
									"key": "client_id",
									"value": "{{clientId}}",
									"type": "text"
								},
								{
									"key": "username",
									"value": "user",
									"type": "text"
								},
								{
									"key": "password",
									"value": "wrong-password",
									"type": "text"
								}
							]
						},
						"url": {
							"raw": "{{action}}",
							"host": [
								"{{action}}"
							]
						},
						"description": "The client does not have a redirect_uri define"
					},
					"response": []
				},
				{
					"name": "Unlock User",
					"event": [
						{
							"listen": "test",
							"script": {
								"exec": [
									"pm.test(\"Status code is 204\", function () {",
									"    pm.response.to.have.status(204);",
									"});"
								],
								"type": "text/javascript"
							}
						}
					],
					"request": {
						"method": "POST",
						"header": [
							{
								"key": "Authorization",
								"value": "Bearer {{token}}",
								"type": "text"
							},
							{
								"key": "Content-Type",
								"name": "Content-Type",
								"value": "application/json",
								"type": "text"
							}
						],
						"body": {
							"mode": "raw",
							"raw": ""
						},
						"url": {
							"raw": "{{management_url}}/management/organizations/{{defaultOrganizationId}}/environments/{{defaultEnvironmentId}}/domains/{{domain}}/users/{{userUM}}/unlock",
							"host": [
								"{{management_url}}"
							],
							"path": [
								"management",
								"organizations",
								"{{defaultOrganizationId}}",
								"environments",
								"{{defaultEnvironmentId}}",
								"domains",
								"{{domain}}",
								"users",
								"{{userUM}}",
								"unlock"
							]
						}
					},
					"response": []
				},
				{
					"name": "Follow redirection",
					"event": [
						{
							"listen": "test",
							"script": {
								"exec": [
									"pm.test(\"Status code is 200\", function () {",
									"    pm.response.to.have.status(200);",
									"});",
									"",
									"pm.test(\"Should be ok\", function () {",
									"    pm.response.to.be.ok;",
									"    ",
									"    // Extract the XSRF token to send it with the next request.",
									"    var responseHTML = cheerio(pm.response.text());",
									"    var xsrfToken = responseHTML.find('[name=\"X-XSRF-TOKEN\"]').val();",
									"    pm.environment.set('xsrf', xsrfToken);",
									"});"
								],
								"type": "text/javascript"
							}
						},
						{
							"listen": "prerequest",
							"script": {
								"exec": [
									""
								],
								"type": "text/javascript"
							}
						}
					],
					"request": {
						"method": "GET",
						"header": [],
						"url": {
							"raw": "{{redirection}}",
							"host": [
								"{{redirection}}"
							]
						},
						"description": "The client does not have a redirect_uri define"
					},
					"response": []
				},
				{
					"name": "Post login form - second attempt",
					"event": [
						{
							"listen": "test",
							"script": {
								"exec": [
									"pm.test(\"Status code is 302\", function () {",
									"    pm.response.to.have.status(302);",
									"});",
									"",
									"pm.test(\"Should be redirected to login with account locked\", function () {",
									"    pm.response.to.be.redirection;",
									"    pm.response.to.have.header('Location');",
									"",
									"    var location = postman.getResponseHeader(\"Location\");",
									"    pm.environment.set('redirection', location);",
									"    tests['Redirect to login page'] = location.includes('/login') && location.includes('client_id=' + pm.environment.get('clientId')) && location.includes('error=login_failed');",
									"});"
								],
								"type": "text/javascript"
							}
						},
						{
							"listen": "prerequest",
							"script": {
								"exec": [
									""
								],
								"type": "text/javascript"
							}
						}
					],
					"request": {
						"method": "POST",
						"header": [
							{
								"key": "Content-Type",
								"value": "application/x-www-form-urlencoded"
							}
						],
						"body": {
							"mode": "urlencoded",
							"urlencoded": [
								{
									"key": "X-XSRF-TOKEN",
									"value": "{{xsrf}}",
									"type": "text"
								},
								{
									"key": "client_id",
									"value": "{{clientId}}",
									"type": "text"
								},
								{
									"key": "username",
									"value": "user",
									"type": "text"
								},
								{
									"key": "password",
									"value": "wrong-password",
									"type": "text"
								}
							]
						},
						"url": {
							"raw": "{{action}}",
							"host": [
								"{{action}}"
							]
						},
						"description": "The client does not have a redirect_uri define"
					},
					"response": []
				},
				{
					"name": "Follow redirection",
					"event": [
						{
							"listen": "test",
							"script": {
								"exec": [
									"pm.test(\"Status code is 200\", function () {",
									"    pm.response.to.have.status(200);",
									"});"
								],
								"type": "text/javascript"
							}
						},
						{
							"listen": "prerequest",
							"script": {
								"exec": [
									""
								],
								"type": "text/javascript"
							}
						}
					],
					"request": {
						"method": "GET",
						"header": [],
						"url": {
							"raw": "{{redirection}}",
							"host": [
								"{{redirection}}"
							]
						},
						"description": "The client does not have a redirect_uri define"
					},
					"response": []
				},
				{
					"name": "Delete user",
					"event": [
						{
							"listen": "test",
							"script": {
								"exec": [
									"pm.test(\"Status code is 204\", function () {",
									"    pm.response.to.have.status(204);",
									"});"
								],
								"type": "text/javascript"
							}
						}
					],
					"request": {
						"method": "DELETE",
						"header": [
							{
								"key": "Authorization",
								"type": "text",
								"value": "Bearer {{token}}"
							}
						],
						"body": {
							"mode": "raw",
							"raw": ""
						},
						"url": {
							"raw": "{{management_url}}/management/organizations/{{defaultOrganizationId}}/environments/{{defaultEnvironmentId}}/domains/{{domain}}/users/{{userUM}}",
							"host": [
								"{{management_url}}"
							],
							"path": [
								"management",
								"organizations",
								"{{defaultOrganizationId}}",
								"environments",
								"{{defaultEnvironmentId}}",
								"domains",
								"{{domain}}",
								"users",
								"{{userUM}}"
							]
						}
					},
					"response": []
				}
			]
		},
		{
			"name": "Case insensitive",
			"item": [
				{
					"name": "Configure domain",
					"event": [
						{
							"listen": "test",
							"script": {
								"exec": [
									"// wait for sync process",
									"setTimeout(function(){}, 6000);"
								],
								"type": "text/javascript"
							}
						}
					],
					"request": {
						"method": "PATCH",
						"header": [
							{
								"key": "Content-Type",
								"value": "application/json"
							},
							{
								"key": "Authorization",
								"value": "Bearer {{token}}"
							}
						],
						"body": {
							"mode": "raw",
							"raw": "{\n  \"accountSettings\": {}\n}"
						},
						"url": {
							"raw": "{{management_url}}/management/organizations/{{defaultOrganizationId}}/environments/{{defaultEnvironmentId}}/domains/{{domain}}",
							"host": [
								"{{management_url}}"
							],
							"path": [
								"management",
								"organizations",
								"{{defaultOrganizationId}}",
								"environments",
								"{{defaultEnvironmentId}}",
								"domains",
								"{{domain}}"
							]
						}
					},
					"response": []
				},
				{
					"name": "Generate token - case insensitive",
					"event": [
						{
							"listen": "test",
							"script": {
								"exec": [
									"pm.test(\"Status code is 200\", function () {",
									"    pm.response.to.have.status(200);",
									"});",
									"",
									"pm.test(\"Has an access_token - with username case insensitive\", function () {",
									"    var body = pm.response.json();",
									"    pm.expect(body).to.have.property('access_token');",
									"    pm.expect(body).to.have.property('token_type');",
									"    pm.expect(body.token_type).to.eql('bearer');",
									"    pm.expect(body).to.have.property('expires_in');",
									"});"
								],
								"type": "text/javascript"
							}
						}
					],
					"request": {
						"auth": {
							"type": "basic",
							"basic": [
								{
									"key": "password",
									"value": "{{clientSecret}}",
									"type": "string"
								},
								{
									"key": "username",
									"value": "{{clientId}}",
									"type": "string"
								}
							]
						},
						"method": "POST",
						"header": [],
						"body": {
							"mode": "urlencoded",
							"urlencoded": [
								{
									"key": "grant_type",
									"value": "password",
									"type": "text"
								},
								{
									"key": "username",
									"value": "UsEr",
									"type": "text"
								},
								{
									"key": "password",
									"value": "#CoMpL3X-P@SsW0Rd",
									"type": "text"
								}
							]
						},
						"url": {
							"raw": "{{gateway_url}}/{{domainHrid}}/oauth/token",
							"host": [
								"{{gateway_url}}"
							],
							"path": [
								"{{domainHrid}}",
								"oauth",
								"token"
							]
						}
					},
					"response": []
				}
			]
		},
		{
			"name": "Delete domain",
			"event": [
				{
					"listen": "test",
					"script": {
						"exec": [
							"pm.test(\"Status code is 204\", function () {",
							"    pm.response.to.have.status(204);",
							"});"
						],
						"type": "text/javascript"
					}
				}
			],
			"request": {
				"method": "DELETE",
				"header": [
					{
						"key": "Content-Type",
						"value": "application/json"
					},
					{
						"key": "Authorization",
						"value": "Bearer {{token}}"
					}
				],
				"body": {
					"mode": "raw",
					"raw": ""
				},
				"url": {
					"raw": "{{management_url}}/management/organizations/{{defaultOrganizationId}}/environments/{{defaultEnvironmentId}}/domains/{{domain}}",
					"host": [
						"{{management_url}}"
					],
					"path": [
						"management",
						"organizations",
						"{{defaultOrganizationId}}",
						"environments",
						"{{defaultEnvironmentId}}",
						"domains",
						"{{domain}}"
					]
				}
			},
			"response": []
		}
	]
}<|MERGE_RESOLUTION|>--- conflicted
+++ resolved
@@ -1,10 +1,6 @@
 {
 	"info": {
-<<<<<<< HEAD
-		"_postman_id": "4b47cade-f4f4-4b9f-979b-39b2e354a691",
-=======
-		"_postman_id": "af761f6a-1c7e-46c7-b629-d104ece898c6",
->>>>>>> a88824bf
+		"_postman_id": "4f6054f4-67e6-47a7-8b4f-f600bc779f6c",
 		"name": "Gravitee.io - AM - Login - app version",
 		"schema": "https://schema.getpostman.com/json/collection/v2.1.0/collection.json"
 	},
