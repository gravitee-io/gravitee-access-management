{
	"info": {
<<<<<<< HEAD
		"_postman_id": "1e03681b-6594-4309-97e7-1befc8c0fad7",
=======
		"_postman_id": "4f6054f4-67e6-47a7-8b4f-f600bc779f6c",
>>>>>>> 760a7d57
		"name": "Gravitee.io - AM - Login - app version",
		"schema": "https://schema.getpostman.com/json/collection/v2.1.0/collection.json"
	},
	"item": [
		{
			"name": "Prepare",
			"item": [
				{
					"name": "Generate admin token",
					"event": [
						{
							"listen": "test",
							"script": {
								"exec": [
									"",
									"pm.test(\"Status code is 200\", function () {",
									"    pm.response.to.have.status(200);",
									"});",
									"",
									"var token = JSON.parse(responseBody);",
									"pm.environment.set('token', token.access_token);"
								],
								"type": "text/javascript"
							}
						}
					],
					"request": {
						"method": "POST",
						"header": [
							{
								"key": "Authorization",
								"value": "Basic YWRtaW46YWRtaW5hZG1pbg=="
							}
						],
						"body": {
							"mode": "urlencoded",
							"urlencoded": [
								{
									"key": "grant_type",
									"value": "password",
									"type": "text"
								},
								{
									"key": "username",
									"value": "admin",
									"type": "text"
								},
								{
									"key": "password",
									"value": "adminadmin",
									"type": "text"
								}
							]
						},
						"url": {
							"raw": "{{management_url}}/management/auth/token",
							"host": [
								"{{management_url}}"
							],
							"path": [
								"management",
								"auth",
								"token"
							]
						}
					},
					"response": []
				},
				{
					"name": "Create login domain",
					"event": [
						{
							"listen": "test",
							"script": {
								"exec": [
									"pm.test(\"Status code is 201\", function () {",
									"    pm.response.to.have.status(201);",
									"});",
									"",
									"var jsonData = pm.response.json();",
									"pm.environment.set('domain', jsonData.id);",
									"pm.environment.set('domainHrid', jsonData.hrid);"
								],
								"type": "text/javascript"
							}
						}
					],
					"request": {
						"method": "POST",
						"header": [
							{
								"key": "Content-Type",
								"value": "application/json"
							},
							{
								"key": "Authorization",
								"value": "Bearer {{token}}"
							}
						],
						"body": {
							"mode": "raw",
							"raw": "{\n\t\"name\": \"login-app-version\", \n\t\"description\": \"test login flows\"\n}"
						},
						"url": {
							"raw": "{{management_url}}/management/organizations/{{defaultOrganizationId}}/environments/{{defaultEnvironmentId}}/domains/",
							"host": [
								"{{management_url}}"
							],
							"path": [
								"management",
								"organizations",
								"{{defaultOrganizationId}}",
								"environments",
								"{{defaultEnvironmentId}}",
								"domains",
								""
							]
						}
					},
					"response": []
				},
				{
					"name": "Create in-memory IDP",
					"event": [
						{
							"listen": "test",
							"script": {
								"exec": [
									"pm.test(\"Status code is 201\", function () {",
									"    pm.response.to.have.status(201);",
									"});",
									"",
									"var body = JSON.parse(responseBody);",
									"pm.environment.set('idp.inmemory', body.id);"
								],
								"type": "text/javascript"
							}
						}
					],
					"request": {
						"method": "POST",
						"header": [
							{
								"key": "Content-Type",
								"value": "application/json"
							},
							{
								"key": "Authorization",
								"value": "Bearer {{token}}"
							}
						],
						"body": {
							"mode": "raw",
							"raw": "{\n  \"external\": false,\n  \"type\": \"inline-am-idp\",\n  \"domainWhitelist\" : [],\n  \"configuration\": \"{\\\"users\\\":[{\\\"firstname\\\":\\\"my-user\\\",\\\"lastname\\\":\\\"my-user-lastname\\\",\\\"username\\\":\\\"user\\\",\\\"password\\\":\\\"#CoMpL3X-P@SsW0Rd\\\"}]}\",\n  \"name\": \"inmemory\"\n}"
						},
						"url": {
							"raw": "{{management_url}}/management/organizations/{{defaultOrganizationId}}/environments/{{defaultEnvironmentId}}/domains/{{domain}}/identities",
							"host": [
								"{{management_url}}"
							],
							"path": [
								"management",
								"organizations",
								"{{defaultOrganizationId}}",
								"environments",
								"{{defaultEnvironmentId}}",
								"domains",
								"{{domain}}",
								"identities"
							]
						}
					},
					"response": []
				},
				{
					"name": "Create application",
					"event": [
						{
							"listen": "test",
							"script": {
								"exec": [
									"pm.test(\"Status code is 201\", function () {",
									"    pm.response.to.have.status(201);",
									"});",
									"",
									"var body = JSON.parse(responseBody);",
									"pm.environment.set('app', body.id);",
									"pm.environment.set('clientId', body.settings.oauth.clientId);",
									"pm.environment.set('clientSecret', body.settings.oauth.clientSecret);"
								],
								"type": "text/javascript"
							}
						}
					],
					"request": {
						"method": "POST",
						"header": [
							{
								"key": "Content-Type",
								"value": "application/json"
							},
							{
								"key": "Authorization",
								"value": "Bearer {{token}}"
							}
						],
						"body": {
							"mode": "raw",
							"raw": "{\n  \"name\": \"my-client\",\n  \"type\": \"WEB\"\n}"
						},
						"url": {
							"raw": "{{management_url}}/management/organizations/{{defaultOrganizationId}}/environments/{{defaultEnvironmentId}}/domains/{{domain}}/applications",
							"host": [
								"{{management_url}}"
							],
							"path": [
								"management",
								"organizations",
								"{{defaultOrganizationId}}",
								"environments",
								"{{defaultEnvironmentId}}",
								"domains",
								"{{domain}}",
								"applications"
							]
						}
					},
					"response": []
				},
				{
					"name": "Create application 2",
					"event": [
						{
							"listen": "test",
							"script": {
								"exec": [
									"pm.test(\"Status code is 201\", function () {",
									"    pm.response.to.have.status(201);",
									"});",
									"",
									"var body = JSON.parse(responseBody);",
									"pm.environment.set('app2', body.id);",
									"pm.environment.set('clientId2', body.settings.oauth.clientId);",
									"pm.environment.set('clientSecret2', body.settings.oauth.clientSecret);"
								],
								"type": "text/javascript"
							}
						}
					],
					"request": {
						"method": "POST",
						"header": [
							{
								"key": "Content-Type",
								"value": "application/json"
							},
							{
								"key": "Authorization",
								"value": "Bearer {{token}}"
							}
						],
						"body": {
							"mode": "raw",
							"raw": "{\n  \"name\": \"my-client-2\",\n  \"type\": \"WEB\"\n}"
						},
						"url": {
							"raw": "{{management_url}}/management/organizations/{{defaultOrganizationId}}/environments/{{defaultEnvironmentId}}/domains/{{domain}}/applications",
							"host": [
								"{{management_url}}"
							],
							"path": [
								"management",
								"organizations",
								"{{defaultOrganizationId}}",
								"environments",
								"{{defaultEnvironmentId}}",
								"domains",
								"{{domain}}",
								"applications"
							]
						}
					},
					"response": []
				},
				{
					"name": "Create application 3",
					"event": [
						{
							"listen": "test",
							"script": {
								"exec": [
									"pm.test(\"Status code is 201\", function () {",
									"    pm.response.to.have.status(201);",
									"});",
									"",
									"var body = JSON.parse(responseBody);",
									"pm.environment.set('app3', body.id);",
									"pm.environment.set('clientId3', body.settings.oauth.clientId);",
									"pm.environment.set('clientSecret3', body.settings.oauth.clientSecret);"
								],
								"type": "text/javascript"
							}
						}
					],
					"request": {
						"method": "POST",
						"header": [
							{
								"key": "Content-Type",
								"value": "application/json"
							},
							{
								"key": "Authorization",
								"value": "Bearer {{token}}"
							}
						],
						"body": {
							"mode": "raw",
							"raw": "{\n  \"name\": \"my-client-3\",\n  \"type\": \"WEB\"\n}"
						},
						"url": {
							"raw": "{{management_url}}/management/organizations/{{defaultOrganizationId}}/environments/{{defaultEnvironmentId}}/domains/{{domain}}/applications",
							"host": [
								"{{management_url}}"
							],
							"path": [
								"management",
								"organizations",
								"{{defaultOrganizationId}}",
								"environments",
								"{{defaultEnvironmentId}}",
								"domains",
								"{{domain}}",
								"applications"
							]
						}
					},
					"response": []
				},
				{
					"name": "Create application 4",
					"event": [
						{
							"listen": "test",
							"script": {
								"exec": [
									"pm.test(\"Status code is 201\", function () {",
									"    pm.response.to.have.status(201);",
									"});",
									"",
									"var body = JSON.parse(responseBody);",
									"pm.environment.set('app4', body.id);",
									"pm.environment.set('clientId4', body.settings.oauth.clientId);",
									"pm.environment.set('clientSecret4', body.settings.oauth.clientSecret);"
								],
								"type": "text/javascript"
							}
						}
					],
					"request": {
						"method": "POST",
						"header": [
							{
								"key": "Content-Type",
								"value": "application/json"
							},
							{
								"key": "Authorization",
								"value": "Bearer {{token}}"
							}
						],
						"body": {
							"mode": "raw",
							"raw": "{\n  \"name\": \"my-client-4\",\n  \"type\": \"WEB\"\n}"
						},
						"url": {
							"raw": "{{management_url}}/management/organizations/{{defaultOrganizationId}}/environments/{{defaultEnvironmentId}}/domains/{{domain}}/applications",
							"host": [
								"{{management_url}}"
							],
							"path": [
								"management",
								"organizations",
								"{{defaultOrganizationId}}",
								"environments",
								"{{defaultEnvironmentId}}",
								"domains",
								"{{domain}}",
								"applications"
							]
						}
					},
					"response": []
				},
				{
					"name": "Configure application",
					"event": [
						{
							"listen": "test",
							"script": {
								"exec": [
									"pm.test(\"Status code is 200\", function () {",
									"    pm.response.to.have.status(200);",
									"});"
								],
								"type": "text/javascript"
							}
						}
					],
					"request": {
						"method": "PUT",
						"header": [
							{
								"key": "Content-Type",
								"value": "application/json"
							},
							{
								"key": "Authorization",
								"value": "Bearer {{token}}"
							}
						],
						"body": {
							"mode": "raw",
							"raw": "{\n  \"identities\": [\n    \"{{idp.inmemory}}\"\n  ],\n  \"settings\": {\n  \t\"oauth\": {\n  \t\t\"redirectUris\": [],\n\t\t\"grantTypes\": [\n\t\t    \"authorization_code\",\n\t\t    \"client_credentials\",\n\t\t    \"password\",\n\t\t    \"refresh_token\"\n\t\t  ],\n\t\t\"scopeSettings\": [{\"scope\" : \"openid\"}]\n\t}\n  }\n}"
						},
						"url": {
							"raw": "{{management_url}}/management/organizations/{{defaultOrganizationId}}/environments/{{defaultEnvironmentId}}/domains/{{domain}}/applications/{{app}}",
							"host": [
								"{{management_url}}"
							],
							"path": [
								"management",
								"organizations",
								"{{defaultOrganizationId}}",
								"environments",
								"{{defaultEnvironmentId}}",
								"domains",
								"{{domain}}",
								"applications",
								"{{app}}"
							]
						}
					},
					"response": []
				},
				{
					"name": "Configure application 2",
					"event": [
						{
							"listen": "test",
							"script": {
								"exec": [
									"pm.test(\"Status code is 200\", function () {",
									"    pm.response.to.have.status(200);",
									"});"
								],
								"type": "text/javascript"
							}
						},
						{
							"listen": "prerequest",
							"script": {
								"exec": [
									"let domain = pm.environment.get(\"domain\");",
									"let identityProvider = 'default-idp-'+domain;",
									"pm.environment.set(\"identityProvider\",identityProvider)"
								],
								"type": "text/javascript"
							}
						}
					],
					"request": {
						"method": "PUT",
						"header": [
							{
								"key": "Content-Type",
								"value": "application/json"
							},
							{
								"key": "Authorization",
								"value": "Bearer {{token}}"
							}
						],
						"body": {
							"mode": "raw",
							"raw": "{\n  \"identities\": [\n    \"{{identityProvider}}\"\n  ],\n  \"settings\": {\n  \t\"oauth\": {\n  \t\t\"redirectUris\": [],\n\t\t\"grantTypes\": [\n\t\t    \"authorization_code\",\n\t\t    \"client_credentials\",\n\t\t    \"password\",\n\t\t    \"refresh_token\"\n\t\t  ],\n\t\t\"scopeSettings\": [{\"scope\" : \"openid\"}]\n\t}\n  }\n}"
						},
						"url": {
							"raw": "{{management_url}}/management/organizations/{{defaultOrganizationId}}/environments/{{defaultEnvironmentId}}/domains/{{domain}}/applications/{{app2}}",
							"host": [
								"{{management_url}}"
							],
							"path": [
								"management",
								"organizations",
								"{{defaultOrganizationId}}",
								"environments",
								"{{defaultEnvironmentId}}",
								"domains",
								"{{domain}}",
								"applications",
								"{{app2}}"
							]
						}
					},
					"response": []
				},
				{
					"name": "Configure application 3",
					"event": [
						{
							"listen": "test",
							"script": {
								"exec": [
									"pm.test(\"Status code is 200\", function () {",
									"    pm.response.to.have.status(200);",
									"});"
								],
								"type": "text/javascript"
							}
						}
					],
					"request": {
						"method": "PUT",
						"header": [
							{
								"key": "Content-Type",
								"value": "application/json"
							},
							{
								"key": "Authorization",
								"value": "Bearer {{token}}"
							}
						],
						"body": {
							"mode": "raw",
							"raw": "{\n  \"identities\": [\n    \"{{idp.inmemory}}\"\n  ],\n  \"settings\": {\n    \"login\": {\n        \"identifierFirstEnabled\" : true,\n        \"inherited\" : false\n    },\n  \t\"oauth\": {\n  \t\t\"redirectUris\": [],\n\t\t\"grantTypes\": [\n\t\t    \"authorization_code\",\n\t\t    \"client_credentials\",\n\t\t    \"password\",\n\t\t    \"refresh_token\"\n\t\t  ],\n\t\t\"scopeSettings\": [ { \"scope\" : \"openid\" }]\n\t}\n  }\n}"
						},
						"url": {
							"raw": "{{management_url}}/management/organizations/{{defaultOrganizationId}}/environments/{{defaultEnvironmentId}}/domains/{{domain}}/applications/{{app3}}",
							"host": [
								"{{management_url}}"
							],
							"path": [
								"management",
								"organizations",
								"{{defaultOrganizationId}}",
								"environments",
								"{{defaultEnvironmentId}}",
								"domains",
								"{{domain}}",
								"applications",
								"{{app3}}"
							]
						}
					},
					"response": []
				},
				{
					"name": "Configure application 4",
					"event": [
						{
							"listen": "test",
							"script": {
								"exec": [
									"pm.test(\"Status code is 200\", function () {",
									"    pm.response.to.have.status(200);",
									"});"
								],
								"type": "text/javascript"
							}
						}
					],
					"request": {
						"method": "PUT",
						"header": [
							{
								"key": "Content-Type",
								"value": "application/json"
							},
							{
								"key": "Authorization",
								"value": "Bearer {{token}}"
							}
						],
						"body": {
							"mode": "raw",
							"raw": "{\n  \"identities\": [\n    \"{{idp.inmemory}}\"\n  ],\n  \"settings\": {\n  \t\"oauth\": {\n  \t\t\"redirectUris\": [],\n\t\t\"grantTypes\": [\n\t\t    \"authorization_code\",\n\t\t    \"client_credentials\",\n\t\t    \"password\",\n\t\t    \"refresh_token\"\n\t\t  ],\n\t\t\"scopeSettings\": [ { \"scope\" : \"openid\" } ]\n\t}\n  }\n}"
						},
						"url": {
							"raw": "{{management_url}}/management/organizations/{{defaultOrganizationId}}/environments/{{defaultEnvironmentId}}/domains/{{domain}}/applications/{{app4}}",
							"host": [
								"{{management_url}}"
							],
							"path": [
								"management",
								"organizations",
								"{{defaultOrganizationId}}",
								"environments",
								"{{defaultEnvironmentId}}",
								"domains",
								"{{domain}}",
								"applications",
								"{{app4}}"
							]
						}
					},
					"response": []
				},
				{
					"name": "Start domain",
					"event": [
						{
							"listen": "test",
							"script": {
								"exec": [
									"// wait for sync process",
									"setTimeout(function(){}, 10000);"
								],
								"type": "text/javascript"
							}
						}
					],
					"request": {
						"method": "PATCH",
						"header": [
							{
								"key": "Content-Type",
								"value": "application/json"
							},
							{
								"key": "Authorization",
								"value": "Bearer {{token}}"
							}
						],
						"body": {
							"mode": "raw",
							"raw": "{\n  \"enabled\": true\n}"
						},
						"url": {
							"raw": "{{management_url}}/management/organizations/{{defaultOrganizationId}}/environments/{{defaultEnvironmentId}}/domains/{{domain}}",
							"host": [
								"{{management_url}}"
							],
							"path": [
								"management",
								"organizations",
								"{{defaultOrganizationId}}",
								"environments",
								"{{defaultEnvironmentId}}",
								"domains",
								"{{domain}}"
							]
						}
					},
					"response": []
				},
				{
					"name": "well-known/openid-configuration",
					"event": [
						{
							"listen": "test",
							"script": {
								"exec": [
									"pm.test(\"Status code is 200\", function () {",
									"    pm.response.to.have.status(200);",
									"});",
									"",
									"pm.test(\"Check discovery endpoints\", function () {",
									"    pm.response.to.be.header('Content-Type', 'application/json');",
									"    var body = pm.response.json();",
									"    ",
									"    pm.expect(body).to.have.property(\"authorization_endpoint\");",
									"    pm.expect(body).to.have.property(\"token_endpoint\");",
									"    pm.expect(body).to.have.property(\"revocation_endpoint\");",
									"    pm.expect(body).to.have.property(\"userinfo_endpoint\");",
									"    pm.expect(body).to.have.property(\"registration_endpoint\");",
									"    pm.expect(body).to.have.property(\"end_session_endpoint\");",
									"    pm.expect(body).to.have.property(\"introspection_endpoint\");",
									"",
									"    pm.environment.set('authorizationEndpoint', body.authorization_endpoint);",
									"    pm.environment.set('tokenEndpoint', body.token_endpoint);",
									"    pm.environment.set('userinfoEndpoint', body.userinfo_endpoint);",
									"    pm.environment.set('revocationEndpoint', body.revocation_endpoint);",
									"    pm.environment.set('registrationEndpoint', body.registration_endpoint);",
									"    pm.environment.set('logoutEndpoint', body.end_session_endpoint);",
									"    pm.environment.set('introspectionEndpoint', body.introspection_endpoint);",
									"});"
								],
								"type": "text/javascript"
							}
						}
					],
					"request": {
						"method": "GET",
						"header": [],
						"url": {
							"raw": "{{gateway_url}}/{{domainHrid}}/oidc/.well-known/openid-configuration",
							"host": [
								"{{gateway_url}}"
							],
							"path": [
								"{{domainHrid}}",
								"oidc",
								".well-known",
								"openid-configuration"
							]
						}
					},
					"response": []
				}
			]
		},
		{
			"name": "Case - SSO",
			"item": [
				{
					"name": "Initiate Login Flow",
					"event": [
						{
							"listen": "test",
							"script": {
								"exec": [
									"pm.test(\"Status code is 302\", function () {",
									"    pm.response.to.have.status(302);",
									"});",
									"",
									"pm.test(\"Should be redirected\", function () {",
									"    pm.response.to.be.redirection;",
									"    pm.response.to.have.header('Location');",
									"});",
									"",
									"pm.test(\"Should be a redirection to login page\", function() {",
									"    var location = postman.getResponseHeader('Location');",
									"    let domain = pm.environment.get(\"domainHrid\");",
									"    ",
									"    tests['Redirect to login page with client_id'] = location.includes(pm.environment.get('gateway_url') + '/' + domain + '/login') && location.includes('client_id=' + pm.environment.get('clientId'));",
									"    ",
									"    pm.environment.set('redirection', postman.getResponseHeader(\"Location\"));",
									"});"
								],
								"type": "text/javascript"
							}
						},
						{
							"listen": "prerequest",
							"script": {
								"exec": [
									""
								],
								"type": "text/javascript"
							}
						}
					],
					"request": {
						"method": "GET",
						"header": [],
						"url": {
							"raw": "{{gateway_url}}/{{domainHrid}}/oauth/authorize/?response_type=code&client_id={{clientId}}&redirect_uri=http://localhost:4000/&state=1234-5678-9876",
							"host": [
								"{{gateway_url}}"
							],
							"path": [
								"{{domainHrid}}",
								"oauth",
								"authorize",
								""
							],
							"query": [
								{
									"key": "response_type",
									"value": "code"
								},
								{
									"key": "client_id",
									"value": "{{clientId}}"
								},
								{
									"key": "redirect_uri",
									"value": "http://localhost:4000/"
								},
								{
									"key": "state",
									"value": "1234-5678-9876"
								}
							]
						}
					},
					"response": []
				},
				{
					"name": "Redirect to login form",
					"event": [
						{
							"listen": "test",
							"script": {
								"exec": [
									"pm.test(\"Status code is 200\", function () {",
									"    pm.response.to.have.status(200);",
									"});",
									"",
									"pm.test(\"Should be ok\", function () {",
									"    pm.response.to.be.ok;",
									"    ",
									"    // Extract the XSRF token to send it with the next request.",
									"    var responseHTML = cheerio.load(pm.response.text());",
									"    var xsrfToken = responseHTML('[name=\"X-XSRF-TOKEN\"]').val();",
									"    const action = responseHTML('form').attr('action');",
									"    pm.environment.set('xsrf', xsrfToken);",
									"    pm.environment.set('action', action);",
									"});"
								],
								"type": "text/javascript"
							}
						},
						{
							"listen": "prerequest",
							"script": {
								"exec": [
									""
								],
								"type": "text/javascript"
							}
						}
					],
					"request": {
						"method": "GET",
						"header": [],
						"url": {
							"raw": "{{redirection}}",
							"host": [
								"{{redirection}}"
							]
						},
						"description": "The client does not have a redirect_uri define"
					},
					"response": []
				},
				{
					"name": "Post login form",
					"event": [
						{
							"listen": "test",
							"script": {
								"exec": [
									"pm.test(\"Status code is 302\", function () {",
									"    pm.response.to.have.status(302);",
									"});",
									"",
									"pm.test(\"Should be redirected to login with invalid account\", function () {",
									"    pm.response.to.be.redirection;",
									"    pm.response.to.have.header('Location');",
									"",
									"    var location = postman.getResponseHeader(\"Location\");",
									"    pm.environment.set('redirection', location);",
									"    // if login was ok, we replay the authorize flow",
									"    tests['Redirect to consent page'] = location.includes('/oauth/authorize');",
									"});"
								],
								"type": "text/javascript"
							}
						},
						{
							"listen": "prerequest",
							"script": {
								"exec": [
									""
								],
								"type": "text/javascript"
							}
						}
					],
					"request": {
						"method": "POST",
						"header": [],
						"body": {
							"mode": "urlencoded",
							"urlencoded": [
								{
									"key": "X-XSRF-TOKEN",
									"value": "{{xsrf}}",
									"type": "text"
								},
								{
									"key": "client_id",
									"value": "{{clientId}}",
									"type": "text"
								},
								{
									"key": "username",
									"value": "user",
									"type": "text"
								},
								{
									"key": "password",
									"value": "#CoMpL3X-P@SsW0Rd",
									"type": "text"
								}
							]
						},
						"url": {
							"raw": "{{action}}",
							"host": [
								"{{action}}"
							]
						},
						"description": "The client does not have a redirect_uri define"
					},
					"response": []
				},
				{
					"name": "Initiate Login Flow - not the same client",
					"event": [
						{
							"listen": "test",
							"script": {
								"exec": [
									"pm.test(\"Status code is 302\", function () {",
									"    pm.response.to.have.status(302);",
									"});",
									"",
									"pm.test(\"Should be redirected\", function () {",
									"    pm.response.to.be.redirection;",
									"    pm.response.to.have.header('Location');",
									"});",
									"",
									"pm.test(\"Should be a redirection to login page\", function() {",
									"    var location = postman.getResponseHeader('Location');",
									"    let domain = pm.environment.get(\"domainHrid\");",
									"    ",
									"    tests['Redirect to error page'] = location.includes(pm.environment.get('gateway_url') + '/' + domain + '/oauth/error');",
									"});"
								],
								"type": "text/javascript"
							}
						},
						{
							"listen": "prerequest",
							"script": {
								"exec": [
									""
								],
								"type": "text/javascript"
							}
						}
					],
					"request": {
						"method": "GET",
						"header": [],
						"url": {
							"raw": "{{gateway_url}}/{{domainHrid}}/oauth/authorize/?response_type=code&client_id={{clientId2}}&redirect_uri=http://localhost:4000/&state=1234-5678-9876",
							"host": [
								"{{gateway_url}}"
							],
							"path": [
								"{{domainHrid}}",
								"oauth",
								"authorize",
								""
							],
							"query": [
								{
									"key": "response_type",
									"value": "code"
								},
								{
									"key": "client_id",
									"value": "{{clientId2}}"
								},
								{
									"key": "redirect_uri",
									"value": "http://localhost:4000/"
								},
								{
									"key": "state",
									"value": "1234-5678-9876"
								}
							]
						}
					},
					"response": []
				},
				{
					"name": "Logout user",
					"event": [
						{
							"listen": "test",
							"script": {
								"exec": [
									"pm.test(\"Status code is 302\", function () {",
									"    pm.response.to.have.status(302);",
									"});",
									"",
									"pm.test(\"Should be redirected\", function () {",
									"    pm.response.to.be.redirection;",
									"    pm.response.to.have.header('Location');",
									"    ",
									"    pm.environment.set('redirection', postman.getResponseHeader(\"Location\"));",
									"});"
								],
								"type": "text/javascript"
							}
						},
						{
							"listen": "prerequest",
							"script": {
								"exec": [
									""
								],
								"type": "text/javascript"
							}
						}
					],
					"request": {
						"method": "GET",
						"header": [],
						"url": {
							"raw": "{{logoutEndpoint}}",
							"host": [
								"{{logoutEndpoint}}"
							]
						},
						"description": "The client does not have a redirect_uri define"
					},
					"response": []
				}
			]
		},
		{
			"name": "Case - Identifier First login",
			"item": [
				{
					"name": "Initiate Login Flow",
					"event": [
						{
							"listen": "test",
							"script": {
								"exec": [
									"pm.test(\"Status code is 302\", function () {",
									"    pm.response.to.have.status(302);",
									"});",
									"",
									"pm.test(\"Should be redirected\", function () {",
									"    pm.response.to.be.redirection;",
									"    pm.response.to.have.header('Location');",
									"});",
									"",
									"pm.test(\"Should be a redirection to login page\", function() {",
									"    var location = postman.getResponseHeader('Location');",
									"    let domain = pm.environment.get(\"domainHrid\");",
									"    ",
									"    tests['Redirect to login page with client_id'] = location.includes(pm.environment.get('gateway_url') + '/' + domain + '/login/identifier') && location.includes('client_id=' + pm.environment.get('clientId3'));",
									"    ",
									"    pm.environment.set('redirection', postman.getResponseHeader(\"Location\"));",
									"});"
								],
								"type": "text/javascript"
							}
						},
						{
							"listen": "prerequest",
							"script": {
								"exec": [
									""
								],
								"type": "text/javascript"
							}
						}
					],
					"request": {
						"method": "GET",
						"header": [],
						"url": {
							"raw": "{{gateway_url}}/{{domainHrid}}/oauth/authorize/?response_type=code&client_id={{clientId3}}&redirect_uri=http://localhost:4000/&state=1234-5678-9876",
							"host": [
								"{{gateway_url}}"
							],
							"path": [
								"{{domainHrid}}",
								"oauth",
								"authorize",
								""
							],
							"query": [
								{
									"key": "response_type",
									"value": "code"
								},
								{
									"key": "client_id",
									"value": "{{clientId3}}"
								},
								{
									"key": "redirect_uri",
									"value": "http://localhost:4000/"
								},
								{
									"key": "state",
									"value": "1234-5678-9876"
								}
							]
						}
					},
					"response": []
				},
				{
					"name": "Redirect to login identifier form",
					"event": [
						{
							"listen": "test",
							"script": {
								"exec": [
									"pm.test(\"Status code is 200\", function () {",
									"    pm.response.to.have.status(200);",
									"});",
									"",
									"pm.test(\"Should be ok\", function () {",
									"    pm.response.to.be.ok;",
									"    ",
									"    var responseHTML = cheerio.load(pm.response.text());",
									"    const action = responseHTML('form').attr('action');",
									"    ",
									"    var response_type = responseHTML('response_type').val();",
									"    var redirect_uri = responseHTML('redirect_uri').val();",
									"    var clientId3 = responseHTML('client_id').val();",
									"",
									"    pm.environment.set('action', action);",
									"    pm.environment.set('clientId3', clientId3);",
									"    pm.environment.set('response_type', response_type);",
									"    pm.environment.set('redirect_uri', redirect_uri);",
									"});"
								],
								"type": "text/javascript"
							}
						},
						{
							"listen": "prerequest",
							"script": {
								"exec": [
									""
								],
								"type": "text/javascript"
							}
						}
					],
					"request": {
						"method": "GET",
						"header": [],
						"url": {
							"raw": "{{redirection}}",
							"host": [
								"{{redirection}}"
							]
						},
						"description": "The client does not have a redirect_uri define"
					},
					"response": []
				},
				{
					"name": "200 empty username",
					"event": [
						{
							"listen": "test",
							"script": {
								"exec": [
									"pm.test(\"Status code is 200\", function () {",
									"    pm.response.to.have.status(200);",
									"});"
								],
								"type": "text/javascript"
							}
						},
						{
							"listen": "prerequest",
							"script": {
								"exec": [
									""
								],
								"type": "text/javascript"
							}
						}
					],
					"protocolProfileBehavior": {
						"disableBodyPruning": true
					},
					"request": {
						"method": "GET",
						"header": [],
						"body": {
							"mode": "urlencoded",
							"urlencoded": []
						},
						"url": {
							"raw": "{{action}}?client_id={{clientId3}}&username=",
							"host": [
								"{{action}}"
							],
							"query": [
								{
									"key": "client_id",
									"value": "{{clientId3}}"
								},
								{
									"key": "username",
									"value": ""
								},
								{
									"key": "",
									"value": "",
									"disabled": true
								},
								{
									"key": "",
									"value": "",
									"disabled": true
								},
								{
									"key": "",
									"value": "",
									"disabled": true
								}
							]
						},
						"description": "The client does not have a redirect_uri define"
					},
					"response": []
				},
				{
					"name": "200 null username",
					"event": [
						{
							"listen": "test",
							"script": {
								"exec": [
									"pm.test(\"Status code is 200\", function () {",
									"    pm.response.to.have.status(200);",
									"});"
								],
								"type": "text/javascript"
							}
						},
						{
							"listen": "prerequest",
							"script": {
								"exec": [
									""
								],
								"type": "text/javascript"
							}
						}
					],
					"protocolProfileBehavior": {
						"disableBodyPruning": true
					},
					"request": {
						"method": "GET",
						"header": [],
						"body": {
							"mode": "urlencoded",
							"urlencoded": []
						},
						"url": {
							"raw": "{{action}}?client_id={{clientId3}}",
							"host": [
								"{{action}}"
							],
							"query": [
								{
									"key": "client_id",
									"value": "{{clientId3}}"
								}
							]
						},
						"description": "The client does not have a redirect_uri define"
					},
					"response": []
				},
				{
					"name": "Get to second login form",
					"event": [
						{
							"listen": "test",
							"script": {
								"exec": [
									"pm.test(\"Status code is 200\", function () {",
									"    pm.response.to.have.status(200);",
									"});",
									"",
									"pm.test(\"Should be ok\", function () {",
									"    pm.response.to.be.ok;",
									"    ",
									"    // Extract the XSRF token to send it with the next request.",
									"    var responseHTML = cheerio.load(pm.response.text());",
									"    var xsrfToken = responseHTML('[name=\"X-XSRF-TOKEN\"]').val();",
									"    var username = responseHTML('[name=\"username\"]').val();",
									"    const action = responseHTML('form').attr('action');",
									"    pm.environment.set('xsrf', xsrfToken);",
									"    pm.environment.set('action', action);",
									"    pm.environment.set('username', username);",
									"});"
								],
								"type": "text/javascript"
							}
						},
						{
							"listen": "prerequest",
							"script": {
								"exec": [
									""
								],
								"type": "text/javascript"
							}
						}
					],
					"protocolProfileBehavior": {
						"disableBodyPruning": true
					},
					"request": {
						"method": "GET",
						"header": [],
						"body": {
							"mode": "urlencoded",
							"urlencoded": []
						},
						"url": {
							"raw": "{{action}}?client_id={{clientId3}}&username=user",
							"host": [
								"{{action}}"
							],
							"query": [
								{
									"key": "client_id",
									"value": "{{clientId3}}"
								},
								{
									"key": "username",
									"value": "user"
								}
							]
						},
						"description": "The client does not have a redirect_uri define"
					},
					"response": []
				},
				{
					"name": "Post login form",
					"event": [
						{
							"listen": "test",
							"script": {
								"exec": [
									"pm.test(\"Status code is 302\", function () {",
									"    pm.response.to.have.status(302);",
									"});",
									"",
									"pm.test(\"Should be redirected to login with invalid account\", function () {",
									"    pm.response.to.be.redirection;",
									"    pm.response.to.have.header('Location');",
									"",
									"    var location = postman.getResponseHeader(\"Location\");",
									"    pm.environment.set('redirection', location);",
									"    // if login was ok, we replay the authorize flow",
									"    tests['Redirect to login page'] = location.includes('/login');",
									"});"
								],
								"type": "text/javascript"
							}
						},
						{
							"listen": "prerequest",
							"script": {
								"exec": [
									""
								],
								"type": "text/javascript"
							}
						}
					],
					"request": {
						"method": "POST",
						"header": [
							{
								"key": "Content-Type",
								"value": "application/x-www-form-urlencoded"
							}
						],
						"body": {
							"mode": "urlencoded",
							"urlencoded": [
								{
									"key": "X-XSRF-TOKEN",
									"value": "{{xsrf}}",
									"type": "text"
								},
								{
									"key": "client_id",
									"value": "{{clientId}}",
									"type": "text"
								},
								{
									"key": "username",
									"value": "{{username}}",
									"type": "text"
								},
								{
									"key": "password",
									"value": "#CoMpL3X-P@SsW0Rd",
									"type": "text"
								}
							]
						},
						"url": {
							"raw": "{{action}}",
							"host": [
								"{{action}}"
							]
						},
						"description": "The client does not have a redirect_uri define"
					},
					"response": []
				},
				{
					"name": "Logout user",
					"event": [
						{
							"listen": "test",
							"script": {
								"exec": [
									"pm.test(\"Status code is 302\", function () {",
									"    pm.response.to.have.status(302);",
									"});",
									"",
									"pm.test(\"Should be redirected\", function () {",
									"    pm.response.to.be.redirection;",
									"    pm.response.to.have.header('Location');",
									"    ",
									"    pm.environment.set('redirection', postman.getResponseHeader(\"Location\"));",
									"});"
								],
								"type": "text/javascript"
							}
						},
						{
							"listen": "prerequest",
							"script": {
								"exec": [
									""
								],
								"type": "text/javascript"
							}
						}
					],
					"request": {
						"method": "GET",
						"header": [],
						"url": {
							"raw": "{{logoutEndpoint}}",
							"host": [
								"{{logoutEndpoint}}"
							]
						},
						"description": "The client does not have a redirect_uri define"
					},
					"response": []
				}
			]
		},
		{
			"name": "Case - MFA",
			"item": [
				{
					"name": "Prepare",
					"item": [
						{
							"name": "Create Resource",
							"event": [
								{
									"listen": "test",
									"script": {
										"exec": [
											"pm.test(\"Status code is 201\", function () {",
											"    pm.response.to.have.status(201);",
											"});",
											"",
											"var body = JSON.parse(responseBody);",
											"pm.environment.set('mfaResourceId', body.id);"
										],
										"type": "text/javascript"
									}
								}
							],
							"request": {
								"method": "POST",
								"header": [
									{
										"key": "Authorization",
										"value": "Bearer {{token}}",
										"type": "text"
									}
								],
								"body": {
									"mode": "raw",
									"raw": "{\n    \"type\": \"mock-mfa-am-resource\",\n    \"configuration\": \"{\\\"code\\\":\\\"333-333\\\"}\",\n    \"name\": \"Mock Resource\"\n}",
									"options": {
										"raw": {
											"language": "json"
										}
									}
								},
								"url": {
									"raw": "{{management_url}}/management/organizations/{{defaultOrganizationId}}/environments/{{defaultEnvironmentId}}/domains/{{domain}}/resources",
									"host": [
										"{{management_url}}"
									],
									"path": [
										"management",
										"organizations",
										"{{defaultOrganizationId}}",
										"environments",
										"{{defaultEnvironmentId}}",
										"domains",
										"{{domain}}",
										"resources"
									]
								}
							},
							"response": []
						},
						{
							"name": "Create Factor",
							"event": [
								{
									"listen": "test",
									"script": {
										"exec": [
											"pm.test(\"Status code is 201\", function () {",
											"    pm.response.to.have.status(201);",
											"});",
											"",
											"var body = JSON.parse(responseBody);",
											"pm.environment.set('mfaFactorId', body.id);"
										],
										"type": "text/javascript"
									}
								}
							],
							"request": {
								"method": "POST",
								"header": [
									{
										"key": "Authorization",
										"value": "Bearer {{token}}",
										"type": "text"
									},
									{
										"key": "Content-Type",
										"value": "application/json",
										"type": "text"
									}
								],
								"body": {
									"mode": "raw",
									"raw": "{\n    \"type\": \"sms-am-factor\",\n    \"factorType\": \"SMS\",\n    \"configuration\": \"{\\\"countryCodes\\\":\\\"fr\\\",\\\"graviteeResource\\\":\\\"{{mfaResourceId}}\\\"}\",\n    \"name\": \"Sms Factor\"\n}",
									"options": {
										"raw": {
											"language": "json"
										}
									}
								},
								"url": {
									"raw": "{{management_url}}/management/organizations/{{defaultOrganizationId}}/environments/{{defaultEnvironmentId}}/domains/{{domain}}/factors",
									"host": [
										"{{management_url}}"
									],
									"path": [
										"management",
										"organizations",
										"{{defaultOrganizationId}}",
										"environments",
										"{{defaultEnvironmentId}}",
										"domains",
										"{{domain}}",
										"factors"
									]
								}
							},
							"response": []
						}
					]
				},
				{
					"name": "MFA - Force Enroll",
					"item": [
						{
							"name": "Prepare",
							"item": [
								{
									"name": "Enable MFA",
									"event": [
										{
											"listen": "test",
											"script": {
												"exec": [
													"pm.test(\"Status code is 200\", function () {",
													"    pm.response.to.have.status(200);",
													"});",
													"",
													"setTimeout(function(){}, 10000);"
												],
												"type": "text/javascript"
											}
										}
									],
									"request": {
										"method": "PATCH",
										"header": [
											{
												"key": "Content-Type",
												"value": "application/json"
											},
											{
												"key": "Authorization",
												"value": "Bearer {{token}}"
											}
										],
										"body": {
											"mode": "raw",
											"raw": "{\n    \"factors\": [\n       \"{{mfaFactorId}}\"\n    ],\n    \"settings\": {\n        \"mfa\": {\n            \"enrollment\" : {\n                \"forceEnrollment\" : true            \n            }\n        }\n    }\n}"
										},
										"url": {
											"raw": "{{management_url}}/management/organizations/{{defaultOrganizationId}}/environments/{{defaultEnvironmentId}}/domains/{{domain}}/applications/{{app4}}",
											"host": [
												"{{management_url}}"
											],
											"path": [
												"management",
												"organizations",
												"{{defaultOrganizationId}}",
												"environments",
												"{{defaultEnvironmentId}}",
												"domains",
												"{{domain}}",
												"applications",
												"{{app4}}"
											]
										}
									},
									"response": []
								}
							]
						},
						{
							"name": "Initiate Login Flow",
							"event": [
								{
									"listen": "test",
									"script": {
										"exec": [
											"pm.test(\"Status code is 302\", function () {",
											"    pm.response.to.have.status(302);",
											"});",
											"",
											"pm.test(\"Should be redirected\", function () {",
											"    pm.response.to.be.redirection;",
											"    pm.response.to.have.header('Location');",
											"});",
											"",
											"pm.test(\"Should be a redirection to login page\", function() {",
											"    var location = postman.getResponseHeader('Location');",
											"    let domain = pm.environment.get(\"domainHrid\");",
											"    ",
											"    tests['Redirect to login page with client_id'] = location.includes(pm.environment.get('gateway_url') + '/' + domain + '/login') && location.includes('client_id=' + pm.environment.get('clientId4'));",
											"    ",
											"    pm.environment.set('redirection', postman.getResponseHeader(\"Location\"));",
											"});"
										],
										"type": "text/javascript"
									}
								},
								{
									"listen": "prerequest",
									"script": {
										"exec": [
											""
										],
										"type": "text/javascript"
									}
								}
							],
							"request": {
								"method": "GET",
								"header": [],
								"url": {
									"raw": "{{gateway_url}}/{{domainHrid}}/oauth/authorize/?response_type=code&client_id={{clientId4}}&redirect_uri=http://localhost:4000/&state=1234-5678-9876",
									"host": [
										"{{gateway_url}}"
									],
									"path": [
										"{{domainHrid}}",
										"oauth",
										"authorize",
										""
									],
									"query": [
										{
											"key": "response_type",
											"value": "code"
										},
										{
											"key": "client_id",
											"value": "{{clientId4}}"
										},
										{
											"key": "redirect_uri",
											"value": "http://localhost:4000/"
										},
										{
											"key": "state",
											"value": "1234-5678-9876"
										}
									]
								}
							},
							"response": []
						},
						{
							"name": "Redirect to login form",
							"event": [
								{
									"listen": "test",
									"script": {
										"exec": [
											"pm.test(\"Status code is 200\", function () {",
											"    pm.response.to.have.status(200);",
											"});",
											"",
											"pm.test(\"Should be ok\", function () {",
											"    pm.response.to.be.ok;",
											"    ",
											"    // Extract the XSRF token to send it with the next request.",
											"    var responseHTML = cheerio.load(pm.response.text());",
											"    var xsrfToken = responseHTML('[name=\"X-XSRF-TOKEN\"]').val();",
											"    const action = responseHTML('form').attr('action');",
											"    pm.environment.set('xsrf', xsrfToken);",
											"    pm.environment.set('action', action);",
											"});"
										],
										"type": "text/javascript"
									}
								},
								{
									"listen": "prerequest",
									"script": {
										"exec": [
											""
										],
										"type": "text/javascript"
									}
								}
							],
							"request": {
								"method": "GET",
								"header": [],
								"url": {
									"raw": "{{redirection}}",
									"host": [
										"{{redirection}}"
									]
								},
								"description": "The client does not have a redirect_uri define"
							},
							"response": []
						},
						{
							"name": "Post login form",
							"event": [
								{
									"listen": "test",
									"script": {
										"exec": [
											"pm.test(\"Status code is 302\", function () {",
											"    pm.response.to.have.status(302);",
											"});",
											"",
											"pm.test(\"Should be redirected to MFA enroll\", function () {",
											"    pm.response.to.be.redirection;",
											"    pm.response.to.have.header('Location');",
											"",
											"    var location = postman.getResponseHeader(\"Location\");",
											"    pm.environment.set('redirection', location);",
											"    // if login was ok, we replay the authorize flow",
											"    console.log(location);",
											"    tests['Redirect to authorize page'] = location.includes('/oauth/authorize') && location.includes('client_id=' + pm.environment.get('clientId4'));",
											"});"
										],
										"type": "text/javascript"
									}
								},
								{
									"listen": "prerequest",
									"script": {
										"exec": [
											""
										],
										"type": "text/javascript"
									}
								}
							],
							"request": {
								"method": "POST",
								"header": [
									{
										"key": "Content-Type",
										"value": "application/x-www-form-urlencoded"
									}
								],
								"body": {
									"mode": "urlencoded",
									"urlencoded": [
										{
											"key": "X-XSRF-TOKEN",
											"value": "{{xsrf}}",
											"type": "text"
										},
										{
											"key": "client_id",
											"value": "{{clientId4}}",
											"type": "text"
										},
										{
											"key": "username",
											"value": "user",
											"type": "text"
										},
										{
											"key": "password",
											"value": "#CoMpL3X-P@SsW0Rd",
											"type": "text"
										}
									]
								},
								"url": {
									"raw": "{{action}}",
									"host": [
										"{{action}}"
									]
								},
								"description": "The client does not have a redirect_uri define"
							},
							"response": []
						},
						{
							"name": "Redirect to Authorize",
							"event": [
								{
									"listen": "test",
									"script": {
										"exec": [
											"pm.test(\"Status code is 302\", function () {",
											"    pm.response.to.have.status(302);",
											"});",
											"",
											"pm.test(\"Should be redirected\", function () {",
											"    pm.response.to.be.redirection;",
											"    pm.response.to.have.header('Location');",
											"});",
											"",
											"pm.test(\"Should be a redirection to MFA enroll page\", function() {",
											"    var location = postman.getResponseHeader('Location');",
											"    let domain = pm.environment.get(\"domainHrid\");",
											"        ",
											"    tests['Redirect to login page with client_id'] = location.includes(pm.environment.get('gateway_url') + '/' + domain + '/mfa/enroll') && location.includes('client_id=' + pm.environment.get('clientId4'));",
											"    ",
											"    pm.environment.set('redirection', postman.getResponseHeader(\"Location\"));",
											"});"
										],
										"type": "text/javascript"
									}
								},
								{
									"listen": "prerequest",
									"script": {
										"exec": [
											""
										],
										"type": "text/javascript"
									}
								}
							],
							"request": {
								"method": "GET",
								"header": [],
								"url": {
									"raw": "{{redirection}}",
									"host": [
										"{{redirection}}"
									]
								}
							},
							"response": []
						},
						{
							"name": "Redirect to Enroll Form",
							"event": [
								{
									"listen": "test",
									"script": {
										"exec": [
											"pm.test(\"Status code is 200\", function () {",
											"    pm.response.to.have.status(200);",
											"});",
											"",
											"pm.test(\"Should be redirected to MFA enroll\", function () {",
											"   pm.response.to.be.ok;",
											"    ",
											"    // Extract the XSRF token to send it with the next request.",
											"    var responseHTML = cheerio.load(pm.response.text());",
											"    var xsrfToken = responseHTML('[name=\"X-XSRF-TOKEN\"]').val();",
											"    const action = responseHTML('form').attr('action');",
											"    pm.environment.set('xsrf', xsrfToken);",
											"    pm.environment.set('action', action);",
											"});"
										],
										"type": "text/javascript"
									}
								}
							],
							"protocolProfileBehavior": {
								"disableBodyPruning": true
							},
							"request": {
								"method": "GET",
								"header": [],
								"body": {
									"mode": "formdata",
									"formdata": []
								},
								"url": {
									"raw": "{{redirection}}",
									"host": [
										"{{redirection}}"
									]
								}
							},
							"response": []
						},
						{
							"name": "Skip MFA Enroll",
							"event": [
								{
									"listen": "test",
									"script": {
										"exec": [
											"pm.test(\"Status code is 302\", function () {",
											"    pm.response.to.have.status(302);",
											"});",
											"",
											"pm.test(\"Should be redirected to MFA enroll\", function () {",
											"    pm.response.to.be.redirection;",
											"    pm.response.to.have.header('Location');",
											"",
											"    var location = postman.getResponseHeader(\"Location\");",
											"    pm.environment.set('redirection', location);",
											"    // if login was ok, we replay the authorize flow",
											"    tests['Redirect to authorize'] = location.includes('/oauth/authorize');",
											"});"
										],
										"type": "text/javascript"
									}
								}
							],
							"request": {
								"method": "POST",
								"header": [],
								"body": {
									"mode": "urlencoded",
									"urlencoded": [
										{
											"key": "X-XSRF-TOKEN",
											"value": "{{xsrf}}",
											"type": "text"
										},
										{
											"key": "factorId",
											"value": "{{mfaFactorId}}",
											"type": "text"
										},
										{
											"key": "phoneFact0",
											"value": "0600000000",
											"type": "text"
										},
										{
											"key": "phone",
											"value": "+33600000000",
											"type": "text"
										},
										{
											"key": "user_mfa_enrollment",
											"value": "false",
											"type": "text"
										}
									]
								},
								"url": {
									"raw": "{{action}}",
									"host": [
										"{{action}}"
									]
								}
							},
							"response": []
						},
						{
							"name": "Redirect to Authorize 2",
							"event": [
								{
									"listen": "test",
									"script": {
										"exec": [
											"pm.test(\"Status code is 302\", function () {",
											"    pm.response.to.have.status(302);",
											"});",
											"",
											"pm.test(\"Should be redirected\", function () {",
											"    pm.response.to.be.redirection;",
											"    pm.response.to.have.header('Location');",
											"});",
											"",
											"pm.test(\"Should be a redirection to MFA enroll page\", function() {",
											"    var location = postman.getResponseHeader('Location');",
											"    let domain = pm.environment.get(\"domainHrid\");",
											"",
											"    tests['Redirect to mfa enroll'] = location.includes(pm.environment.get('gateway_url') + '/' + domain + '/mfa/enroll') && location.includes('client_id=' + pm.environment.get('clientId4'));",
											"        ",
											"});"
										],
										"type": "text/javascript"
									}
								},
								{
									"listen": "prerequest",
									"script": {
										"exec": [
											""
										],
										"type": "text/javascript"
									}
								}
							],
							"request": {
								"method": "GET",
								"header": [],
								"url": {
									"raw": "{{redirection}}",
									"host": [
										"{{redirection}}"
									]
								}
							},
							"response": []
						},
						{
							"name": "Initiate Login Flow 2",
							"event": [
								{
									"listen": "test",
									"script": {
										"exec": [
											"pm.test(\"Status code is 302\", function () {",
											"    pm.response.to.have.status(302);",
											"});",
											"",
											"pm.test(\"Should be redirected\", function () {",
											"    pm.response.to.be.redirection;",
											"    pm.response.to.have.header('Location');",
											"});",
											"",
											"pm.test(\"Should be a redirection to MFA enroll again\", function() {",
											"    var location = postman.getResponseHeader('Location');",
											"    let domain = pm.environment.get(\"domainHrid\");",
											"    ",
											"    tests['Redirect to mfa enroll'] = location.includes(pm.environment.get('gateway_url') + '/' + domain + '/mfa/enroll') && location.includes('client_id=' + pm.environment.get('clientId4'));",
											"    ",
											"    pm.environment.set('redirection', postman.getResponseHeader(\"Location\"));",
											"});"
										],
										"type": "text/javascript"
									}
								},
								{
									"listen": "prerequest",
									"script": {
										"exec": [
											""
										],
										"type": "text/javascript"
									}
								}
							],
							"request": {
								"method": "GET",
								"header": [],
								"url": {
									"raw": "{{gateway_url}}/{{domainHrid}}/oauth/authorize/?response_type=code&client_id={{clientId4}}&redirect_uri=http://localhost:4000/&state=1234-5678-9876",
									"host": [
										"{{gateway_url}}"
									],
									"path": [
										"{{domainHrid}}",
										"oauth",
										"authorize",
										""
									],
									"query": [
										{
											"key": "response_type",
											"value": "code"
										},
										{
											"key": "client_id",
											"value": "{{clientId4}}"
										},
										{
											"key": "redirect_uri",
											"value": "http://localhost:4000/"
										},
										{
											"key": "state",
											"value": "1234-5678-9876"
										}
									]
								}
							},
							"response": []
						},
						{
							"name": "Logout user",
							"event": [
								{
									"listen": "test",
									"script": {
										"exec": [
											"pm.test(\"Status code is 302\", function () {",
											"    pm.response.to.have.status(302);",
											"});",
											"",
											"pm.test(\"Should be redirected\", function () {",
											"    pm.response.to.be.redirection;",
											"    pm.response.to.have.header('Location');",
											"    ",
											"    pm.environment.set('redirection', postman.getResponseHeader(\"Location\"));",
											"});"
										],
										"type": "text/javascript"
									}
								},
								{
									"listen": "prerequest",
									"script": {
										"exec": [
											""
										],
										"type": "text/javascript"
									}
								}
							],
							"request": {
								"method": "GET",
								"header": [],
								"url": {
									"raw": "{{logoutEndpoint}}",
									"host": [
										"{{logoutEndpoint}}"
									]
								},
								"description": "The client does not have a redirect_uri define"
							},
							"response": []
						}
					]
				},
				{
					"name": "MFA - Enroll Options set",
					"item": [
						{
							"name": "Prepare",
							"item": [
								{
									"name": "Enable MFA",
									"event": [
										{
											"listen": "test",
											"script": {
												"exec": [
													"pm.test(\"Status code is 200\", function () {",
													"    pm.response.to.have.status(200);",
													"});",
													"",
													"setTimeout(function(){}, 10000);"
												],
												"type": "text/javascript"
											}
										}
									],
									"request": {
										"method": "PATCH",
										"header": [
											{
												"key": "Content-Type",
												"value": "application/json"
											},
											{
												"key": "Authorization",
												"value": "Bearer {{token}}"
											}
										],
										"body": {
											"mode": "raw",
											"raw": "{\n    \"factors\": [\n       \"{{mfaFactorId}}\"\n    ],\n    \"settings\": {\n        \"mfa\": {\n            \"enrollment\" : {\n                \"forceEnrollment\" : false,\n                \"skipTimeSeconds\" : 5\n            }\n        }\n    }\n}"
										},
										"url": {
											"raw": "{{management_url}}/management/organizations/{{defaultOrganizationId}}/environments/{{defaultEnvironmentId}}/domains/{{domain}}/applications/{{app4}}",
											"host": [
												"{{management_url}}"
											],
											"path": [
												"management",
												"organizations",
												"{{defaultOrganizationId}}",
												"environments",
												"{{defaultEnvironmentId}}",
												"domains",
												"{{domain}}",
												"applications",
												"{{app4}}"
											]
										}
									},
									"response": []
								}
							]
						},
						{
							"name": "Initiate Login Flow",
							"event": [
								{
									"listen": "test",
									"script": {
										"exec": [
											"pm.test(\"Status code is 302\", function () {",
											"    pm.response.to.have.status(302);",
											"});",
											"",
											"pm.test(\"Should be redirected\", function () {",
											"    pm.response.to.be.redirection;",
											"    pm.response.to.have.header('Location');",
											"});",
											"",
											"pm.test(\"Should be a redirection to login page\", function() {",
											"    var location = postman.getResponseHeader('Location');",
											"    let domain = pm.environment.get(\"domainHrid\");",
											"    ",
											"    tests['Redirect to login page with client_id'] = location.includes(pm.environment.get('gateway_url') + '/' + domain + '/login') && location.includes('client_id=' + pm.environment.get('clientId4'));",
											"    ",
											"    pm.environment.set('redirection', postman.getResponseHeader(\"Location\"));",
											"});"
										],
										"type": "text/javascript"
									}
								},
								{
									"listen": "prerequest",
									"script": {
										"exec": [
											""
										],
										"type": "text/javascript"
									}
								}
							],
							"request": {
								"method": "GET",
								"header": [],
								"url": {
									"raw": "{{gateway_url}}/{{domainHrid}}/oauth/authorize/?response_type=code&client_id={{clientId4}}&redirect_uri=http://localhost:4000/&state=1234-5678-9876",
									"host": [
										"{{gateway_url}}"
									],
									"path": [
										"{{domainHrid}}",
										"oauth",
										"authorize",
										""
									],
									"query": [
										{
											"key": "response_type",
											"value": "code"
										},
										{
											"key": "client_id",
											"value": "{{clientId4}}"
										},
										{
											"key": "redirect_uri",
											"value": "http://localhost:4000/"
										},
										{
											"key": "state",
											"value": "1234-5678-9876"
										}
									]
								}
							},
							"response": []
						},
						{
							"name": "Redirect to login form",
							"event": [
								{
									"listen": "test",
									"script": {
										"exec": [
											"pm.test(\"Status code is 200\", function () {",
											"    pm.response.to.have.status(200);",
											"});",
											"",
											"pm.test(\"Should be ok\", function () {",
											"    pm.response.to.be.ok;",
											"    ",
											"    // Extract the XSRF token to send it with the next request.",
											"    var responseHTML = cheerio.load(pm.response.text());",
											"    var xsrfToken = responseHTML('[name=\"X-XSRF-TOKEN\"]').val();",
											"    const action = responseHTML('form').attr('action');",
											"    pm.environment.set('xsrf', xsrfToken);",
											"    pm.environment.set('action', action);",
											"});"
										],
										"type": "text/javascript"
									}
								},
								{
									"listen": "prerequest",
									"script": {
										"exec": [
											""
										],
										"type": "text/javascript"
									}
								}
							],
							"request": {
								"method": "GET",
								"header": [],
								"url": {
									"raw": "{{redirection}}",
									"host": [
										"{{redirection}}"
									]
								},
								"description": "The client does not have a redirect_uri define"
							},
							"response": []
						},
						{
							"name": "Post login form",
							"event": [
								{
									"listen": "test",
									"script": {
										"exec": [
											"pm.test(\"Status code is 302\", function () {",
											"    pm.response.to.have.status(302);",
											"});",
											"",
											"pm.test(\"Should be redirected to MFA enroll\", function () {",
											"    pm.response.to.be.redirection;",
											"    pm.response.to.have.header('Location');",
											"",
											"    var location = postman.getResponseHeader(\"Location\");",
											"    pm.environment.set('redirection', location);",
											"    // if login was ok, we replay the authorize flow",
											"    console.log(location);",
											"    tests['Redirect to authorize page'] = location.includes('/oauth/authorize') && location.includes('client_id=' + pm.environment.get('clientId4'));",
											"});"
										],
										"type": "text/javascript"
									}
								},
								{
									"listen": "prerequest",
									"script": {
										"exec": [
											""
										],
										"type": "text/javascript"
									}
								}
							],
							"request": {
								"method": "POST",
								"header": [
									{
										"key": "Content-Type",
										"value": "application/x-www-form-urlencoded"
									}
								],
								"body": {
									"mode": "urlencoded",
									"urlencoded": [
										{
											"key": "X-XSRF-TOKEN",
											"value": "{{xsrf}}",
											"type": "text"
										},
										{
											"key": "client_id",
											"value": "{{clientId4}}",
											"type": "text"
										},
										{
											"key": "username",
											"value": "user",
											"type": "text"
										},
										{
											"key": "password",
											"value": "#CoMpL3X-P@SsW0Rd",
											"type": "text"
										}
									]
								},
								"url": {
									"raw": "{{action}}",
									"host": [
										"{{action}}"
									]
								},
								"description": "The client does not have a redirect_uri define"
							},
							"response": []
						},
						{
							"name": "Redirect to Authorize",
							"event": [
								{
									"listen": "test",
									"script": {
										"exec": [
											"pm.test(\"Status code is 302\", function () {",
											"    pm.response.to.have.status(302);",
											"});",
											"",
											"pm.test(\"Should be redirected\", function () {",
											"    pm.response.to.be.redirection;",
											"    pm.response.to.have.header('Location');",
											"});",
											"",
											"pm.test(\"Should be a redirection to MFA enroll page\", function() {",
											"    var location = postman.getResponseHeader('Location');",
											"    let domain = pm.environment.get(\"domainHrid\");",
											"        ",
											"    tests['Redirect to login page with client_id'] = location.includes(pm.environment.get('gateway_url') + '/' + domain + '/mfa/enroll') && location.includes('client_id=' + pm.environment.get('clientId4'));",
											"    ",
											"    pm.environment.set('redirection', postman.getResponseHeader(\"Location\"));",
											"});"
										],
										"type": "text/javascript"
									}
								},
								{
									"listen": "prerequest",
									"script": {
										"exec": [
											""
										],
										"type": "text/javascript"
									}
								}
							],
							"request": {
								"method": "GET",
								"header": [],
								"url": {
									"raw": "{{redirection}}",
									"host": [
										"{{redirection}}"
									]
								}
							},
							"response": []
						},
						{
							"name": "Redirect to Enroll Form",
							"event": [
								{
									"listen": "test",
									"script": {
										"exec": [
											"pm.test(\"Status code is 200\", function () {",
											"    pm.response.to.have.status(200);",
											"});",
											"",
											"pm.test(\"Should be redirected to MFA enroll\", function () {",
											"   pm.response.to.be.ok;",
											"    ",
											"    // Extract the XSRF token to send it with the next request.",
											"    var responseHTML = cheerio.load(pm.response.text());",
											"    var xsrfToken = responseHTML('[name=\"X-XSRF-TOKEN\"]').val();",
											"    const action = responseHTML('form').attr('action');",
											"    pm.environment.set('xsrf', xsrfToken);",
											"    pm.environment.set('action', action);",
											"});"
										],
										"type": "text/javascript"
									}
								}
							],
							"protocolProfileBehavior": {
								"disableBodyPruning": true
							},
							"request": {
								"method": "GET",
								"header": [],
								"body": {
									"mode": "formdata",
									"formdata": []
								},
								"url": {
									"raw": "{{redirection}}",
									"host": [
										"{{redirection}}"
									]
								}
							},
							"response": []
						},
						{
							"name": "Skip MFA Enroll",
							"event": [
								{
									"listen": "test",
									"script": {
										"exec": [
											"pm.test(\"Status code is 302\", function () {",
											"    pm.response.to.have.status(302);",
											"});",
											"",
											"pm.test(\"Should be redirected to MFA enroll\", function () {",
											"    pm.response.to.be.redirection;",
											"    pm.response.to.have.header('Location');",
											"",
											"    var location = postman.getResponseHeader(\"Location\");",
											"    pm.environment.set('redirection', location);",
											"    // if login was ok, we replay the authorize flow",
											"    tests['Redirect to authorize'] = location.includes('/oauth/authorize');",
											"});"
										],
										"type": "text/javascript"
									}
								}
							],
							"request": {
								"method": "POST",
								"header": [],
								"body": {
									"mode": "urlencoded",
									"urlencoded": [
										{
											"key": "X-XSRF-TOKEN",
											"value": "{{xsrf}}",
											"type": "text"
										},
										{
											"key": "factorId",
											"value": "{{mfaFactorId}}",
											"type": "text"
										},
										{
											"key": "phoneFact0",
											"value": "0600000000",
											"type": "text"
										},
										{
											"key": "phone",
											"value": "+33600000000",
											"type": "text"
										},
										{
											"key": "user_mfa_enrollment",
											"value": "false",
											"type": "text"
										}
									]
								},
								"url": {
									"raw": "{{action}}",
									"host": [
										"{{action}}"
									]
								}
							},
							"response": []
						},
						{
							"name": "Redirect to Authorize 2",
							"event": [
								{
									"listen": "test",
									"script": {
										"exec": [
											"pm.test(\"Status code is 302\", function () {",
											"    pm.response.to.have.status(302);",
											"});",
											"",
											"pm.test(\"Should be redirected\", function () {",
											"    pm.response.to.be.redirection;",
											"    pm.response.to.have.header('Location');",
											"});",
											"",
											"pm.test(\"Should be a redirection to redirect_uri\", function() {",
											"    var location = postman.getResponseHeader('Location');",
											"",
											"    tests['Redirect to redirect_uri'] = location.startsWith(\"http://localhost:4000\");",
											"    ",
											"});"
										],
										"type": "text/javascript"
									}
								},
								{
									"listen": "prerequest",
									"script": {
										"exec": [
											""
										],
										"type": "text/javascript"
									}
								}
							],
							"request": {
								"method": "GET",
								"header": [],
								"url": {
									"raw": "{{redirection}}",
									"host": [
										"{{redirection}}"
									]
								}
							},
							"response": []
						},
						{
							"name": "Initiate Login Flow 2 Still Skipped",
							"event": [
								{
									"listen": "test",
									"script": {
										"exec": [
											"pm.test(\"Status code is 302\", function () {",
											"    pm.response.to.have.status(302);",
											"});",
											"",
											"pm.test(\"Should be redirected\", function () {",
											"    pm.response.to.be.redirection;",
											"    pm.response.to.have.header('Location');",
											"});",
											"",
											"pm.test(\"Should be a redirection to redirect_uri\", function() {",
											"    var location = postman.getResponseHeader('Location');",
											"",
											"     tests['Redirect to redirect_uri'] = location.startsWith(\"http://localhost:4000\");",
											"",
											"});",
											"",
											"setTimeout(function(){}, 6000);"
										],
										"type": "text/javascript"
									}
								},
								{
									"listen": "prerequest",
									"script": {
										"exec": [
											""
										],
										"type": "text/javascript"
									}
								}
							],
							"request": {
								"method": "GET",
								"header": [],
								"url": {
									"raw": "{{gateway_url}}/{{domainHrid}}/oauth/authorize/?response_type=code&client_id={{clientId4}}&redirect_uri=http://localhost:4000/&state=1234-5678-9876",
									"host": [
										"{{gateway_url}}"
									],
									"path": [
										"{{domainHrid}}",
										"oauth",
										"authorize",
										""
									],
									"query": [
										{
											"key": "response_type",
											"value": "code"
										},
										{
											"key": "client_id",
											"value": "{{clientId4}}"
										},
										{
											"key": "redirect_uri",
											"value": "http://localhost:4000/"
										},
										{
											"key": "state",
											"value": "1234-5678-9876"
										}
									]
								}
							},
							"response": []
						},
						{
							"name": "Initiate Login Flow Enroll expired",
							"event": [
								{
									"listen": "test",
									"script": {
										"exec": [
											"pm.test(\"Status code is 302\", function () {",
											"    pm.response.to.have.status(302);",
											"});",
											"",
											"pm.test(\"Should be redirected\", function () {",
											"    pm.response.to.be.redirection;",
											"    pm.response.to.have.header('Location');",
											"});",
											"",
											"pm.test(\"Should be a redirection to login page\", function() {",
											"    var location = postman.getResponseHeader('Location');",
											"    let domain = pm.environment.get(\"domainHrid\");",
											"",
											"    tests['Redirect to mfa enroll'] = location.includes(pm.environment.get('gateway_url') + '/' + domain + '/mfa/enroll') && location.includes('client_id=' + pm.environment.get('clientId4'));",
											"    ",
											"});",
											"",
											"setTimeout(function(){}, 6000);"
										],
										"type": "text/javascript"
									}
								},
								{
									"listen": "prerequest",
									"script": {
										"exec": [
											""
										],
										"type": "text/javascript"
									}
								}
							],
							"request": {
								"method": "GET",
								"header": [],
								"url": {
									"raw": "{{gateway_url}}/{{domainHrid}}/oauth/authorize/?response_type=code&client_id={{clientId4}}&redirect_uri=http://localhost:4000/&state=1234-5678-9876",
									"host": [
										"{{gateway_url}}"
									],
									"path": [
										"{{domainHrid}}",
										"oauth",
										"authorize",
										""
									],
									"query": [
										{
											"key": "response_type",
											"value": "code"
										},
										{
											"key": "client_id",
											"value": "{{clientId4}}"
										},
										{
											"key": "redirect_uri",
											"value": "http://localhost:4000/"
										},
										{
											"key": "state",
											"value": "1234-5678-9876"
										}
									]
								}
							},
							"response": []
						},
						{
							"name": "Logout user",
							"event": [
								{
									"listen": "test",
									"script": {
										"exec": [
											"pm.test(\"Status code is 302\", function () {",
											"    pm.response.to.have.status(302);",
											"});",
											"",
											"pm.test(\"Should be redirected\", function () {",
											"    pm.response.to.be.redirection;",
											"    pm.response.to.have.header('Location');",
											"    ",
											"    pm.environment.set('redirection', postman.getResponseHeader(\"Location\"));",
											"});"
										],
										"type": "text/javascript"
									}
								},
								{
									"listen": "prerequest",
									"script": {
										"exec": [
											""
										],
										"type": "text/javascript"
									}
								}
							],
							"request": {
								"method": "GET",
								"header": [],
								"url": {
									"raw": "{{logoutEndpoint}}",
									"host": [
										"{{logoutEndpoint}}"
									]
								},
								"description": "The client does not have a redirect_uri define"
							},
							"response": []
						}
					]
				},
				{
					"name": "MFA - Standard",
					"item": [
						{
							"name": "Prepare",
							"item": [
								{
									"name": "Enable MFA",
									"event": [
										{
											"listen": "test",
											"script": {
												"exec": [
													"pm.test(\"Status code is 200\", function () {",
													"    pm.response.to.have.status(200);",
													"});",
													"",
													"setTimeout(function(){}, 10000);"
												],
												"type": "text/javascript"
											}
										}
									],
									"request": {
										"method": "PATCH",
										"header": [
											{
												"key": "Content-Type",
												"value": "application/json"
											},
											{
												"key": "Authorization",
												"value": "Bearer {{token}}"
											}
										],
										"body": {
											"mode": "raw",
											"raw": "{\n    \"factors\": [\n       \"{{mfaFactorId}}\"\n    ],\n    \"settings\": {\n        \"mfa\": {}\n    }\n}"
										},
										"url": {
											"raw": "{{management_url}}/management/organizations/{{defaultOrganizationId}}/environments/{{defaultEnvironmentId}}/domains/{{domain}}/applications/{{app4}}",
											"host": [
												"{{management_url}}"
											],
											"path": [
												"management",
												"organizations",
												"{{defaultOrganizationId}}",
												"environments",
												"{{defaultEnvironmentId}}",
												"domains",
												"{{domain}}",
												"applications",
												"{{app4}}"
											]
										}
									},
									"response": []
								}
							]
						},
						{
							"name": "Initiate Login Flow",
							"event": [
								{
									"listen": "test",
									"script": {
										"exec": [
											"pm.test(\"Status code is 302\", function () {",
											"    pm.response.to.have.status(302);",
											"});",
											"",
											"pm.test(\"Should be redirected\", function () {",
											"    pm.response.to.be.redirection;",
											"    pm.response.to.have.header('Location');",
											"});",
											"",
											"pm.test(\"Should be a redirection to login page\", function() {",
											"    var location = postman.getResponseHeader('Location');",
											"    let domain = pm.environment.get(\"domainHrid\");",
											"    ",
											"    tests['Redirect to login page with client_id'] = location.includes(pm.environment.get('gateway_url') + '/' + domain + '/login') && location.includes('client_id=' + pm.environment.get('clientId4'));",
											"    ",
											"    pm.environment.set('redirection', postman.getResponseHeader(\"Location\"));",
											"});"
										],
										"type": "text/javascript"
									}
								},
								{
									"listen": "prerequest",
									"script": {
										"exec": [
											""
										],
										"type": "text/javascript"
									}
								}
							],
							"request": {
								"method": "GET",
								"header": [],
								"url": {
									"raw": "{{gateway_url}}/{{domainHrid}}/oauth/authorize/?response_type=code&client_id={{clientId4}}&redirect_uri=http://localhost:4000/&state=1234-5678-9876",
									"host": [
										"{{gateway_url}}"
									],
									"path": [
										"{{domainHrid}}",
										"oauth",
										"authorize",
										""
									],
									"query": [
										{
											"key": "response_type",
											"value": "code"
										},
										{
											"key": "client_id",
											"value": "{{clientId4}}"
										},
										{
											"key": "redirect_uri",
											"value": "http://localhost:4000/"
										},
										{
											"key": "state",
											"value": "1234-5678-9876"
										}
									]
								}
							},
							"response": []
						},
						{
							"name": "Redirect to login form",
							"event": [
								{
									"listen": "test",
									"script": {
										"exec": [
											"pm.test(\"Status code is 200\", function () {",
											"    pm.response.to.have.status(200);",
											"});",
											"",
											"pm.test(\"Should be ok\", function () {",
											"    pm.response.to.be.ok;",
											"    ",
											"    // Extract the XSRF token to send it with the next request.",
											"    var responseHTML = cheerio.load(pm.response.text());",
											"    var xsrfToken = responseHTML('[name=\"X-XSRF-TOKEN\"]').val();",
											"    const action = responseHTML('form').attr('action');",
											"    pm.environment.set('xsrf', xsrfToken);",
											"    pm.environment.set('action', action);",
											"});"
										],
										"type": "text/javascript"
									}
								},
								{
									"listen": "prerequest",
									"script": {
										"exec": [
											""
										],
										"type": "text/javascript"
									}
								}
							],
							"request": {
								"method": "GET",
								"header": [],
								"url": {
									"raw": "{{redirection}}",
									"host": [
										"{{redirection}}"
									]
								},
								"description": "The client does not have a redirect_uri define"
							},
							"response": []
						},
						{
							"name": "Post login form",
							"event": [
								{
									"listen": "test",
									"script": {
										"exec": [
											"pm.test(\"Status code is 302\", function () {",
											"    pm.response.to.have.status(302);",
											"});",
											"",
											"pm.test(\"Should be redirected to MFA enroll\", function () {",
											"    pm.response.to.be.redirection;",
											"    pm.response.to.have.header('Location');",
											"",
											"    var location = postman.getResponseHeader(\"Location\");",
											"    pm.environment.set('redirection', location);",
											"    // if login was ok, we replay the authorize flow",
											"    console.log(location);",
											"    tests['Redirect to authorize page'] = location.includes('/oauth/authorize') && location.includes('client_id=' + pm.environment.get('clientId4'));",
											"});"
										],
										"type": "text/javascript"
									}
								},
								{
									"listen": "prerequest",
									"script": {
										"exec": [
											""
										],
										"type": "text/javascript"
									}
								}
							],
							"request": {
								"method": "POST",
								"header": [
									{
										"key": "Content-Type",
										"value": "application/x-www-form-urlencoded"
									}
								],
								"body": {
									"mode": "urlencoded",
									"urlencoded": [
										{
											"key": "X-XSRF-TOKEN",
											"value": "{{xsrf}}",
											"type": "text"
										},
										{
											"key": "client_id",
											"value": "{{clientId4}}",
											"type": "text"
										},
										{
											"key": "username",
											"value": "user",
											"type": "text"
										},
										{
											"key": "password",
											"value": "#CoMpL3X-P@SsW0Rd",
											"type": "text"
										}
									]
								},
								"url": {
									"raw": "{{action}}",
									"host": [
										"{{action}}"
									]
								},
								"description": "The client does not have a redirect_uri define"
							},
							"response": []
						},
						{
							"name": "Redirect to Authorize",
							"event": [
								{
									"listen": "test",
									"script": {
										"exec": [
											"pm.test(\"Status code is 302\", function () {",
											"    pm.response.to.have.status(302);",
											"});",
											"",
											"pm.test(\"Should be redirected\", function () {",
											"    pm.response.to.be.redirection;",
											"    pm.response.to.have.header('Location');",
											"});",
											"",
											"pm.test(\"Should be a redirection to MFA enroll page\", function() {",
											"    var location = postman.getResponseHeader('Location');",
											"    let domain = pm.environment.get(\"domainHrid\");",
											"        ",
											"    tests['Redirect to login page with client_id'] = location.includes(pm.environment.get('gateway_url') + '/' + domain + '/mfa/enroll') && location.includes('client_id=' + pm.environment.get('clientId4'));",
											"    ",
											"    pm.environment.set('redirection', postman.getResponseHeader(\"Location\"));",
											"});"
										],
										"type": "text/javascript"
									}
								},
								{
									"listen": "prerequest",
									"script": {
										"exec": [
											""
										],
										"type": "text/javascript"
									}
								}
							],
							"request": {
								"method": "GET",
								"header": [],
								"url": {
									"raw": "{{redirection}}",
									"host": [
										"{{redirection}}"
									]
								}
							},
							"response": []
						},
						{
							"name": "Redirect to Enroll Form",
							"event": [
								{
									"listen": "test",
									"script": {
										"exec": [
											"pm.test(\"Status code is 200\", function () {",
											"    pm.response.to.have.status(200);",
											"});",
											"",
											"pm.test(\"Should be redirected to MFA enroll\", function () {",
											"   pm.response.to.be.ok;",
											"    ",
											"    // Extract the XSRF token to send it with the next request.",
											"    var responseHTML = cheerio.load(pm.response.text());",
											"    var xsrfToken = responseHTML('[name=\"X-XSRF-TOKEN\"]').val();",
											"    const action = responseHTML('form').attr('action');",
											"    pm.environment.set('xsrf', xsrfToken);",
											"    pm.environment.set('action', action);",
											"});"
										],
										"type": "text/javascript"
									}
								}
							],
							"protocolProfileBehavior": {
								"disableBodyPruning": true
							},
							"request": {
								"method": "GET",
								"header": [],
								"body": {
									"mode": "formdata",
									"formdata": []
								},
								"url": {
									"raw": "{{redirection}}",
									"host": [
										"{{redirection}}"
									]
								}
							},
							"response": []
						},
						{
							"name": "MFA Enroll",
							"event": [
								{
									"listen": "test",
									"script": {
										"exec": [
											"pm.test(\"Status code is 302\", function () {",
											"    pm.response.to.have.status(302);",
											"});",
											"",
											"pm.test(\"Should be redirected to MFA enroll\", function () {",
											"    pm.response.to.be.redirection;",
											"    pm.response.to.have.header('Location');",
											"",
											"    var location = postman.getResponseHeader(\"Location\");",
											"    pm.environment.set('redirection', location);",
											"    // if login was ok, we replay the authorize flow",
											"    tests['Redirect to authorize'] = location.includes('/oauth/authorize');",
											"});"
										],
										"type": "text/javascript"
									}
								}
							],
							"request": {
								"method": "POST",
								"header": [],
								"body": {
									"mode": "urlencoded",
									"urlencoded": [
										{
											"key": "X-XSRF-TOKEN",
											"value": "{{xsrf}}",
											"type": "text"
										},
										{
											"key": "factorId",
											"value": "{{mfaFactorId}}",
											"type": "text"
										},
										{
											"key": "phoneFact0",
											"value": "0600000000",
											"type": "text"
										},
										{
											"key": "phone",
											"value": "+33600000000",
											"type": "text"
										},
										{
											"key": "user_mfa_enrollment",
											"value": "true",
											"type": "text"
										}
									]
								},
								"url": {
									"raw": "{{action}}",
									"host": [
										"{{action}}"
									]
								}
							},
							"response": []
						},
						{
							"name": "Redirect to Authorize 2",
							"event": [
								{
									"listen": "test",
									"script": {
										"exec": [
											"pm.test(\"Status code is 302\", function () {",
											"    pm.response.to.have.status(302);",
											"});",
											"",
											"pm.test(\"Should be redirected\", function () {",
											"    pm.response.to.be.redirection;",
											"    pm.response.to.have.header('Location');",
											"});",
											"",
											"pm.test(\"Should be a redirection to MFA enroll page\", function() {",
											"    var location = postman.getResponseHeader('Location');",
											"    let domain = pm.environment.get(\"domainHrid\");",
											"        ",
											"    tests['Redirect to login page with client_id'] = location.includes(pm.environment.get('gateway_url') + '/' + domain + '/mfa/challenge') && location.includes('client_id=' + pm.environment.get('clientId4'));",
											"    ",
											"    pm.environment.set('redirection', postman.getResponseHeader(\"Location\"));",
											"});"
										],
										"type": "text/javascript"
									}
								},
								{
									"listen": "prerequest",
									"script": {
										"exec": [
											""
										],
										"type": "text/javascript"
									}
								}
							],
							"request": {
								"method": "GET",
								"header": [],
								"url": {
									"raw": "{{redirection}}",
									"host": [
										"{{redirection}}"
									]
								}
							},
							"response": []
						},
						{
							"name": "MFA Challenge Fail",
							"event": [
								{
									"listen": "test",
									"script": {
										"exec": [
											"pm.test(\"Status code is 302\", function () {",
											"    pm.response.to.have.status(302);",
											"});",
											"",
											"pm.test(\"Should be redirected to MFA enroll\", function () {",
											"    pm.response.to.be.redirection;",
											"    pm.response.to.have.header('Location');",
											"",
											"    var location = postman.getResponseHeader(\"Location\");",
											"    // if login was ok, we replay the authorize flow",
											"    tests['Redirect to challenge error'] = location.includes('/mfa/challenge') && location.includes('error=mfa_challenge_failed');",
											"});"
										],
										"type": "text/javascript"
									}
								}
							],
							"request": {
								"method": "POST",
								"header": [],
								"body": {
									"mode": "urlencoded",
									"urlencoded": [
										{
											"key": "X-XSRF-TOKEN",
											"value": "{{xsrf}}",
											"type": "text"
										},
										{
											"key": "factorId",
											"value": "{{mfaFactorId}}",
											"type": "text"
										},
										{
											"key": "code",
											"value": "333-334",
											"type": "text"
										}
									]
								},
								"url": {
									"raw": "{{redirection}}",
									"host": [
										"{{redirection}}"
									]
								}
							},
							"response": []
						},
						{
							"name": "MFA Challenge",
							"event": [
								{
									"listen": "test",
									"script": {
										"exec": [
											"pm.test(\"Status code is 302\", function () {",
											"    pm.response.to.have.status(302);",
											"});",
											"",
											"pm.test(\"Should be redirected to MFA enroll\", function () {",
											"    pm.response.to.be.redirection;",
											"    pm.response.to.have.header('Location');",
											"",
											"    var location = postman.getResponseHeader(\"Location\");",
											"    pm.environment.set('redirection', location);",
											"    // if login was ok, we replay the authorize flow",
											"    tests['Redirect to challenge error'] = location.includes('/oauth/authorize');",
											"});"
										],
										"type": "text/javascript"
									}
								}
							],
							"request": {
								"method": "POST",
								"header": [],
								"body": {
									"mode": "urlencoded",
									"urlencoded": [
										{
											"key": "X-XSRF-TOKEN",
											"value": "{{xsrf}}",
											"type": "text"
										},
										{
											"key": "factorId",
											"value": "{{mfaFactorId}}",
											"type": "text"
										},
										{
											"key": "code",
											"value": "333-333",
											"type": "text"
										}
									]
								},
								"url": {
									"raw": "{{redirection}}",
									"host": [
										"{{redirection}}"
									]
								}
							},
							"response": []
						},
						{
							"name": "Logout user",
							"event": [
								{
									"listen": "test",
									"script": {
										"exec": [
											"pm.test(\"Status code is 302\", function () {",
											"    pm.response.to.have.status(302);",
											"});",
											"",
											"pm.test(\"Should be redirected\", function () {",
											"    pm.response.to.be.redirection;",
											"    pm.response.to.have.header('Location');",
											"    ",
											"    pm.environment.set('redirection', postman.getResponseHeader(\"Location\"));",
											"});"
										],
										"type": "text/javascript"
									}
								},
								{
									"listen": "prerequest",
									"script": {
										"exec": [
											""
										],
										"type": "text/javascript"
									}
								}
							],
							"request": {
								"method": "GET",
								"header": [],
								"url": {
									"raw": "{{logoutEndpoint}}",
									"host": [
										"{{logoutEndpoint}}"
									]
								},
								"description": "The client does not have a redirect_uri define"
							},
							"response": []
						}
					]
				},
				{
					"name": "MFA - Step Up Authentication",
					"item": [
						{
							"name": "Prepare",
							"item": [
								{
									"name": "Enable MFA",
									"event": [
										{
											"listen": "test",
											"script": {
												"exec": [
													"pm.test(\"Status code is 200\", function () {",
													"    pm.response.to.have.status(200);",
													"});",
													"",
													"setTimeout(function(){}, 10000);"
												],
												"type": "text/javascript"
											}
										}
									],
									"request": {
										"method": "PATCH",
										"header": [
											{
												"key": "Content-Type",
												"value": "application/json"
											},
											{
												"key": "Authorization",
												"value": "Bearer {{token}}"
											}
										],
										"body": {
											"mode": "raw",
											"raw": "{\n    \"factors\": [\n        \"{{mfaFactorId}}\"\n    ],\n    \"settings\": {\n        \"mfa\": {\n            \"stepUpAuthenticationRule\": \"{#request.params['redirect_uri'][0].contains('4000')}\"\n        },\n        \"account\": {\n            \"inherited\": true\n        }\n    }\n\n}"
										},
										"url": {
											"raw": "{{management_url}}/management/organizations/{{defaultOrganizationId}}/environments/{{defaultEnvironmentId}}/domains/{{domain}}/applications/{{app4}}",
											"host": [
												"{{management_url}}"
											],
											"path": [
												"management",
												"organizations",
												"{{defaultOrganizationId}}",
												"environments",
												"{{defaultEnvironmentId}}",
												"domains",
												"{{domain}}",
												"applications",
												"{{app4}}"
											]
										}
									},
									"response": []
								}
							]
						},
						{
							"name": "Case - MFA StepUp Ko",
							"item": [
								{
									"name": "Initiate Login Flow",
									"event": [
										{
											"listen": "test",
											"script": {
												"exec": [
													"pm.test(\"Status code is 302\", function () {",
													"    pm.response.to.have.status(302);",
													"});",
													"",
													"pm.test(\"Should be redirected\", function () {",
													"    pm.response.to.be.redirection;",
													"    pm.response.to.have.header('Location');",
													"});",
													"",
													"pm.test(\"Should be a redirection to login page\", function() {",
													"    var location = postman.getResponseHeader('Location');",
													"    let domain = pm.environment.get(\"domainHrid\");",
													"    ",
													"    tests['Redirect to login page with client_id'] = location.includes(pm.environment.get('gateway_url') + '/' + domain + '/login') && location.includes('client_id=' + pm.environment.get('clientId4'));",
													"    ",
													"    pm.environment.set('redirection', postman.getResponseHeader(\"Location\"));",
													"});"
												],
												"type": "text/javascript"
											}
										},
										{
											"listen": "prerequest",
											"script": {
												"exec": [
													""
												],
												"type": "text/javascript"
											}
										}
									],
									"request": {
										"method": "GET",
										"header": [],
										"url": {
											"raw": "{{gateway_url}}/{{domainHrid}}/oauth/authorize/?response_type=code&client_id={{clientId4}}&redirect_uri=http://localhost:4000/&state=1234-5678-9876",
											"host": [
												"{{gateway_url}}"
											],
											"path": [
												"{{domainHrid}}",
												"oauth",
												"authorize",
												""
											],
											"query": [
												{
													"key": "response_type",
													"value": "code"
												},
												{
													"key": "client_id",
													"value": "{{clientId4}}"
												},
												{
													"key": "redirect_uri",
													"value": "http://localhost:4000/"
												},
												{
													"key": "state",
													"value": "1234-5678-9876"
												}
											]
										}
									},
									"response": []
								},
								{
									"name": "Redirect to login form",
									"event": [
										{
											"listen": "test",
											"script": {
												"exec": [
													"pm.test(\"Status code is 200\", function () {",
													"    pm.response.to.have.status(200);",
													"});",
													"",
													"pm.test(\"Should be ok\", function () {",
													"    pm.response.to.be.ok;",
													"    ",
													"    // Extract the XSRF token to send it with the next request.",
													"    var responseHTML = cheerio.load(pm.response.text());",
													"    var xsrfToken = responseHTML('[name=\"X-XSRF-TOKEN\"]').val();",
													"    const action = responseHTML('form').attr('action');",
													"    pm.environment.set('xsrf', xsrfToken);",
													"    pm.environment.set('action', action);",
													"});"
												],
												"type": "text/javascript"
											}
										},
										{
											"listen": "prerequest",
											"script": {
												"exec": [
													""
												],
												"type": "text/javascript"
											}
										}
									],
									"request": {
										"method": "GET",
										"header": [],
										"url": {
											"raw": "{{redirection}}",
											"host": [
												"{{redirection}}"
											]
										},
										"description": "The client does not have a redirect_uri define"
									},
									"response": []
								},
								{
									"name": "Post login form",
									"event": [
										{
											"listen": "test",
											"script": {
												"exec": [
													"pm.test(\"Status code is 302\", function () {",
													"    pm.response.to.have.status(302);",
													"});",
													"",
													"pm.test(\"Should be redirected to MFA enroll\", function () {",
													"    pm.response.to.be.redirection;",
													"    pm.response.to.have.header('Location');",
													"",
													"    var location = postman.getResponseHeader(\"Location\");",
													"    pm.environment.set('redirection', location);",
													"    // if login was ok, we replay the authorize flow",
													"    console.log(location);",
													"    tests['Redirect to authorize page'] = location.includes('/oauth/authorize') && location.includes('client_id=' + pm.environment.get('clientId4'));",
													"});"
												],
												"type": "text/javascript"
											}
										},
										{
											"listen": "prerequest",
											"script": {
												"exec": [
													""
												],
												"type": "text/javascript"
											}
										}
									],
									"request": {
										"method": "POST",
										"header": [
											{
												"key": "Content-Type",
												"value": "application/x-www-form-urlencoded"
											},
											{
												"key": "X-Forwarded-For",
												"value": "45.60.155.214",
												"type": "text"
											}
										],
										"body": {
											"mode": "urlencoded",
											"urlencoded": [
												{
													"key": "X-XSRF-TOKEN",
													"value": "{{xsrf}}",
													"type": "text"
												},
												{
													"key": "client_id",
													"value": "{{clientId4}}",
													"type": "text"
												},
												{
													"key": "username",
													"value": "user",
													"type": "text"
												},
												{
													"key": "password",
													"value": "#CoMpL3X-P@SsW0Rd",
													"type": "text"
												}
											]
										},
										"url": {
											"raw": "{{action}}",
											"host": [
												"{{action}}"
											]
										},
										"description": "The client does not have a redirect_uri define"
									},
									"response": []
								},
								{
									"name": "Redirect to Authorize",
									"event": [
										{
											"listen": "test",
											"script": {
												"exec": [
													"pm.test(\"Status code is 302\", function () {",
													"    pm.response.to.have.status(302);",
													"});",
													"",
													"pm.test(\"Should be redirected\", function () {",
													"    pm.response.to.be.redirection;",
													"    pm.response.to.have.header('Location');",
													"});",
													"",
													"pm.test(\"Should be a redirection to MFA enroll page\", function() {",
													"    var location = postman.getResponseHeader('Location');",
													"    let domain = pm.environment.get(\"domainHrid\");",
													"        ",
													"    tests['Redirect to login page with client_id'] = location.includes(pm.environment.get('gateway_url') + '/' + domain + '/mfa/challenge') && location.includes('client_id=' + pm.environment.get('clientId4'));",
													"    ",
													"    pm.environment.set('redirection', postman.getResponseHeader(\"Location\"));",
													"});"
												],
												"type": "text/javascript"
											}
										},
										{
											"listen": "prerequest",
											"script": {
												"exec": [
													""
												],
												"type": "text/javascript"
											}
										}
									],
									"request": {
										"method": "GET",
										"header": [],
										"url": {
											"raw": "{{redirection}}",
											"host": [
												"{{redirection}}"
											]
										}
									},
									"response": []
								},
								{
									"name": "MFA Challenge Fail",
									"event": [
										{
											"listen": "test",
											"script": {
												"exec": [
													"pm.test(\"Status code is 302\", function () {",
													"    pm.response.to.have.status(302);",
													"});",
													"",
													"pm.test(\"Should be redirected to MFA enroll\", function () {",
													"    pm.response.to.be.redirection;",
													"    pm.response.to.have.header('Location');",
													"",
													"    var location = postman.getResponseHeader(\"Location\");",
													"    // if login was ok, we replay the authorize flow",
													"    tests['Redirect to challenge error'] = location.includes('/mfa/challenge') && location.includes('error=mfa_challenge_failed');",
													"});"
												],
												"type": "text/javascript"
											}
										}
									],
									"request": {
										"method": "POST",
										"header": [],
										"body": {
											"mode": "urlencoded",
											"urlencoded": [
												{
													"key": "X-XSRF-TOKEN",
													"value": "{{xsrf}}",
													"type": "text"
												},
												{
													"key": "factorId",
													"value": "{{mfaFactorId}}",
													"type": "text"
												},
												{
													"key": "code",
													"value": "333-334",
													"type": "text"
												}
											]
										},
										"url": {
											"raw": "{{redirection}}",
											"host": [
												"{{redirection}}"
											]
										}
									},
									"response": []
								},
								{
									"name": "MFA Challenge",
									"event": [
										{
											"listen": "test",
											"script": {
												"exec": [
													"pm.test(\"Status code is 302\", function () {",
													"    pm.response.to.have.status(302);",
													"});",
													"",
													"pm.test(\"Should be redirected to MFA enroll\", function () {",
													"    pm.response.to.be.redirection;",
													"    pm.response.to.have.header('Location');",
													"",
													"    var location = postman.getResponseHeader(\"Location\");",
													"    pm.environment.set('redirection', location);",
													"    // if login was ok, we replay the authorize flow",
													"    tests['Redirect to challenge error'] = location.includes('/oauth/authorize');",
													"});"
												],
												"type": "text/javascript"
											}
										}
									],
									"request": {
										"method": "POST",
										"header": [],
										"body": {
											"mode": "urlencoded",
											"urlencoded": [
												{
													"key": "X-XSRF-TOKEN",
													"value": "{{xsrf}}",
													"type": "text"
												},
												{
													"key": "factorId",
													"value": "{{mfaFactorId}}",
													"type": "text"
												},
												{
													"key": "code",
													"value": "333-333",
													"type": "text"
												}
											]
										},
										"url": {
											"raw": "{{redirection}}",
											"host": [
												"{{redirection}}"
											]
										}
									},
									"response": []
								},
								{
									"name": "Redirect to Authorize 2",
									"event": [
										{
											"listen": "test",
											"script": {
												"exec": [
													"pm.test(\"Status code is 302\", function () {",
													"    pm.response.to.have.status(302);",
													"});",
													"",
													"pm.test(\"Should be redirected\", function () {",
													"    pm.response.to.be.redirection;",
													"    pm.response.to.have.header('Location');",
													"});",
													"",
													"pm.test(\"Should be a redirection to MFA enroll page\", function() {",
													"    var location = postman.getResponseHeader('Location');",
													"    let domain = pm.environment.get(\"domainHrid\");",
													"        ",
													"    tests['Redirect to redirect_uri'] = location.includes('http://localhost:4000/');",
													"    ",
													"    pm.environment.set('redirection', postman.getResponseHeader(\"Location\"));",
													"});"
												],
												"type": "text/javascript"
											}
										},
										{
											"listen": "prerequest",
											"script": {
												"exec": [
													""
												],
												"type": "text/javascript"
											}
										}
									],
									"request": {
										"method": "GET",
										"header": [],
										"url": {
											"raw": "{{redirection}}",
											"host": [
												"{{redirection}}"
											]
										}
									},
									"response": []
								},
								{
									"name": "Initiate Login Flow Authenticated",
									"event": [
										{
											"listen": "test",
											"script": {
												"exec": [
													"pm.test(\"Status code is 302\", function () {",
													"    pm.response.to.have.status(302);",
													"});",
													"",
													"pm.test(\"Should be redirected\", function () {",
													"    pm.response.to.be.redirection;",
													"    pm.response.to.have.header('Location');",
													"});",
													"",
													"pm.test(\"Should be a redirection to mfa challenge page\", function() {",
													"    var location = postman.getResponseHeader('Location');",
													"    let domain = pm.environment.get(\"domainHrid\");",
													"    ",
													"    console.log(location);",
													"    tests['Redirect to mfa challenge page with client_id'] = location.includes(pm.environment.get('gateway_url') + '/' + domain + '/mfa/challenge') && location.includes('client_id=' + pm.environment.get('clientId4'));",
													"    ",
													"    pm.environment.set('redirection', postman.getResponseHeader(\"Location\"));",
													"});"
												],
												"type": "text/javascript"
											}
										},
										{
											"listen": "prerequest",
											"script": {
												"exec": [
													""
												],
												"type": "text/javascript"
											}
										}
									],
									"request": {
										"method": "GET",
										"header": [],
										"url": {
											"raw": "{{gateway_url}}/{{domainHrid}}/oauth/authorize/?response_type=code&client_id={{clientId4}}&redirect_uri=http://localhost:4000/&state=1234-5678-9876",
											"host": [
												"{{gateway_url}}"
											],
											"path": [
												"{{domainHrid}}",
												"oauth",
												"authorize",
												""
											],
											"query": [
												{
													"key": "response_type",
													"value": "code"
												},
												{
													"key": "client_id",
													"value": "{{clientId4}}"
												},
												{
													"key": "redirect_uri",
													"value": "http://localhost:4000/"
												},
												{
													"key": "state",
													"value": "1234-5678-9876"
												}
											]
										}
									},
									"response": []
								},
								{
									"name": "Logout user",
									"event": [
										{
											"listen": "test",
											"script": {
												"exec": [
													"pm.test(\"Status code is 302\", function () {",
													"    pm.response.to.have.status(302);",
													"});",
													"",
													"pm.test(\"Should be redirected\", function () {",
													"    pm.response.to.be.redirection;",
													"    pm.response.to.have.header('Location');",
													"    ",
													"    pm.environment.set('redirection', postman.getResponseHeader(\"Location\"));",
													"});"
												],
												"type": "text/javascript"
											}
										},
										{
											"listen": "prerequest",
											"script": {
												"exec": [
													""
												],
												"type": "text/javascript"
											}
										}
									],
									"request": {
										"method": "GET",
										"header": [],
										"url": {
											"raw": "{{logoutEndpoint}}",
											"host": [
												"{{logoutEndpoint}}"
											]
										},
										"description": "The client does not have a redirect_uri define"
									},
									"response": []
								}
							]
						},
						{
							"name": "Case - MFA StepUp OK",
							"item": [
								{
									"name": "Initiate Login Flow",
									"event": [
										{
											"listen": "test",
											"script": {
												"exec": [
													"pm.test(\"Status code is 302\", function () {",
													"    pm.response.to.have.status(302);",
													"});",
													"",
													"pm.test(\"Should be redirected\", function () {",
													"    pm.response.to.be.redirection;",
													"    pm.response.to.have.header('Location');",
													"});",
													"",
													"pm.test(\"Should be a redirection to login page\", function() {",
													"    var location = postman.getResponseHeader('Location');",
													"    let domain = pm.environment.get(\"domainHrid\");",
													"    ",
													"    tests['Redirect to login page with client_id'] = location.includes(pm.environment.get('gateway_url') + '/' + domain + '/login') && location.includes('client_id=' + pm.environment.get('clientId4'));",
													"    ",
													"    pm.environment.set('redirection', postman.getResponseHeader(\"Location\"));",
													"});"
												],
												"type": "text/javascript"
											}
										},
										{
											"listen": "prerequest",
											"script": {
												"exec": [
													""
												],
												"type": "text/javascript"
											}
										}
									],
									"request": {
										"method": "GET",
										"header": [],
										"url": {
											"raw": "{{gateway_url}}/{{domainHrid}}/oauth/authorize/?response_type=code&client_id={{clientId4}}&redirect_uri=http://localhost:4000/&state=1234-5678-9876",
											"host": [
												"{{gateway_url}}"
											],
											"path": [
												"{{domainHrid}}",
												"oauth",
												"authorize",
												""
											],
											"query": [
												{
													"key": "response_type",
													"value": "code"
												},
												{
													"key": "client_id",
													"value": "{{clientId4}}"
												},
												{
													"key": "redirect_uri",
													"value": "http://localhost:4000/"
												},
												{
													"key": "state",
													"value": "1234-5678-9876"
												}
											]
										}
									},
									"response": []
								},
								{
									"name": "Redirect to login form",
									"event": [
										{
											"listen": "test",
											"script": {
												"exec": [
													"pm.test(\"Status code is 200\", function () {",
													"    pm.response.to.have.status(200);",
													"});",
													"",
													"pm.test(\"Should be ok\", function () {",
													"    pm.response.to.be.ok;",
													"    ",
													"    // Extract the XSRF token to send it with the next request.",
													"    var responseHTML = cheerio.load(pm.response.text());",
													"    var xsrfToken = responseHTML('[name=\"X-XSRF-TOKEN\"]').val();",
													"    const action = responseHTML('form').attr('action');",
													"    pm.environment.set('xsrf', xsrfToken);",
													"    pm.environment.set('action', action);",
													"});"
												],
												"type": "text/javascript"
											}
										},
										{
											"listen": "prerequest",
											"script": {
												"exec": [
													""
												],
												"type": "text/javascript"
											}
										}
									],
									"request": {
										"method": "GET",
										"header": [],
										"url": {
											"raw": "{{redirection}}",
											"host": [
												"{{redirection}}"
											]
										},
										"description": "The client does not have a redirect_uri define"
									},
									"response": []
								},
								{
									"name": "Post login form",
									"event": [
										{
											"listen": "test",
											"script": {
												"exec": [
													"pm.test(\"Status code is 302\", function () {",
													"    pm.response.to.have.status(302);",
													"});",
													"",
													"pm.test(\"Should be redirected to MFA enroll\", function () {",
													"    pm.response.to.be.redirection;",
													"    pm.response.to.have.header('Location');",
													"",
													"    var location = postman.getResponseHeader(\"Location\");",
													"    pm.environment.set('redirection', location);",
													"    // if login was ok, we replay the authorize flow",
													"    console.log(location);",
													"    tests['Redirect to authorize page'] = location.includes('/oauth/authorize') && location.includes('client_id=' + pm.environment.get('clientId4'));",
													"});"
												],
												"type": "text/javascript"
											}
										},
										{
											"listen": "prerequest",
											"script": {
												"exec": [
													""
												],
												"type": "text/javascript"
											}
										}
									],
									"request": {
										"method": "POST",
										"header": [
											{
												"key": "Content-Type",
												"value": "application/x-www-form-urlencoded"
											},
											{
												"key": "X-Forwarded-For",
												"value": "45.60.155.214",
												"type": "text"
											}
										],
										"body": {
											"mode": "urlencoded",
											"urlencoded": [
												{
													"key": "X-XSRF-TOKEN",
													"value": "{{xsrf}}",
													"type": "text"
												},
												{
													"key": "client_id",
													"value": "{{clientId4}}",
													"type": "text"
												},
												{
													"key": "username",
													"value": "user",
													"type": "text"
												},
												{
													"key": "password",
													"value": "#CoMpL3X-P@SsW0Rd",
													"type": "text"
												}
											]
										},
										"url": {
											"raw": "{{action}}",
											"host": [
												"{{action}}"
											]
										},
										"description": "The client does not have a redirect_uri define"
									},
									"response": []
								},
								{
									"name": "Redirect to Authorize",
									"event": [
										{
											"listen": "test",
											"script": {
												"exec": [
													"pm.test(\"Status code is 302\", function () {",
													"    pm.response.to.have.status(302);",
													"});",
													"",
													"pm.test(\"Should be redirected\", function () {",
													"    pm.response.to.be.redirection;",
													"    pm.response.to.have.header('Location');",
													"});",
													"",
													"pm.test(\"Should be a redirection to MFA enroll page\", function() {",
													"    var location = postman.getResponseHeader('Location');",
													"    let domain = pm.environment.get(\"domainHrid\");",
													"        ",
													"    tests['Redirect to login page with client_id'] = location.includes(pm.environment.get('gateway_url') + '/' + domain + '/mfa/challenge') && location.includes('client_id=' + pm.environment.get('clientId4'));",
													"    ",
													"    pm.environment.set('redirection', postman.getResponseHeader(\"Location\"));",
													"});"
												],
												"type": "text/javascript"
											}
										},
										{
											"listen": "prerequest",
											"script": {
												"exec": [
													""
												],
												"type": "text/javascript"
											}
										}
									],
									"request": {
										"method": "GET",
										"header": [],
										"url": {
											"raw": "{{redirection}}",
											"host": [
												"{{redirection}}"
											]
										}
									},
									"response": []
								},
								{
									"name": "MFA Challenge Fail",
									"event": [
										{
											"listen": "test",
											"script": {
												"exec": [
													"pm.test(\"Status code is 302\", function () {",
													"    pm.response.to.have.status(302);",
													"});",
													"",
													"pm.test(\"Should be redirected to MFA enroll\", function () {",
													"    pm.response.to.be.redirection;",
													"    pm.response.to.have.header('Location');",
													"",
													"    var location = postman.getResponseHeader(\"Location\");",
													"    // if login was ok, we replay the authorize flow",
													"    tests['Redirect to challenge error'] = location.includes('/mfa/challenge') && location.includes('error=mfa_challenge_failed');",
													"});"
												],
												"type": "text/javascript"
											}
										}
									],
									"request": {
										"method": "POST",
										"header": [],
										"body": {
											"mode": "urlencoded",
											"urlencoded": [
												{
													"key": "X-XSRF-TOKEN",
													"value": "{{xsrf}}",
													"type": "text"
												},
												{
													"key": "factorId",
													"value": "{{mfaFactorId}}",
													"type": "text"
												},
												{
													"key": "code",
													"value": "333-334",
													"type": "text"
												}
											]
										},
										"url": {
											"raw": "{{redirection}}",
											"host": [
												"{{redirection}}"
											]
										}
									},
									"response": []
								},
								{
									"name": "MFA Challenge",
									"event": [
										{
											"listen": "test",
											"script": {
												"exec": [
													"pm.test(\"Status code is 302\", function () {",
													"    pm.response.to.have.status(302);",
													"});",
													"",
													"pm.test(\"Should be redirected to MFA enroll\", function () {",
													"    pm.response.to.be.redirection;",
													"    pm.response.to.have.header('Location');",
													"",
													"    var location = postman.getResponseHeader(\"Location\");",
													"    pm.environment.set('redirection', location);",
													"    // if login was ok, we replay the authorize flow",
													"    tests['Redirect to oauth authorize'] = location.includes('/oauth/authorize');",
													"});"
												],
												"type": "text/javascript"
											}
										}
									],
									"request": {
										"method": "POST",
										"header": [],
										"body": {
											"mode": "urlencoded",
											"urlencoded": [
												{
													"key": "X-XSRF-TOKEN",
													"value": "{{xsrf}}",
													"type": "text"
												},
												{
													"key": "factorId",
													"value": "{{mfaFactorId}}",
													"type": "text"
												},
												{
													"key": "code",
													"value": "333-333",
													"type": "text"
												}
											]
										},
										"url": {
											"raw": "{{redirection}}",
											"host": [
												"{{redirection}}"
											]
										}
									},
									"response": []
								},
								{
									"name": "Redirect to Authorize 2",
									"event": [
										{
											"listen": "test",
											"script": {
												"exec": [
													"pm.test(\"Status code is 302\", function () {",
													"    pm.response.to.have.status(302);",
													"});",
													"",
													"pm.test(\"Should be redirected\", function () {",
													"    pm.response.to.be.redirection;",
													"    pm.response.to.have.header('Location');",
													"});",
													"",
													"pm.test(\"Should be a redirection to MFA enroll page\", function() {",
													"    var location = postman.getResponseHeader('Location');",
													"    let domain = pm.environment.get(\"domainHrid\");",
													"        ",
													"    tests['Redirect to redirect_uri'] = location.includes('http://localhost:4000/');",
													"    ",
													"    pm.environment.set('redirection', postman.getResponseHeader(\"Location\"));",
													"});"
												],
												"type": "text/javascript"
											}
										},
										{
											"listen": "prerequest",
											"script": {
												"exec": [
													""
												],
												"type": "text/javascript"
											}
										}
									],
									"request": {
										"method": "GET",
										"header": [],
										"url": {
											"raw": "{{redirection}}",
											"host": [
												"{{redirection}}"
											]
										}
									},
									"response": []
								},
								{
									"name": "Initiate Login Flow Authenticated",
									"event": [
										{
											"listen": "test",
											"script": {
												"exec": [
													"pm.test(\"Status code is 302\", function () {",
													"    pm.response.to.have.status(302);",
													"});",
													"",
													"pm.test(\"Should be redirected\", function () {",
													"    pm.response.to.be.redirection;",
													"    pm.response.to.have.header('Location');",
													"});",
													"",
													"pm.test(\"Should be a redirection to redirect_uri page\", function() {",
													"    var location = postman.getResponseHeader('Location');",
													"    let domain = pm.environment.get(\"domainHrid\");",
													"    ",
													"    tests['Redirect to redirect_uri'] = location.startsWith('http://localhost:4001');",
													"    ",
													"    pm.environment.set('redirection', postman.getResponseHeader(\"Location\"));",
													"});"
												],
												"type": "text/javascript"
											}
										},
										{
											"listen": "prerequest",
											"script": {
												"exec": [
													""
												],
												"type": "text/javascript"
											}
										}
									],
									"request": {
										"method": "GET",
										"header": [],
										"url": {
											"raw": "{{gateway_url}}/{{domainHrid}}/oauth/authorize/?response_type=code&client_id={{clientId4}}&redirect_uri=http://localhost:4001/&state=1234-5678-9867",
											"host": [
												"{{gateway_url}}"
											],
											"path": [
												"{{domainHrid}}",
												"oauth",
												"authorize",
												""
											],
											"query": [
												{
													"key": "response_type",
													"value": "code"
												},
												{
													"key": "client_id",
													"value": "{{clientId4}}"
												},
												{
													"key": "redirect_uri",
													"value": "http://localhost:4001/"
												},
												{
													"key": "state",
													"value": "1234-5678-9867"
												}
											]
										}
									},
									"response": []
								},
								{
									"name": "Logout user",
									"event": [
										{
											"listen": "test",
											"script": {
												"exec": [
													"pm.test(\"Status code is 302\", function () {",
													"    pm.response.to.have.status(302);",
													"});",
													"",
													"pm.test(\"Should be redirected\", function () {",
													"    pm.response.to.be.redirection;",
													"    pm.response.to.have.header('Location');",
													"    ",
													"    pm.environment.set('redirection', postman.getResponseHeader(\"Location\"));",
													"});"
												],
												"type": "text/javascript"
											}
										},
										{
											"listen": "prerequest",
											"script": {
												"exec": [
													""
												],
												"type": "text/javascript"
											}
										}
									],
									"request": {
										"method": "GET",
										"header": [],
										"url": {
											"raw": "{{logoutEndpoint}}",
											"host": [
												"{{logoutEndpoint}}"
											]
										},
										"description": "The client does not have a redirect_uri define"
									},
									"response": []
								}
							]
						}
					]
				},
				{
					"name": "MFA - Adaptive Login Attempt",
					"item": [
						{
							"name": "Prepare",
							"item": [
								{
									"name": "Enable MFA",
									"event": [
										{
											"listen": "test",
											"script": {
												"exec": [
													"pm.test(\"Status code is 200\", function () {",
													"    pm.response.to.have.status(200);",
													"});",
													"",
													"setTimeout(function(){}, 10000);"
												],
												"type": "text/javascript"
											}
										}
									],
									"request": {
										"method": "PATCH",
										"header": [
											{
												"key": "Content-Type",
												"value": "application/json"
											},
											{
												"key": "Authorization",
												"value": "Bearer {{token}}"
											}
										],
										"body": {
											"mode": "raw",
											"raw": "{\n    \"factors\": [\n        \"{{mfaFactorId}}\"\n    ],\n    \"settings\": {\n        \"mfa\": {\n            \"adaptiveAuthenticationRule\": \"{#context.attributes['login_attempts'] < 3}\"\n        },\n        \"account\": {\n            \"inherited\": false,\n            \"loginAttemptsDetectionEnabled\": true,\n            \"maxLoginAttempts\": 10,\n            \"loginAttemptsResetTime\": 43200,\n            \"accountBlockedDuration\": 7200\n        }\n    }\n}"
										},
										"url": {
											"raw": "{{management_url}}/management/organizations/{{defaultOrganizationId}}/environments/{{defaultEnvironmentId}}/domains/{{domain}}/applications/{{app4}}",
											"host": [
												"{{management_url}}"
											],
											"path": [
												"management",
												"organizations",
												"{{defaultOrganizationId}}",
												"environments",
												"{{defaultEnvironmentId}}",
												"domains",
												"{{domain}}",
												"applications",
												"{{app4}}"
											]
										}
									},
									"response": []
								}
							]
						},
						{
							"name": "Case - MFA no attempt",
							"item": [
								{
									"name": "Initiate Login Flow",
									"event": [
										{
											"listen": "test",
											"script": {
												"exec": [
													"pm.test(\"Status code is 302\", function () {",
													"    pm.response.to.have.status(302);",
													"});",
													"",
													"pm.test(\"Should be redirected\", function () {",
													"    pm.response.to.be.redirection;",
													"    pm.response.to.have.header('Location');",
													"});",
													"",
													"pm.test(\"Should be a redirection to login page\", function() {",
													"    var location = postman.getResponseHeader('Location');",
													"    let domain = pm.environment.get(\"domainHrid\");",
													"    ",
													"    tests['Redirect to login page with client_id'] = location.includes(pm.environment.get('gateway_url') + '/' + domain + '/login') && location.includes('client_id=' + pm.environment.get('clientId'));",
													"    ",
													"    pm.environment.set('redirection', postman.getResponseHeader(\"Location\"));",
													"});"
												],
												"type": "text/javascript"
											}
										},
										{
											"listen": "prerequest",
											"script": {
												"exec": [
													""
												],
												"type": "text/javascript"
											}
										}
									],
									"request": {
										"method": "GET",
										"header": [],
										"url": {
											"raw": "{{gateway_url}}/{{domainHrid}}/oauth/authorize/?response_type=code&client_id={{clientId}}&redirect_uri=http://localhost:4000/&state=1234-5678-9876",
											"host": [
												"{{gateway_url}}"
											],
											"path": [
												"{{domainHrid}}",
												"oauth",
												"authorize",
												""
											],
											"query": [
												{
													"key": "response_type",
													"value": "code"
												},
												{
													"key": "client_id",
													"value": "{{clientId}}"
												},
												{
													"key": "redirect_uri",
													"value": "http://localhost:4000/"
												},
												{
													"key": "state",
													"value": "1234-5678-9876"
												}
											]
										}
									},
									"response": []
								},
								{
									"name": "Redirect to login form",
									"event": [
										{
											"listen": "test",
											"script": {
												"exec": [
													"pm.test(\"Status code is 200\", function () {",
													"    pm.response.to.have.status(200);",
													"});",
													"",
													"pm.test(\"Should be ok\", function () {",
													"    pm.response.to.be.ok;",
													"    ",
													"    // Extract the XSRF token to send it with the next request.",
													"    var responseHTML = cheerio.load(pm.response.text());",
													"    var xsrfToken = responseHTML('[name=\"X-XSRF-TOKEN\"]').val();",
													"    const action = responseHTML('form').attr('action');",
													"    pm.environment.set('xsrf', xsrfToken);",
													"    pm.environment.set('action', action);",
													"});"
												],
												"type": "text/javascript"
											}
										},
										{
											"listen": "prerequest",
											"script": {
												"exec": [
													""
												],
												"type": "text/javascript"
											}
										}
									],
									"request": {
										"method": "GET",
										"header": [],
										"url": {
											"raw": "{{redirection}}",
											"host": [
												"{{redirection}}"
											]
										},
										"description": "The client does not have a redirect_uri define"
									},
									"response": []
								},
								{
									"name": "Post login form",
									"event": [
										{
											"listen": "test",
											"script": {
												"exec": [
													"pm.test(\"Status code is 302\", function () {",
													"    pm.response.to.have.status(302);",
													"});",
													"",
													"pm.test(\"Should be redirected to login with invalid account\", function () {",
													"    pm.response.to.be.redirection;",
													"    pm.response.to.have.header('Location');",
													"",
													"    var location = postman.getResponseHeader(\"Location\");",
													"    pm.environment.set('redirection', location);",
													"    // if login was ok, we replay the authorize flow",
													"    tests['Redirect to consent page'] = location.includes('/oauth/authorize');",
													"});"
												],
												"type": "text/javascript"
											}
										},
										{
											"listen": "prerequest",
											"script": {
												"exec": [
													""
												],
												"type": "text/javascript"
											}
										}
									],
									"request": {
										"method": "POST",
										"header": [],
										"body": {
											"mode": "urlencoded",
											"urlencoded": [
												{
													"key": "X-XSRF-TOKEN",
													"value": "{{xsrf}}",
													"type": "text"
												},
												{
													"key": "client_id",
													"value": "{{clientId}}",
													"type": "text"
												},
												{
													"key": "username",
													"value": "user",
													"type": "text"
												},
												{
													"key": "password",
													"value": "#CoMpL3X-P@SsW0Rd",
													"type": "text"
												}
											]
										},
										"url": {
											"raw": "{{action}}",
											"host": [
												"{{action}}"
											]
										},
										"description": "The client does not have a redirect_uri define"
									},
									"response": []
								},
								{
									"name": "not MFA Redirect",
									"event": [
										{
											"listen": "test",
											"script": {
												"exec": [
													"pm.test(\"Status code is 302\", function () {",
													"    pm.response.to.have.status(302);",
													"});",
													"",
													"pm.test(\"Should be redirected\", function () {",
													"    pm.response.to.be.redirection;",
													"    pm.response.to.have.header('Location');",
													"});",
													"",
													"pm.test(\"Should be a redirection to MFA enroll page\", function() {",
													"    var location = postman.getResponseHeader('Location');",
													"    let domain = pm.environment.get(\"domainHrid\");",
													"        ",
													"    tests['Redirect to login page with client_id'] = !location.includes(pm.environment.get('gateway_url') + '/' + domain + '/mfa/challenge');",
													"    ",
													"    pm.environment.set('redirection', postman.getResponseHeader(\"Location\"));",
													"});"
												],
												"type": "text/javascript"
											}
										},
										{
											"listen": "prerequest",
											"script": {
												"exec": [
													""
												],
												"type": "text/javascript"
											}
										}
									],
									"request": {
										"method": "GET",
										"header": [],
										"url": {
											"raw": "{{redirection}}",
											"host": [
												"{{redirection}}"
											]
										}
									},
									"response": []
								},
								{
									"name": "Logout user",
									"event": [
										{
											"listen": "test",
											"script": {
												"exec": [
													"pm.test(\"Status code is 302\", function () {",
													"    pm.response.to.have.status(302);",
													"});",
													"",
													"pm.test(\"Should be redirected\", function () {",
													"    pm.response.to.be.redirection;",
													"    pm.response.to.have.header('Location');",
													"    ",
													"    pm.environment.set('redirection', postman.getResponseHeader(\"Location\"));",
													"});"
												],
												"type": "text/javascript"
											}
										},
										{
											"listen": "prerequest",
											"script": {
												"exec": [
													""
												],
												"type": "text/javascript"
											}
										}
									],
									"request": {
										"method": "GET",
										"header": [],
										"url": {
											"raw": "{{logoutEndpoint}}",
											"host": [
												"{{logoutEndpoint}}"
											]
										},
										"description": "The client does not have a redirect_uri define"
									},
									"response": []
								}
							]
						},
						{
							"name": "Case - MFA Login Attempt",
							"item": [
								{
									"name": "Initiate Login Flow",
									"event": [
										{
											"listen": "test",
											"script": {
												"exec": [
													"pm.test(\"Status code is 302\", function () {",
													"    pm.response.to.have.status(302);",
													"});",
													"",
													"pm.test(\"Should be redirected\", function () {",
													"    pm.response.to.be.redirection;",
													"    pm.response.to.have.header('Location');",
													"});",
													"",
													"pm.test(\"Should be a redirection to login page\", function() {",
													"    var location = postman.getResponseHeader('Location');",
													"    let domain = pm.environment.get(\"domainHrid\");",
													"    ",
													"    tests['Redirect to login page with client_id'] = location.includes(pm.environment.get('gateway_url') + '/' + domain + '/login') && location.includes('client_id=' + pm.environment.get('clientId4'));",
													"    ",
													"    pm.environment.set('redirection', postman.getResponseHeader(\"Location\"));",
													"});"
												],
												"type": "text/javascript"
											}
										},
										{
											"listen": "prerequest",
											"script": {
												"exec": [
													""
												],
												"type": "text/javascript"
											}
										}
									],
									"request": {
										"method": "GET",
										"header": [],
										"url": {
											"raw": "{{gateway_url}}/{{domainHrid}}/oauth/authorize/?response_type=code&client_id={{clientId4}}&redirect_uri=http://localhost:4000/&state=1234-5678-9876",
											"host": [
												"{{gateway_url}}"
											],
											"path": [
												"{{domainHrid}}",
												"oauth",
												"authorize",
												""
											],
											"query": [
												{
													"key": "response_type",
													"value": "code"
												},
												{
													"key": "client_id",
													"value": "{{clientId4}}"
												},
												{
													"key": "redirect_uri",
													"value": "http://localhost:4000/"
												},
												{
													"key": "state",
													"value": "1234-5678-9876"
												}
											]
										}
									},
									"response": []
								},
								{
									"name": "Redirect to login form",
									"event": [
										{
											"listen": "test",
											"script": {
												"exec": [
													"pm.test(\"Status code is 200\", function () {",
													"    pm.response.to.have.status(200);",
													"});",
													"",
													"pm.test(\"Should be ok\", function () {",
													"    pm.response.to.be.ok;",
													"    ",
													"    // Extract the XSRF token to send it with the next request.",
													"    var responseHTML = cheerio.load(pm.response.text());",
													"    var xsrfToken = responseHTML('[name=\"X-XSRF-TOKEN\"]').val();",
													"    const action = responseHTML('form').attr('action');",
													"    pm.environment.set('xsrf', xsrfToken);",
													"    pm.environment.set('action', action);",
													"});"
												],
												"type": "text/javascript"
											}
										},
										{
											"listen": "prerequest",
											"script": {
												"exec": [
													""
												],
												"type": "text/javascript"
											}
										}
									],
									"request": {
										"method": "GET",
										"header": [],
										"url": {
											"raw": "{{redirection}}",
											"host": [
												"{{redirection}}"
											]
										},
										"description": "The client does not have a redirect_uri define"
									},
									"response": []
								},
								{
									"name": "Post login Wrong password",
									"event": [
										{
											"listen": "test",
											"script": {
												"exec": [
													"pm.test(\"Status code is 302\", function () {",
													"    pm.response.to.have.status(302);",
													"});",
													"",
													"pm.test(\"Should be redirected to MFA enroll\", function () {",
													"    pm.response.to.be.redirection;",
													"    pm.response.to.have.header('Location');",
													"",
													"    var location = postman.getResponseHeader(\"Location\");",
													"    pm.environment.set('redirection', location);",
													"    // if login was ok, we replay the authorize flow",
													"    console.log(location);",
													"    tests['Redirect to authorize page'] = location.includes('/login') && location.includes('client_id=' + pm.environment.get('clientId4'))",
													"    && location.includes('error=login_failed&error_code=invalid_user&error_description=Invalid+or+unknown+user');",
													"});"
												],
												"type": "text/javascript"
											}
										},
										{
											"listen": "prerequest",
											"script": {
												"exec": [
													""
												],
												"type": "text/javascript"
											}
										}
									],
									"request": {
										"method": "POST",
										"header": [
											{
												"key": "Content-Type",
												"value": "application/x-www-form-urlencoded"
											}
										],
										"body": {
											"mode": "urlencoded",
											"urlencoded": [
												{
													"key": "X-XSRF-TOKEN",
													"value": "{{xsrf}}",
													"type": "text"
												},
												{
													"key": "client_id",
													"value": "{{clientId4}}",
													"type": "text"
												},
												{
													"key": "username",
													"value": "user",
													"type": "text"
												},
												{
													"key": "password",
													"value": "#Wrong-Password",
													"type": "text"
												}
											]
										},
										"url": {
											"raw": "{{action}}",
											"host": [
												"{{action}}"
											]
										},
										"description": "The client does not have a redirect_uri define"
									},
									"response": []
								},
								{
									"name": "Post login Wrong password 2",
									"event": [
										{
											"listen": "test",
											"script": {
												"exec": [
													"pm.test(\"Status code is 302\", function () {",
													"    pm.response.to.have.status(302);",
													"});",
													"",
													"pm.test(\"Should be redirected to MFA enroll\", function () {",
													"    pm.response.to.be.redirection;",
													"    pm.response.to.have.header('Location');",
													"",
													"    var location = postman.getResponseHeader(\"Location\");",
													"    pm.environment.set('redirection', location);",
													"    // if login was ok, we replay the authorize flow",
													"    console.log(location);",
													"    tests['Redirect to authorize page'] = location.includes('/login') && location.includes('client_id=' + pm.environment.get('clientId4'))",
													"    && location.includes('error=login_failed&error_code=invalid_user&error_description=Invalid+or+unknown+user');",
													"});"
												],
												"type": "text/javascript"
											}
										},
										{
											"listen": "prerequest",
											"script": {
												"exec": [
													""
												],
												"type": "text/javascript"
											}
										}
									],
									"request": {
										"method": "POST",
										"header": [
											{
												"key": "Content-Type",
												"value": "application/x-www-form-urlencoded"
											}
										],
										"body": {
											"mode": "urlencoded",
											"urlencoded": [
												{
													"key": "X-XSRF-TOKEN",
													"value": "{{xsrf}}",
													"type": "text"
												},
												{
													"key": "client_id",
													"value": "{{clientId4}}",
													"type": "text"
												},
												{
													"key": "username",
													"value": "user",
													"type": "text"
												},
												{
													"key": "password",
													"value": "#Wrong-Password",
													"type": "text"
												}
											]
										},
										"url": {
											"raw": "{{action}}",
											"host": [
												"{{action}}"
											]
										},
										"description": "The client does not have a redirect_uri define"
									},
									"response": []
								},
								{
									"name": "Post login Wrong password 3",
									"event": [
										{
											"listen": "test",
											"script": {
												"exec": [
													"pm.test(\"Status code is 302\", function () {",
													"    pm.response.to.have.status(302);",
													"});",
													"",
													"pm.test(\"Should be redirected to MFA enroll\", function () {",
													"    pm.response.to.be.redirection;",
													"    pm.response.to.have.header('Location');",
													"",
													"    var location = postman.getResponseHeader(\"Location\");",
													"    pm.environment.set('redirection', location);",
													"    // if login was ok, we replay the authorize flow",
													"    console.log(location);",
													"    tests['Redirect to authorize page'] = location.includes('/login') && location.includes('client_id=' + pm.environment.get('clientId4'))",
													"    && location.includes('error=login_failed&error_code=invalid_user&error_description=Invalid+or+unknown+user');",
													"});"
												],
												"type": "text/javascript"
											}
										},
										{
											"listen": "prerequest",
											"script": {
												"exec": [
													""
												],
												"type": "text/javascript"
											}
										}
									],
									"request": {
										"method": "POST",
										"header": [
											{
												"key": "Content-Type",
												"value": "application/x-www-form-urlencoded"
											}
										],
										"body": {
											"mode": "urlencoded",
											"urlencoded": [
												{
													"key": "X-XSRF-TOKEN",
													"value": "{{xsrf}}",
													"type": "text"
												},
												{
													"key": "client_id",
													"value": "{{clientId4}}",
													"type": "text"
												},
												{
													"key": "username",
													"value": "user",
													"type": "text"
												},
												{
													"key": "password",
													"value": "#Wrong-Password",
													"type": "text"
												}
											]
										},
										"url": {
											"raw": "{{action}}",
											"host": [
												"{{action}}"
											]
										},
										"description": "The client does not have a redirect_uri define"
									},
									"response": []
								},
								{
									"name": "Post login form",
									"event": [
										{
											"listen": "test",
											"script": {
												"exec": [
													"pm.test(\"Status code is 302\", function () {",
													"    pm.response.to.have.status(302);",
													"});",
													"",
													"pm.test(\"Should be redirected to MFA enroll\", function () {",
													"    pm.response.to.be.redirection;",
													"    pm.response.to.have.header('Location');",
													"",
													"    var location = postman.getResponseHeader(\"Location\");",
													"    pm.environment.set('redirection', location);",
													"    // if login was ok, we replay the authorize flow",
													"    console.log(location);",
													"    tests['Redirect to authorize page'] = location.includes('/oauth/authorize') && location.includes('client_id=' + pm.environment.get('clientId4'));",
													"});"
												],
												"type": "text/javascript"
											}
										},
										{
											"listen": "prerequest",
											"script": {
												"exec": [
													""
												],
												"type": "text/javascript"
											}
										}
									],
									"request": {
										"method": "POST",
										"header": [
											{
												"key": "Content-Type",
												"value": "application/x-www-form-urlencoded"
											}
										],
										"body": {
											"mode": "urlencoded",
											"urlencoded": [
												{
													"key": "X-XSRF-TOKEN",
													"value": "{{xsrf}}",
													"type": "text"
												},
												{
													"key": "client_id",
													"value": "{{clientId4}}",
													"type": "text"
												},
												{
													"key": "username",
													"value": "user",
													"type": "text"
												},
												{
													"key": "password",
													"value": "#CoMpL3X-P@SsW0Rd",
													"type": "text"
												}
											]
										},
										"url": {
											"raw": "{{action}}",
											"host": [
												"{{action}}"
											]
										},
										"description": "The client does not have a redirect_uri define"
									},
									"response": []
								},
								{
									"name": "Redirect to Authorize",
									"event": [
										{
											"listen": "test",
											"script": {
												"exec": [
													"pm.test(\"Status code is 302\", function () {",
													"    pm.response.to.have.status(302);",
													"});",
													"",
													"pm.test(\"Should be redirected\", function () {",
													"    pm.response.to.be.redirection;",
													"    pm.response.to.have.header('Location');",
													"});",
													"",
													"pm.test(\"Should be a redirection to MFA enroll page\", function() {",
													"    var location = postman.getResponseHeader('Location');",
													"    let domain = pm.environment.get(\"domainHrid\");",
													"        ",
													"    tests['Redirect to login page with client_id'] = location.includes(pm.environment.get('gateway_url') + '/' + domain + '/mfa/challenge') && location.includes('client_id=' + pm.environment.get('clientId4'));",
													"    ",
													"    pm.environment.set('redirection', postman.getResponseHeader(\"Location\"));",
													"});"
												],
												"type": "text/javascript"
											}
										},
										{
											"listen": "prerequest",
											"script": {
												"exec": [
													""
												],
												"type": "text/javascript"
											}
										}
									],
									"request": {
										"method": "GET",
										"header": [],
										"url": {
											"raw": "{{redirection}}",
											"host": [
												"{{redirection}}"
											]
										}
									},
									"response": []
								},
								{
									"name": "MFA Challenge Fail",
									"event": [
										{
											"listen": "test",
											"script": {
												"exec": [
													"pm.test(\"Status code is 302\", function () {",
													"    pm.response.to.have.status(302);",
													"});",
													"",
													"pm.test(\"Should be redirected to MFA enroll\", function () {",
													"    pm.response.to.be.redirection;",
													"    pm.response.to.have.header('Location');",
													"",
													"    var location = postman.getResponseHeader(\"Location\");",
													"    // if login was ok, we replay the authorize flow",
													"    tests['Redirect to challenge error'] = location.includes('/mfa/challenge') && location.includes('error=mfa_challenge_failed');",
													"});"
												],
												"type": "text/javascript"
											}
										}
									],
									"request": {
										"method": "POST",
										"header": [],
										"body": {
											"mode": "urlencoded",
											"urlencoded": [
												{
													"key": "X-XSRF-TOKEN",
													"value": "{{xsrf}}",
													"type": "text"
												},
												{
													"key": "factorId",
													"value": "{{mfaFactorId}}",
													"type": "text"
												},
												{
													"key": "code",
													"value": "333-334",
													"type": "text"
												}
											]
										},
										"url": {
											"raw": "{{redirection}}",
											"host": [
												"{{redirection}}"
											]
										}
									},
									"response": []
								},
								{
									"name": "MFA Challenge",
									"event": [
										{
											"listen": "test",
											"script": {
												"exec": [
													"pm.test(\"Status code is 302\", function () {",
													"    pm.response.to.have.status(302);",
													"});",
													"",
													"pm.test(\"Should be redirected to MFA enroll\", function () {",
													"    pm.response.to.be.redirection;",
													"    pm.response.to.have.header('Location');",
													"",
													"    var location = postman.getResponseHeader(\"Location\");",
													"    pm.environment.set('redirection', location);",
													"    // if login was ok, we replay the authorize flow",
													"    tests['Redirect to challenge error'] = location.includes('/oauth/authorize');",
													"});"
												],
												"type": "text/javascript"
											}
										}
									],
									"request": {
										"method": "POST",
										"header": [],
										"body": {
											"mode": "urlencoded",
											"urlencoded": [
												{
													"key": "X-XSRF-TOKEN",
													"value": "{{xsrf}}",
													"type": "text"
												},
												{
													"key": "factorId",
													"value": "{{mfaFactorId}}",
													"type": "text"
												},
												{
													"key": "code",
													"value": "333-333",
													"type": "text"
												}
											]
										},
										"url": {
											"raw": "{{redirection}}",
											"host": [
												"{{redirection}}"
											]
										}
									},
									"response": []
								},
								{
									"name": "Logout user",
									"event": [
										{
											"listen": "test",
											"script": {
												"exec": [
													"pm.test(\"Status code is 302\", function () {",
													"    pm.response.to.have.status(302);",
													"});",
													"",
													"pm.test(\"Should be redirected\", function () {",
													"    pm.response.to.be.redirection;",
													"    pm.response.to.have.header('Location');",
													"    ",
													"    pm.environment.set('redirection', postman.getResponseHeader(\"Location\"));",
													"});"
												],
												"type": "text/javascript"
											}
										},
										{
											"listen": "prerequest",
											"script": {
												"exec": [
													""
												],
												"type": "text/javascript"
											}
										}
									],
									"request": {
										"method": "GET",
										"header": [],
										"url": {
											"raw": "{{logoutEndpoint}}",
											"host": [
												"{{logoutEndpoint}}"
											]
										},
										"description": "The client does not have a redirect_uri define"
									},
									"response": []
								}
							]
						}
					]
				},
				{
					"name": "MFA - Adaptive GeoIP",
					"item": [
						{
							"name": "Prepare",
							"item": [
								{
									"name": "Enable MFA",
									"event": [
										{
											"listen": "test",
											"script": {
												"exec": [
													"pm.test(\"Status code is 200\", function () {",
													"    pm.response.to.have.status(200);",
													"});",
													"",
													"setTimeout(function(){}, 10000);"
												],
												"type": "text/javascript"
											}
										}
									],
									"request": {
										"method": "PATCH",
										"header": [
											{
												"key": "Content-Type",
												"value": "application/json"
											},
											{
												"key": "Authorization",
												"value": "Bearer {{token}}"
											}
										],
										"body": {
											"mode": "raw",
											"raw": "{\n    \"factors\": [\n        \"{{mfaFactorId}}\"\n    ],\n    \"settings\": {\n        \"mfa\": {\n            \"adaptiveAuthenticationRule\": \"{#context.attributes['geoip']['country_iso_code'] == 'US'}\"\n        },\n        \"account\": {\n            \"inherited\": true\n        }\n    }\n}"
										},
										"url": {
											"raw": "{{management_url}}/management/organizations/{{defaultOrganizationId}}/environments/{{defaultEnvironmentId}}/domains/{{domain}}/applications/{{app4}}",
											"host": [
												"{{management_url}}"
											],
											"path": [
												"management",
												"organizations",
												"{{defaultOrganizationId}}",
												"environments",
												"{{defaultEnvironmentId}}",
												"domains",
												"{{domain}}",
												"applications",
												"{{app4}}"
											]
										}
									},
									"response": []
								}
							]
						},
						{
							"name": "Case - MFA GeoIP Ok",
							"item": [
								{
									"name": "Initiate Login Flow",
									"event": [
										{
											"listen": "test",
											"script": {
												"exec": [
													"pm.test(\"Status code is 302\", function () {",
													"    pm.response.to.have.status(302);",
													"});",
													"",
													"pm.test(\"Should be redirected\", function () {",
													"    pm.response.to.be.redirection;",
													"    pm.response.to.have.header('Location');",
													"});",
													"",
													"pm.test(\"Should be a redirection to login page\", function() {",
													"    var location = postman.getResponseHeader('Location');",
													"    let domain = pm.environment.get(\"domainHrid\");",
													"    ",
													"    tests['Redirect to login page with client_id'] = location.includes(pm.environment.get('gateway_url') + '/' + domain + '/login') && location.includes('client_id=' + pm.environment.get('clientId'));",
													"    ",
													"    pm.environment.set('redirection', postman.getResponseHeader(\"Location\"));",
													"});"
												],
												"type": "text/javascript"
											}
										},
										{
											"listen": "prerequest",
											"script": {
												"exec": [
													""
												],
												"type": "text/javascript"
											}
										}
									],
									"request": {
										"method": "GET",
										"header": [],
										"url": {
											"raw": "{{gateway_url}}/{{domainHrid}}/oauth/authorize/?response_type=code&client_id={{clientId}}&redirect_uri=http://localhost:4000/&state=1234-5678-9876",
											"host": [
												"{{gateway_url}}"
											],
											"path": [
												"{{domainHrid}}",
												"oauth",
												"authorize",
												""
											],
											"query": [
												{
													"key": "response_type",
													"value": "code"
												},
												{
													"key": "client_id",
													"value": "{{clientId}}"
												},
												{
													"key": "redirect_uri",
													"value": "http://localhost:4000/"
												},
												{
													"key": "state",
													"value": "1234-5678-9876"
												}
											]
										}
									},
									"response": []
								},
								{
									"name": "Redirect to login form",
									"event": [
										{
											"listen": "test",
											"script": {
												"exec": [
													"pm.test(\"Status code is 200\", function () {",
													"    pm.response.to.have.status(200);",
													"});",
													"",
													"pm.test(\"Should be ok\", function () {",
													"    pm.response.to.be.ok;",
													"    ",
													"    // Extract the XSRF token to send it with the next request.",
													"    var responseHTML = cheerio.load(pm.response.text());",
													"    var xsrfToken = responseHTML('[name=\"X-XSRF-TOKEN\"]').val();",
													"    const action = responseHTML('form').attr('action');",
													"    pm.environment.set('xsrf', xsrfToken);",
													"    pm.environment.set('action', action);",
													"});"
												],
												"type": "text/javascript"
											}
										},
										{
											"listen": "prerequest",
											"script": {
												"exec": [
													""
												],
												"type": "text/javascript"
											}
										}
									],
									"request": {
										"method": "GET",
										"header": [],
										"url": {
											"raw": "{{redirection}}",
											"host": [
												"{{redirection}}"
											]
										},
										"description": "The client does not have a redirect_uri define"
									},
									"response": []
								},
								{
									"name": "Post login form",
									"event": [
										{
											"listen": "test",
											"script": {
												"exec": [
													"pm.test(\"Status code is 302\", function () {",
													"    pm.response.to.have.status(302);",
													"});",
													"",
													"pm.test(\"Should be redirected to login with invalid account\", function () {",
													"    pm.response.to.be.redirection;",
													"    pm.response.to.have.header('Location');",
													"",
													"    var location = postman.getResponseHeader(\"Location\");",
													"    pm.environment.set('redirection', location);",
													"    // if login was ok, we replay the authorize flow",
													"    tests['Redirect to consent page'] = location.includes('/oauth/authorize');",
													"});"
												],
												"type": "text/javascript"
											}
										},
										{
											"listen": "prerequest",
											"script": {
												"exec": [
													""
												],
												"type": "text/javascript"
											}
										}
									],
									"request": {
										"method": "POST",
										"header": [
											{
												"key": "X-Forwarded-For",
												"value": "75.2.70.75",
												"type": "text"
											}
										],
										"body": {
											"mode": "urlencoded",
											"urlencoded": [
												{
													"key": "X-XSRF-TOKEN",
													"value": "{{xsrf}}",
													"type": "text"
												},
												{
													"key": "client_id",
													"value": "{{clientId}}",
													"type": "text"
												},
												{
													"key": "username",
													"value": "user",
													"type": "text"
												},
												{
													"key": "password",
													"value": "#CoMpL3X-P@SsW0Rd",
													"type": "text"
												}
											]
										},
										"url": {
											"raw": "{{action}}",
											"host": [
												"{{action}}"
											]
										},
										"description": "The client does not have a redirect_uri define"
									},
									"response": []
								},
								{
									"name": "not MFA Redirect",
									"event": [
										{
											"listen": "test",
											"script": {
												"exec": [
													"pm.test(\"Status code is 302\", function () {",
													"    pm.response.to.have.status(302);",
													"});",
													"",
													"pm.test(\"Should be redirected\", function () {",
													"    pm.response.to.be.redirection;",
													"    pm.response.to.have.header('Location');",
													"});",
													"",
													"pm.test(\"Should be a redirection to MFA enroll page\", function() {",
													"    var location = postman.getResponseHeader('Location');",
													"    let domain = pm.environment.get(\"domainHrid\");",
													"        ",
													"    tests['Redirect to login page with client_id'] = !location.includes(pm.environment.get('gateway_url') + '/' + domain + '/mfa/challenge');",
													"    ",
													"    pm.environment.set('redirection', postman.getResponseHeader(\"Location\"));",
													"});"
												],
												"type": "text/javascript"
											}
										},
										{
											"listen": "prerequest",
											"script": {
												"exec": [
													""
												],
												"type": "text/javascript"
											}
										}
									],
									"request": {
										"method": "GET",
										"header": [],
										"url": {
											"raw": "{{redirection}}",
											"host": [
												"{{redirection}}"
											]
										}
									},
									"response": []
								},
								{
									"name": "Logout user",
									"event": [
										{
											"listen": "test",
											"script": {
												"exec": [
													"pm.test(\"Status code is 302\", function () {",
													"    pm.response.to.have.status(302);",
													"});",
													"",
													"pm.test(\"Should be redirected\", function () {",
													"    pm.response.to.be.redirection;",
													"    pm.response.to.have.header('Location');",
													"    ",
													"    pm.environment.set('redirection', postman.getResponseHeader(\"Location\"));",
													"});"
												],
												"type": "text/javascript"
											}
										},
										{
											"listen": "prerequest",
											"script": {
												"exec": [
													""
												],
												"type": "text/javascript"
											}
										}
									],
									"request": {
										"method": "GET",
										"header": [],
										"url": {
											"raw": "{{logoutEndpoint}}",
											"host": [
												"{{logoutEndpoint}}"
											]
										},
										"description": "The client does not have a redirect_uri define"
									},
									"response": []
								}
							]
						},
						{
							"name": "Case - MFA GeoIP Ko Copy",
							"item": [
								{
									"name": "Initiate Login Flow",
									"event": [
										{
											"listen": "test",
											"script": {
												"exec": [
													"pm.test(\"Status code is 302\", function () {",
													"    pm.response.to.have.status(302);",
													"});",
													"",
													"pm.test(\"Should be redirected\", function () {",
													"    pm.response.to.be.redirection;",
													"    pm.response.to.have.header('Location');",
													"});",
													"",
													"pm.test(\"Should be a redirection to login page\", function() {",
													"    var location = postman.getResponseHeader('Location');",
													"    let domain = pm.environment.get(\"domainHrid\");",
													"    ",
													"    tests['Redirect to login page with client_id'] = location.includes(pm.environment.get('gateway_url') + '/' + domain + '/login') && location.includes('client_id=' + pm.environment.get('clientId4'));",
													"    ",
													"    pm.environment.set('redirection', postman.getResponseHeader(\"Location\"));",
													"});"
												],
												"type": "text/javascript"
											}
										},
										{
											"listen": "prerequest",
											"script": {
												"exec": [
													""
												],
												"type": "text/javascript"
											}
										}
									],
									"request": {
										"method": "GET",
										"header": [],
										"url": {
											"raw": "{{gateway_url}}/{{domainHrid}}/oauth/authorize/?response_type=code&client_id={{clientId4}}&redirect_uri=http://localhost:4000/&state=1234-5678-9876",
											"host": [
												"{{gateway_url}}"
											],
											"path": [
												"{{domainHrid}}",
												"oauth",
												"authorize",
												""
											],
											"query": [
												{
													"key": "response_type",
													"value": "code"
												},
												{
													"key": "client_id",
													"value": "{{clientId4}}"
												},
												{
													"key": "redirect_uri",
													"value": "http://localhost:4000/"
												},
												{
													"key": "state",
													"value": "1234-5678-9876"
												}
											]
										}
									},
									"response": []
								},
								{
									"name": "Redirect to login form",
									"event": [
										{
											"listen": "test",
											"script": {
												"exec": [
													"pm.test(\"Status code is 200\", function () {",
													"    pm.response.to.have.status(200);",
													"});",
													"",
													"pm.test(\"Should be ok\", function () {",
													"    pm.response.to.be.ok;",
													"    ",
													"    // Extract the XSRF token to send it with the next request.",
													"    var responseHTML = cheerio.load(pm.response.text());",
													"    var xsrfToken = responseHTML('[name=\"X-XSRF-TOKEN\"]').val();",
													"    const action = responseHTML('form').attr('action');",
													"    pm.environment.set('xsrf', xsrfToken);",
													"    pm.environment.set('action', action);",
													"});"
												],
												"type": "text/javascript"
											}
										},
										{
											"listen": "prerequest",
											"script": {
												"exec": [
													""
												],
												"type": "text/javascript"
											}
										}
									],
									"request": {
										"method": "GET",
										"header": [],
										"url": {
											"raw": "{{redirection}}",
											"host": [
												"{{redirection}}"
											]
										},
										"description": "The client does not have a redirect_uri define"
									},
									"response": []
								},
								{
									"name": "Post login form",
									"event": [
										{
											"listen": "test",
											"script": {
												"exec": [
													"pm.test(\"Status code is 302\", function () {",
													"    pm.response.to.have.status(302);",
													"});",
													"",
													"pm.test(\"Should be redirected to MFA enroll\", function () {",
													"    pm.response.to.be.redirection;",
													"    pm.response.to.have.header('Location');",
													"",
													"    var location = postman.getResponseHeader(\"Location\");",
													"    pm.environment.set('redirection', location);",
													"    // if login was ok, we replay the authorize flow",
													"    console.log(location);",
													"    tests['Redirect to authorize page'] = location.includes('/oauth/authorize') && location.includes('client_id=' + pm.environment.get('clientId4'));",
													"});"
												],
												"type": "text/javascript"
											}
										},
										{
											"listen": "prerequest",
											"script": {
												"exec": [
													""
												],
												"type": "text/javascript"
											}
										}
									],
									"request": {
										"method": "POST",
										"header": [
											{
												"key": "Content-Type",
												"value": "application/x-www-form-urlencoded"
											},
											{
												"key": "X-Forwarded-For",
												"value": "45.60.155.214",
												"type": "text"
											}
										],
										"body": {
											"mode": "urlencoded",
											"urlencoded": [
												{
													"key": "X-XSRF-TOKEN",
													"value": "{{xsrf}}",
													"type": "text"
												},
												{
													"key": "client_id",
													"value": "{{clientId4}}",
													"type": "text"
												},
												{
													"key": "username",
													"value": "user",
													"type": "text"
												},
												{
													"key": "password",
													"value": "#CoMpL3X-P@SsW0Rd",
													"type": "text"
												}
											]
										},
										"url": {
											"raw": "{{action}}",
											"host": [
												"{{action}}"
											]
										},
										"description": "The client does not have a redirect_uri define"
									},
									"response": []
								},
								{
									"name": "Redirect to Authorize",
									"event": [
										{
											"listen": "test",
											"script": {
												"exec": [
													"pm.test(\"Status code is 302\", function () {",
													"    pm.response.to.have.status(302);",
													"});",
													"",
													"pm.test(\"Should be redirected\", function () {",
													"    pm.response.to.be.redirection;",
													"    pm.response.to.have.header('Location');",
													"});",
													"",
													"pm.test(\"Should be a redirection to MFA enroll page\", function() {",
													"    var location = postman.getResponseHeader('Location');",
													"    let domain = pm.environment.get(\"domainHrid\");",
													"        ",
													"    tests['Redirect to login page with client_id'] = location.includes(pm.environment.get('gateway_url') + '/' + domain + '/mfa/challenge') && location.includes('client_id=' + pm.environment.get('clientId4'));",
													"    ",
													"    pm.environment.set('redirection', postman.getResponseHeader(\"Location\"));",
													"});"
												],
												"type": "text/javascript"
											}
										},
										{
											"listen": "prerequest",
											"script": {
												"exec": [
													""
												],
												"type": "text/javascript"
											}
										}
									],
									"request": {
										"method": "GET",
										"header": [],
										"url": {
											"raw": "{{redirection}}",
											"host": [
												"{{redirection}}"
											]
										}
									},
									"response": []
								},
								{
									"name": "MFA Challenge Fail",
									"event": [
										{
											"listen": "test",
											"script": {
												"exec": [
													"pm.test(\"Status code is 302\", function () {",
													"    pm.response.to.have.status(302);",
													"});",
													"",
													"pm.test(\"Should be redirected to MFA enroll\", function () {",
													"    pm.response.to.be.redirection;",
													"    pm.response.to.have.header('Location');",
													"",
													"    var location = postman.getResponseHeader(\"Location\");",
													"    // if login was ok, we replay the authorize flow",
													"    tests['Redirect to challenge error'] = location.includes('/mfa/challenge') && location.includes('error=mfa_challenge_failed');",
													"});"
												],
												"type": "text/javascript"
											}
										}
									],
									"request": {
										"method": "POST",
										"header": [],
										"body": {
											"mode": "urlencoded",
											"urlencoded": [
												{
													"key": "X-XSRF-TOKEN",
													"value": "{{xsrf}}",
													"type": "text"
												},
												{
													"key": "factorId",
													"value": "{{mfaFactorId}}",
													"type": "text"
												},
												{
													"key": "code",
													"value": "333-334",
													"type": "text"
												}
											]
										},
										"url": {
											"raw": "{{redirection}}",
											"host": [
												"{{redirection}}"
											]
										}
									},
									"response": []
								},
								{
									"name": "MFA Challenge",
									"event": [
										{
											"listen": "test",
											"script": {
												"exec": [
													"pm.test(\"Status code is 302\", function () {",
													"    pm.response.to.have.status(302);",
													"});",
													"",
													"pm.test(\"Should be redirected to MFA enroll\", function () {",
													"    pm.response.to.be.redirection;",
													"    pm.response.to.have.header('Location');",
													"",
													"    var location = postman.getResponseHeader(\"Location\");",
													"    pm.environment.set('redirection', location);",
													"    // if login was ok, we replay the authorize flow",
													"    tests['Redirect to challenge error'] = location.includes('/oauth/authorize');",
													"});"
												],
												"type": "text/javascript"
											}
										}
									],
									"request": {
										"method": "POST",
										"header": [],
										"body": {
											"mode": "urlencoded",
											"urlencoded": [
												{
													"key": "X-XSRF-TOKEN",
													"value": "{{xsrf}}",
													"type": "text"
												},
												{
													"key": "factorId",
													"value": "{{mfaFactorId}}",
													"type": "text"
												},
												{
													"key": "code",
													"value": "333-333",
													"type": "text"
												}
											]
										},
										"url": {
											"raw": "{{redirection}}",
											"host": [
												"{{redirection}}"
											]
										}
									},
									"response": []
								},
								{
									"name": "Logout user",
									"event": [
										{
											"listen": "test",
											"script": {
												"exec": [
													"pm.test(\"Status code is 302\", function () {",
													"    pm.response.to.have.status(302);",
													"});",
													"",
													"pm.test(\"Should be redirected\", function () {",
													"    pm.response.to.be.redirection;",
													"    pm.response.to.have.header('Location');",
													"    ",
													"    pm.environment.set('redirection', postman.getResponseHeader(\"Location\"));",
													"});"
												],
												"type": "text/javascript"
											}
										},
										{
											"listen": "prerequest",
											"script": {
												"exec": [
													""
												],
												"type": "text/javascript"
											}
										}
									],
									"request": {
										"method": "GET",
										"header": [],
										"url": {
											"raw": "{{logoutEndpoint}}",
											"host": [
												"{{logoutEndpoint}}"
											]
										},
										"description": "The client does not have a redirect_uri define"
									},
									"response": []
								}
							]
						}
					]
				},
				{
					"name": "MFA - Remember Device",
					"item": [
						{
							"name": "Prepare",
							"item": [
								{
									"name": "Create device Identifiers",
									"event": [
										{
											"listen": "test",
											"script": {
												"exec": [
													"pm.test(\"Status code is 201\", function () {",
													"    pm.response.to.have.status(201);",
													"});",
													"",
													"var body = JSON.parse(responseBody);",
													"pm.environment.set('app4DeviceIdentifierId', body.id);"
												],
												"type": "text/javascript"
											}
										}
									],
									"request": {
										"method": "POST",
										"header": [
											{
												"key": "Authorization",
												"value": "Bearer {{token}}",
												"type": "text"
											}
										],
										"body": {
											"mode": "raw",
											"raw": "{\n  \"type\": \"fingerprintjs-v3-community-device-identifier\",\n  \"name\": \"FingerprintJS v3\",\n  \"configuration\": \"{}\"\n}",
											"options": {
												"raw": {
													"language": "json"
												}
											}
										},
										"url": {
											"raw": "{{management_url}}/management/organizations/{{defaultOrganizationId}}/environments/{{defaultEnvironmentId}}/domains/{{domain}}/device-identifiers",
											"host": [
												"{{management_url}}"
											],
											"path": [
												"management",
												"organizations",
												"{{defaultOrganizationId}}",
												"environments",
												"{{defaultEnvironmentId}}",
												"domains",
												"{{domain}}",
												"device-identifiers"
											]
										}
									},
									"response": []
								},
								{
									"name": "Enable MFA",
									"event": [
										{
											"listen": "test",
											"script": {
												"exec": [
													"pm.test(\"Status code is 200\", function () {",
													"    pm.response.to.have.status(200);",
													"});",
													"",
													"setTimeout(function(){}, 10000);"
												],
												"type": "text/javascript"
											}
										}
									],
									"request": {
										"method": "PATCH",
										"header": [
											{
												"key": "Content-Type",
												"value": "application/json"
											},
											{
												"key": "Authorization",
												"value": "Bearer {{token}}"
											}
										],
										"body": {
											"mode": "raw",
											"raw": "{\n    \"factors\": [\n        \"{{mfaFactorId}}\"\n    ],\n    \"settings\": {\n        \"mfa\": {\n            \"rememberDevice\": {\n                \"active\": true,\n                \"deviceIdentifierId\": \"{{app4DeviceIdentifierId}}\",\n                \"expirationTimeSeconds\": 7200\n            }\n        },\n        \"account\": {\n            \"inherited\": true\n        }\n    }\n}"
										},
										"url": {
											"raw": "{{management_url}}/management/organizations/{{defaultOrganizationId}}/environments/{{defaultEnvironmentId}}/domains/{{domain}}/applications/{{app4}}",
											"host": [
												"{{management_url}}"
											],
											"path": [
												"management",
												"organizations",
												"{{defaultOrganizationId}}",
												"environments",
												"{{defaultEnvironmentId}}",
												"domains",
												"{{domain}}",
												"applications",
												"{{app4}}"
											]
										}
									},
									"response": []
								}
							]
						},
						{
							"name": "Case - MFA Remember Ko New Device No remember",
							"item": [
								{
									"name": "Initiate Login Flow",
									"event": [
										{
											"listen": "test",
											"script": {
												"exec": [
													"pm.test(\"Status code is 302\", function () {",
													"    pm.response.to.have.status(302);",
													"});",
													"",
													"pm.test(\"Should be redirected\", function () {",
													"    pm.response.to.be.redirection;",
													"    pm.response.to.have.header('Location');",
													"});",
													"",
													"pm.test(\"Should be a redirection to login page\", function() {",
													"    var location = postman.getResponseHeader('Location');",
													"    let domain = pm.environment.get(\"domainHrid\");",
													"    ",
													"    tests['Redirect to login page with client_id'] = location.includes(pm.environment.get('gateway_url') + '/' + domain + '/login') && location.includes('client_id=' + pm.environment.get('clientId4'));",
													"    ",
													"    pm.environment.set('redirection', postman.getResponseHeader(\"Location\"));",
													"});"
												],
												"type": "text/javascript"
											}
										},
										{
											"listen": "prerequest",
											"script": {
												"exec": [
													""
												],
												"type": "text/javascript"
											}
										}
									],
									"request": {
										"method": "GET",
										"header": [],
										"url": {
											"raw": "{{gateway_url}}/{{domainHrid}}/oauth/authorize/?response_type=code&client_id={{clientId4}}&redirect_uri=http://localhost:4000/&state=1234-5678-9876",
											"host": [
												"{{gateway_url}}"
											],
											"path": [
												"{{domainHrid}}",
												"oauth",
												"authorize",
												""
											],
											"query": [
												{
													"key": "response_type",
													"value": "code"
												},
												{
													"key": "client_id",
													"value": "{{clientId4}}"
												},
												{
													"key": "redirect_uri",
													"value": "http://localhost:4000/"
												},
												{
													"key": "state",
													"value": "1234-5678-9876"
												}
											]
										}
									},
									"response": []
								},
								{
									"name": "Redirect to login form",
									"event": [
										{
											"listen": "test",
											"script": {
												"exec": [
													"pm.test(\"Status code is 200\", function () {",
													"    pm.response.to.have.status(200);",
													"});",
													"",
													"pm.test(\"Should be ok\", function () {",
													"    pm.response.to.be.ok;",
													"    ",
													"    // Extract the XSRF token to send it with the next request.",
													"    var responseHTML = cheerio.load(pm.response.text());",
													"    var xsrfToken = responseHTML('[name=\"X-XSRF-TOKEN\"]').val();",
													"    const action = responseHTML('form').attr('action');",
													"    pm.environment.set('xsrf', xsrfToken);",
													"    pm.environment.set('action', action);",
													"});"
												],
												"type": "text/javascript"
											}
										},
										{
											"listen": "prerequest",
											"script": {
												"exec": [
													""
												],
												"type": "text/javascript"
											}
										}
									],
									"request": {
										"method": "GET",
										"header": [],
										"url": {
											"raw": "{{redirection}}",
											"host": [
												"{{redirection}}"
											]
										},
										"description": "The client does not have a redirect_uri define"
									},
									"response": []
								},
								{
									"name": "Post login form",
									"event": [
										{
											"listen": "test",
											"script": {
												"exec": [
													"pm.test(\"Status code is 302\", function () {",
													"    pm.response.to.have.status(302);",
													"});",
													"",
													"pm.test(\"Should be redirected to MFA enroll\", function () {",
													"    pm.response.to.be.redirection;",
													"    pm.response.to.have.header('Location');",
													"",
													"    var location = postman.getResponseHeader(\"Location\");",
													"    pm.environment.set('redirection', location);",
													"    // if login was ok, we replay the authorize flow",
													"    console.log(location);",
													"    tests['Redirect to authorize page'] = location.includes('/oauth/authorize') && location.includes('client_id=' + pm.environment.get('clientId4'));",
													"});"
												],
												"type": "text/javascript"
											}
										},
										{
											"listen": "prerequest",
											"script": {
												"exec": [
													""
												],
												"type": "text/javascript"
											}
										}
									],
									"request": {
										"method": "POST",
										"header": [
											{
												"key": "Content-Type",
												"value": "application/x-www-form-urlencoded"
											},
											{
												"key": "X-Forwarded-For",
												"value": "45.60.155.214",
												"type": "text"
											}
										],
										"body": {
											"mode": "urlencoded",
											"urlencoded": [
												{
													"key": "X-XSRF-TOKEN",
													"value": "{{xsrf}}",
													"type": "text"
												},
												{
													"key": "client_id",
													"value": "{{clientId4}}",
													"type": "text"
												},
												{
													"key": "username",
													"value": "user",
													"type": "text"
												},
												{
													"key": "password",
													"value": "#CoMpL3X-P@SsW0Rd",
													"type": "text"
												},
												{
													"key": "device_id",
													"value": "123456789",
													"type": "text"
												},
												{
													"key": "device_type",
													"value": "mock",
													"type": "text"
												}
											]
										},
										"url": {
											"raw": "{{action}}",
											"host": [
												"{{action}}"
											]
										},
										"description": "The client does not have a redirect_uri define"
									},
									"response": []
								},
								{
									"name": "Redirect to Authorize",
									"event": [
										{
											"listen": "test",
											"script": {
												"exec": [
													"pm.test(\"Status code is 302\", function () {",
													"    pm.response.to.have.status(302);",
													"});",
													"",
													"pm.test(\"Should be redirected\", function () {",
													"    pm.response.to.be.redirection;",
													"    pm.response.to.have.header('Location');",
													"});",
													"",
													"pm.test(\"Should be a redirection to MFA enroll page\", function() {",
													"    var location = postman.getResponseHeader('Location');",
													"    let domain = pm.environment.get(\"domainHrid\");",
													"        ",
													"    tests['Redirect to login page with client_id'] = location.includes(pm.environment.get('gateway_url') + '/' + domain + '/mfa/challenge') && location.includes('client_id=' + pm.environment.get('clientId4'));",
													"    ",
													"    pm.environment.set('redirection', postman.getResponseHeader(\"Location\"));",
													"});"
												],
												"type": "text/javascript"
											}
										},
										{
											"listen": "prerequest",
											"script": {
												"exec": [
													""
												],
												"type": "text/javascript"
											}
										}
									],
									"request": {
										"method": "GET",
										"header": [],
										"url": {
											"raw": "{{redirection}}",
											"host": [
												"{{redirection}}"
											]
										}
									},
									"response": []
								},
								{
									"name": "MFA Challenge Fail",
									"event": [
										{
											"listen": "test",
											"script": {
												"exec": [
													"pm.test(\"Status code is 302\", function () {",
													"    pm.response.to.have.status(302);",
													"});",
													"",
													"pm.test(\"Should be redirected to MFA enroll\", function () {",
													"    pm.response.to.be.redirection;",
													"    pm.response.to.have.header('Location');",
													"",
													"    var location = postman.getResponseHeader(\"Location\");",
													"    // if login was ok, we replay the authorize flow",
													"    tests['Redirect to challenge error'] = location.includes('/mfa/challenge') && location.includes('error=mfa_challenge_failed');",
													"});"
												],
												"type": "text/javascript"
											}
										}
									],
									"request": {
										"method": "POST",
										"header": [],
										"body": {
											"mode": "urlencoded",
											"urlencoded": [
												{
													"key": "X-XSRF-TOKEN",
													"value": "{{xsrf}}",
													"type": "text"
												},
												{
													"key": "factorId",
													"value": "{{mfaFactorId}}",
													"type": "text"
												},
												{
													"key": "code",
													"value": "333-334",
													"type": "text"
												}
											]
										},
										"url": {
											"raw": "{{redirection}}",
											"host": [
												"{{redirection}}"
											]
										}
									},
									"response": []
								},
								{
									"name": "MFA Challenge",
									"event": [
										{
											"listen": "test",
											"script": {
												"exec": [
													"pm.test(\"Status code is 302\", function () {",
													"    pm.response.to.have.status(302);",
													"});",
													"",
													"pm.test(\"Should be redirected to MFA enroll\", function () {",
													"    pm.response.to.be.redirection;",
													"    pm.response.to.have.header('Location');",
													"",
													"    var location = postman.getResponseHeader(\"Location\");",
													"    pm.environment.set('redirection', location);",
													"    // if login was ok, we replay the authorize flow",
													"    tests['Redirect to challenge error'] = location.includes('/oauth/authorize');",
													"});"
												],
												"type": "text/javascript"
											}
										}
									],
									"request": {
										"method": "POST",
										"header": [],
										"body": {
											"mode": "urlencoded",
											"urlencoded": [
												{
													"key": "X-XSRF-TOKEN",
													"value": "{{xsrf}}",
													"type": "text"
												},
												{
													"key": "factorId",
													"value": "{{mfaFactorId}}",
													"type": "text"
												},
												{
													"key": "code",
													"value": "333-333",
													"type": "text"
												},
												{
													"key": "rememberDeviceConsent",
													"value": "off",
													"type": "text"
												}
											]
										},
										"url": {
											"raw": "{{redirection}}",
											"host": [
												"{{redirection}}"
											]
										}
									},
									"response": []
								},
								{
									"name": "Logout user",
									"event": [
										{
											"listen": "test",
											"script": {
												"exec": [
													"pm.test(\"Status code is 302\", function () {",
													"    pm.response.to.have.status(302);",
													"});",
													"",
													"pm.test(\"Should be redirected\", function () {",
													"    pm.response.to.be.redirection;",
													"    pm.response.to.have.header('Location');",
													"    ",
													"    pm.environment.set('redirection', postman.getResponseHeader(\"Location\"));",
													"});"
												],
												"type": "text/javascript"
											}
										},
										{
											"listen": "prerequest",
											"script": {
												"exec": [
													""
												],
												"type": "text/javascript"
											}
										}
									],
									"request": {
										"method": "GET",
										"header": [],
										"url": {
											"raw": "{{logoutEndpoint}}",
											"host": [
												"{{logoutEndpoint}}"
											]
										},
										"description": "The client does not have a redirect_uri define"
									},
									"response": []
								}
							]
						},
						{
							"name": "Case - MFA Remember Ko New Device  Remember device",
							"item": [
								{
									"name": "Initiate Login Flow",
									"event": [
										{
											"listen": "test",
											"script": {
												"exec": [
													"pm.test(\"Status code is 302\", function () {",
													"    pm.response.to.have.status(302);",
													"});",
													"",
													"pm.test(\"Should be redirected\", function () {",
													"    pm.response.to.be.redirection;",
													"    pm.response.to.have.header('Location');",
													"});",
													"",
													"pm.test(\"Should be a redirection to login page\", function() {",
													"    var location = postman.getResponseHeader('Location');",
													"    let domain = pm.environment.get(\"domainHrid\");",
													"    ",
													"    tests['Redirect to login page with client_id'] = location.includes(pm.environment.get('gateway_url') + '/' + domain + '/login') && location.includes('client_id=' + pm.environment.get('clientId4'));",
													"    ",
													"    pm.environment.set('redirection', postman.getResponseHeader(\"Location\"));",
													"});"
												],
												"type": "text/javascript"
											}
										},
										{
											"listen": "prerequest",
											"script": {
												"exec": [
													""
												],
												"type": "text/javascript"
											}
										}
									],
									"request": {
										"method": "GET",
										"header": [],
										"url": {
											"raw": "{{gateway_url}}/{{domainHrid}}/oauth/authorize/?response_type=code&client_id={{clientId4}}&redirect_uri=http://localhost:4000/&state=1234-5678-9876",
											"host": [
												"{{gateway_url}}"
											],
											"path": [
												"{{domainHrid}}",
												"oauth",
												"authorize",
												""
											],
											"query": [
												{
													"key": "response_type",
													"value": "code"
												},
												{
													"key": "client_id",
													"value": "{{clientId4}}"
												},
												{
													"key": "redirect_uri",
													"value": "http://localhost:4000/"
												},
												{
													"key": "state",
													"value": "1234-5678-9876"
												}
											]
										}
									},
									"response": []
								},
								{
									"name": "Redirect to login form",
									"event": [
										{
											"listen": "test",
											"script": {
												"exec": [
													"pm.test(\"Status code is 200\", function () {",
													"    pm.response.to.have.status(200);",
													"});",
													"",
													"pm.test(\"Should be ok\", function () {",
													"    pm.response.to.be.ok;",
													"    ",
													"    // Extract the XSRF token to send it with the next request.",
													"    var responseHTML = cheerio.load(pm.response.text());",
													"    var xsrfToken = responseHTML('[name=\"X-XSRF-TOKEN\"]').val();",
													"    const action = responseHTML('form').attr('action');",
													"    pm.environment.set('xsrf', xsrfToken);",
													"    pm.environment.set('action', action);",
													"});"
												],
												"type": "text/javascript"
											}
										},
										{
											"listen": "prerequest",
											"script": {
												"exec": [
													""
												],
												"type": "text/javascript"
											}
										}
									],
									"request": {
										"method": "GET",
										"header": [],
										"url": {
											"raw": "{{redirection}}",
											"host": [
												"{{redirection}}"
											]
										},
										"description": "The client does not have a redirect_uri define"
									},
									"response": []
								},
								{
									"name": "Post login form",
									"event": [
										{
											"listen": "test",
											"script": {
												"exec": [
													"pm.test(\"Status code is 302\", function () {",
													"    pm.response.to.have.status(302);",
													"});",
													"",
													"pm.test(\"Should be redirected to MFA enroll\", function () {",
													"    pm.response.to.be.redirection;",
													"    pm.response.to.have.header('Location');",
													"",
													"    var location = postman.getResponseHeader(\"Location\");",
													"    pm.environment.set('redirection', location);",
													"    // if login was ok, we replay the authorize flow",
													"    console.log(location);",
													"    tests['Redirect to authorize page'] = location.includes('/oauth/authorize') && location.includes('client_id=' + pm.environment.get('clientId4'));",
													"});"
												],
												"type": "text/javascript"
											}
										},
										{
											"listen": "prerequest",
											"script": {
												"exec": [
													""
												],
												"type": "text/javascript"
											}
										}
									],
									"request": {
										"method": "POST",
										"header": [
											{
												"key": "Content-Type",
												"value": "application/x-www-form-urlencoded"
											},
											{
												"key": "X-Forwarded-For",
												"value": "45.60.155.214",
												"type": "text"
											}
										],
										"body": {
											"mode": "urlencoded",
											"urlencoded": [
												{
													"key": "X-XSRF-TOKEN",
													"value": "{{xsrf}}",
													"type": "text"
												},
												{
													"key": "client_id",
													"value": "{{clientId4}}",
													"type": "text"
												},
												{
													"key": "username",
													"value": "user",
													"type": "text"
												},
												{
													"key": "password",
													"value": "#CoMpL3X-P@SsW0Rd",
													"type": "text"
												},
												{
													"key": "deviceId",
													"value": "123456789",
													"type": "text"
												},
												{
													"key": "deviceType",
													"value": "mock",
													"type": "text"
												}
											]
										},
										"url": {
											"raw": "{{action}}",
											"host": [
												"{{action}}"
											]
										},
										"description": "The client does not have a redirect_uri define"
									},
									"response": []
								},
								{
									"name": "Redirect to Authorize",
									"event": [
										{
											"listen": "test",
											"script": {
												"exec": [
													"pm.test(\"Status code is 302\", function () {",
													"    pm.response.to.have.status(302);",
													"});",
													"",
													"pm.test(\"Should be redirected\", function () {",
													"    pm.response.to.be.redirection;",
													"    pm.response.to.have.header('Location');",
													"});",
													"",
													"pm.test(\"Should be a redirection to MFA enroll page\", function() {",
													"    var location = postman.getResponseHeader('Location');",
													"    let domain = pm.environment.get(\"domainHrid\");",
													"        ",
													"    tests['Redirect to login page with client_id'] = location.includes(pm.environment.get('gateway_url') + '/' + domain + '/mfa/challenge') && location.includes('client_id=' + pm.environment.get('clientId4'));",
													"    ",
													"    pm.environment.set('redirection', postman.getResponseHeader(\"Location\"));",
													"});"
												],
												"type": "text/javascript"
											}
										},
										{
											"listen": "prerequest",
											"script": {
												"exec": [
													""
												],
												"type": "text/javascript"
											}
										}
									],
									"request": {
										"method": "GET",
										"header": [],
										"url": {
											"raw": "{{redirection}}",
											"host": [
												"{{redirection}}"
											]
										}
									},
									"response": []
								},
								{
									"name": "MFA Challenge Fail",
									"event": [
										{
											"listen": "test",
											"script": {
												"exec": [
													"pm.test(\"Status code is 302\", function () {",
													"    pm.response.to.have.status(302);",
													"});",
													"",
													"pm.test(\"Should be redirected to MFA enroll\", function () {",
													"    pm.response.to.be.redirection;",
													"    pm.response.to.have.header('Location');",
													"",
													"    var location = postman.getResponseHeader(\"Location\");",
													"    // if login was ok, we replay the authorize flow",
													"    tests['Redirect to challenge error'] = location.includes('/mfa/challenge') && location.includes('error=mfa_challenge_failed');",
													"});"
												],
												"type": "text/javascript"
											}
										}
									],
									"request": {
										"method": "POST",
										"header": [],
										"body": {
											"mode": "urlencoded",
											"urlencoded": [
												{
													"key": "X-XSRF-TOKEN",
													"value": "{{xsrf}}",
													"type": "text"
												},
												{
													"key": "factorId",
													"value": "{{mfaFactorId}}",
													"type": "text"
												},
												{
													"key": "code",
													"value": "333-334",
													"type": "text"
												}
											]
										},
										"url": {
											"raw": "{{redirection}}",
											"host": [
												"{{redirection}}"
											]
										}
									},
									"response": []
								},
								{
									"name": "MFA Challenge",
									"event": [
										{
											"listen": "test",
											"script": {
												"exec": [
													"pm.test(\"Status code is 302\", function () {",
													"    pm.response.to.have.status(302);",
													"});",
													"",
													"pm.test(\"Should be redirected to MFA enroll\", function () {",
													"    pm.response.to.be.redirection;",
													"    pm.response.to.have.header('Location');",
													"",
													"    var location = postman.getResponseHeader(\"Location\");",
													"    pm.environment.set('redirection', location);",
													"    // if login was ok, we replay the authorize flow",
													"    tests['Redirect to challenge error'] = location.includes('/oauth/authorize');",
													"});"
												],
												"type": "text/javascript"
											}
										}
									],
									"request": {
										"method": "POST",
										"header": [],
										"body": {
											"mode": "urlencoded",
											"urlencoded": [
												{
													"key": "X-XSRF-TOKEN",
													"value": "{{xsrf}}",
													"type": "text"
												},
												{
													"key": "factorId",
													"value": "{{mfaFactorId}}",
													"type": "text"
												},
												{
													"key": "code",
													"value": "333-333",
													"type": "text"
												},
												{
													"key": "rememberDeviceConsent",
													"value": "on",
													"type": "text"
												}
											]
										},
										"url": {
											"raw": "{{redirection}}",
											"host": [
												"{{redirection}}"
											]
										}
									},
									"response": []
								},
								{
									"name": "Logout user",
									"event": [
										{
											"listen": "test",
											"script": {
												"exec": [
													"pm.test(\"Status code is 302\", function () {",
													"    pm.response.to.have.status(302);",
													"});",
													"",
													"pm.test(\"Should be redirected\", function () {",
													"    pm.response.to.be.redirection;",
													"    pm.response.to.have.header('Location');",
													"    ",
													"    pm.environment.set('redirection', postman.getResponseHeader(\"Location\"));",
													"});"
												],
												"type": "text/javascript"
											}
										},
										{
											"listen": "prerequest",
											"script": {
												"exec": [
													""
												],
												"type": "text/javascript"
											}
										}
									],
									"request": {
										"method": "GET",
										"header": [],
										"url": {
											"raw": "{{logoutEndpoint}}",
											"host": [
												"{{logoutEndpoint}}"
											]
										},
										"description": "The client does not have a redirect_uri define"
									},
									"response": []
								}
							]
						},
						{
							"name": "Case - MFA Remember Ok Known device",
							"item": [
								{
									"name": "Initiate Login Flow",
									"event": [
										{
											"listen": "test",
											"script": {
												"exec": [
													"pm.test(\"Status code is 302\", function () {",
													"    pm.response.to.have.status(302);",
													"});",
													"",
													"pm.test(\"Should be redirected\", function () {",
													"    pm.response.to.be.redirection;",
													"    pm.response.to.have.header('Location');",
													"});",
													"",
													"pm.test(\"Should be a redirection to login page\", function() {",
													"    var location = postman.getResponseHeader('Location');",
													"    let domain = pm.environment.get(\"domainHrid\");",
													"    ",
													"    tests['Redirect to login page with client_id'] = location.includes(pm.environment.get('gateway_url') + '/' + domain + '/login') && location.includes('client_id=' + pm.environment.get('clientId'));",
													"    ",
													"    pm.environment.set('redirection', postman.getResponseHeader(\"Location\"));",
													"});"
												],
												"type": "text/javascript"
											}
										},
										{
											"listen": "prerequest",
											"script": {
												"exec": [
													""
												],
												"type": "text/javascript"
											}
										}
									],
									"request": {
										"method": "GET",
										"header": [],
										"url": {
											"raw": "{{gateway_url}}/{{domainHrid}}/oauth/authorize/?response_type=code&client_id={{clientId}}&redirect_uri=http://localhost:4000/&state=1234-5678-9876",
											"host": [
												"{{gateway_url}}"
											],
											"path": [
												"{{domainHrid}}",
												"oauth",
												"authorize",
												""
											],
											"query": [
												{
													"key": "response_type",
													"value": "code"
												},
												{
													"key": "client_id",
													"value": "{{clientId}}"
												},
												{
													"key": "redirect_uri",
													"value": "http://localhost:4000/"
												},
												{
													"key": "state",
													"value": "1234-5678-9876"
												}
											]
										}
									},
									"response": []
								},
								{
									"name": "Redirect to login form",
									"event": [
										{
											"listen": "test",
											"script": {
												"exec": [
													"pm.test(\"Status code is 200\", function () {",
													"    pm.response.to.have.status(200);",
													"});",
													"",
													"pm.test(\"Should be ok\", function () {",
													"    pm.response.to.be.ok;",
													"    ",
													"    // Extract the XSRF token to send it with the next request.",
													"    var responseHTML = cheerio.load(pm.response.text());",
													"    var xsrfToken = responseHTML('[name=\"X-XSRF-TOKEN\"]').val();",
													"    const action = responseHTML('form').attr('action');",
													"    pm.environment.set('xsrf', xsrfToken);",
													"    pm.environment.set('action', action);",
													"});"
												],
												"type": "text/javascript"
											}
										},
										{
											"listen": "prerequest",
											"script": {
												"exec": [
													""
												],
												"type": "text/javascript"
											}
										}
									],
									"request": {
										"method": "GET",
										"header": [],
										"url": {
											"raw": "{{redirection}}",
											"host": [
												"{{redirection}}"
											]
										},
										"description": "The client does not have a redirect_uri define"
									},
									"response": []
								},
								{
									"name": "Post login form",
									"event": [
										{
											"listen": "test",
											"script": {
												"exec": [
													"pm.test(\"Status code is 302\", function () {",
													"    pm.response.to.have.status(302);",
													"});",
													"",
													"pm.test(\"Should be redirected to login with invalid account\", function () {",
													"    pm.response.to.be.redirection;",
													"    pm.response.to.have.header('Location');",
													"",
													"    var location = postman.getResponseHeader(\"Location\");",
													"    pm.environment.set('redirection', location);",
													"    // if login was ok, we replay the authorize flow",
													"    tests['Redirect to consent page'] = location.includes('/oauth/authorize');",
													"});"
												],
												"type": "text/javascript"
											}
										},
										{
											"listen": "prerequest",
											"script": {
												"exec": [
													""
												],
												"type": "text/javascript"
											}
										}
									],
									"request": {
										"method": "POST",
										"header": [
											{
												"key": "X-Forwarded-For",
												"value": "75.2.70.75",
												"type": "text"
											}
										],
										"body": {
											"mode": "urlencoded",
											"urlencoded": [
												{
													"key": "X-XSRF-TOKEN",
													"value": "{{xsrf}}",
													"type": "text"
												},
												{
													"key": "client_id",
													"value": "{{clientId}}",
													"type": "text"
												},
												{
													"key": "username",
													"value": "user",
													"type": "text"
												},
												{
													"key": "password",
													"value": "#CoMpL3X-P@SsW0Rd",
													"type": "text"
												},
												{
													"key": "deviceId",
													"value": "123456789",
													"type": "text"
												}
											]
										},
										"url": {
											"raw": "{{action}}",
											"host": [
												"{{action}}"
											]
										},
										"description": "The client does not have a redirect_uri define"
									},
									"response": []
								},
								{
									"name": "not MFA Redirect",
									"event": [
										{
											"listen": "test",
											"script": {
												"exec": [
													"pm.test(\"Status code is 302\", function () {",
													"    pm.response.to.have.status(302);",
													"});",
													"",
													"pm.test(\"Should be redirected\", function () {",
													"    pm.response.to.be.redirection;",
													"    pm.response.to.have.header('Location');",
													"});",
													"",
													"pm.test(\"Should be a redirection to MFA enroll page\", function() {",
													"    var location = postman.getResponseHeader('Location');",
													"    let domain = pm.environment.get(\"domainHrid\");",
													"        ",
													"    tests['Redirect to login page with client_id'] = !location.includes(pm.environment.get('gateway_url') + '/' + domain + '/mfa/challenge');",
													"    ",
													"    pm.environment.set('redirection', postman.getResponseHeader(\"Location\"));",
													"});"
												],
												"type": "text/javascript"
											}
										},
										{
											"listen": "prerequest",
											"script": {
												"exec": [
													""
												],
												"type": "text/javascript"
											}
										}
									],
									"request": {
										"method": "GET",
										"header": [],
										"url": {
											"raw": "{{redirection}}",
											"host": [
												"{{redirection}}"
											]
										}
									},
									"response": []
								},
								{
									"name": "Logout user",
									"event": [
										{
											"listen": "test",
											"script": {
												"exec": [
													"pm.test(\"Status code is 302\", function () {",
													"    pm.response.to.have.status(302);",
													"});",
													"",
													"pm.test(\"Should be redirected\", function () {",
													"    pm.response.to.be.redirection;",
													"    pm.response.to.have.header('Location');",
													"    ",
													"    pm.environment.set('redirection', postman.getResponseHeader(\"Location\"));",
													"});"
												],
												"type": "text/javascript"
											}
										},
										{
											"listen": "prerequest",
											"script": {
												"exec": [
													""
												],
												"type": "text/javascript"
											}
										}
									],
									"request": {
										"method": "GET",
										"header": [],
										"url": {
											"raw": "{{logoutEndpoint}}",
											"host": [
												"{{logoutEndpoint}}"
											]
										},
										"description": "The client does not have a redirect_uri define"
									},
									"response": []
								}
							]
						},
						{
							"name": "Case - MFA Remember Ko Other New Device",
							"item": [
								{
									"name": "Initiate Login Flow",
									"event": [
										{
											"listen": "test",
											"script": {
												"exec": [
													"pm.test(\"Status code is 302\", function () {",
													"    pm.response.to.have.status(302);",
													"});",
													"",
													"pm.test(\"Should be redirected\", function () {",
													"    pm.response.to.be.redirection;",
													"    pm.response.to.have.header('Location');",
													"});",
													"",
													"pm.test(\"Should be a redirection to login page\", function() {",
													"    var location = postman.getResponseHeader('Location');",
													"    let domain = pm.environment.get(\"domainHrid\");",
													"    ",
													"    tests['Redirect to login page with client_id'] = location.includes(pm.environment.get('gateway_url') + '/' + domain + '/login') && location.includes('client_id=' + pm.environment.get('clientId4'));",
													"    ",
													"    pm.environment.set('redirection', postman.getResponseHeader(\"Location\"));",
													"});"
												],
												"type": "text/javascript"
											}
										},
										{
											"listen": "prerequest",
											"script": {
												"exec": [
													""
												],
												"type": "text/javascript"
											}
										}
									],
									"request": {
										"method": "GET",
										"header": [],
										"url": {
											"raw": "{{gateway_url}}/{{domainHrid}}/oauth/authorize/?response_type=code&client_id={{clientId4}}&redirect_uri=http://localhost:4000/&state=1234-5678-9876",
											"host": [
												"{{gateway_url}}"
											],
											"path": [
												"{{domainHrid}}",
												"oauth",
												"authorize",
												""
											],
											"query": [
												{
													"key": "response_type",
													"value": "code"
												},
												{
													"key": "client_id",
													"value": "{{clientId4}}"
												},
												{
													"key": "redirect_uri",
													"value": "http://localhost:4000/"
												},
												{
													"key": "state",
													"value": "1234-5678-9876"
												}
											]
										}
									},
									"response": []
								},
								{
									"name": "Redirect to login form",
									"event": [
										{
											"listen": "test",
											"script": {
												"exec": [
													"pm.test(\"Status code is 200\", function () {",
													"    pm.response.to.have.status(200);",
													"});",
													"",
													"pm.test(\"Should be ok\", function () {",
													"    pm.response.to.be.ok;",
													"    ",
													"    // Extract the XSRF token to send it with the next request.",
													"    var responseHTML = cheerio.load(pm.response.text());",
													"    var xsrfToken = responseHTML('[name=\"X-XSRF-TOKEN\"]').val();",
													"    const action = responseHTML('form').attr('action');",
													"    pm.environment.set('xsrf', xsrfToken);",
													"    pm.environment.set('action', action);",
													"});"
												],
												"type": "text/javascript"
											}
										},
										{
											"listen": "prerequest",
											"script": {
												"exec": [
													""
												],
												"type": "text/javascript"
											}
										}
									],
									"request": {
										"method": "GET",
										"header": [],
										"url": {
											"raw": "{{redirection}}",
											"host": [
												"{{redirection}}"
											]
										},
										"description": "The client does not have a redirect_uri define"
									},
									"response": []
								},
								{
									"name": "Post login form",
									"event": [
										{
											"listen": "test",
											"script": {
												"exec": [
													"pm.test(\"Status code is 302\", function () {",
													"    pm.response.to.have.status(302);",
													"});",
													"",
													"pm.test(\"Should be redirected to MFA enroll\", function () {",
													"    pm.response.to.be.redirection;",
													"    pm.response.to.have.header('Location');",
													"",
													"    var location = postman.getResponseHeader(\"Location\");",
													"    pm.environment.set('redirection', location);",
													"    // if login was ok, we replay the authorize flow",
													"    console.log(location);",
													"    tests['Redirect to authorize page'] = location.includes('/oauth/authorize') && location.includes('client_id=' + pm.environment.get('clientId4'));",
													"});"
												],
												"type": "text/javascript"
											}
										},
										{
											"listen": "prerequest",
											"script": {
												"exec": [
													""
												],
												"type": "text/javascript"
											}
										}
									],
									"request": {
										"method": "POST",
										"header": [
											{
												"key": "Content-Type",
												"value": "application/x-www-form-urlencoded"
											},
											{
												"key": "X-Forwarded-For",
												"value": "45.60.155.214",
												"type": "text"
											}
										],
										"body": {
											"mode": "urlencoded",
											"urlencoded": [
												{
													"key": "X-XSRF-TOKEN",
													"value": "{{xsrf}}",
													"type": "text"
												},
												{
													"key": "client_id",
													"value": "{{clientId4}}",
													"type": "text"
												},
												{
													"key": "username",
													"value": "user",
													"type": "text"
												},
												{
													"key": "password",
													"value": "#CoMpL3X-P@SsW0Rd",
													"type": "text"
												},
												{
													"key": "device_id",
													"value": "987654321",
													"type": "text"
												},
												{
													"key": "device_type",
													"value": "mock2",
													"type": "text"
												}
											]
										},
										"url": {
											"raw": "{{action}}",
											"host": [
												"{{action}}"
											]
										},
										"description": "The client does not have a redirect_uri define"
									},
									"response": []
								},
								{
									"name": "Redirect to Authorize",
									"event": [
										{
											"listen": "test",
											"script": {
												"exec": [
													"pm.test(\"Status code is 302\", function () {",
													"    pm.response.to.have.status(302);",
													"});",
													"",
													"pm.test(\"Should be redirected\", function () {",
													"    pm.response.to.be.redirection;",
													"    pm.response.to.have.header('Location');",
													"});",
													"",
													"pm.test(\"Should be a redirection to MFA enroll page\", function() {",
													"    var location = postman.getResponseHeader('Location');",
													"    let domain = pm.environment.get(\"domainHrid\");",
													"        ",
													"    tests['Redirect to login page with client_id'] = location.includes(pm.environment.get('gateway_url') + '/' + domain + '/mfa/challenge') && location.includes('client_id=' + pm.environment.get('clientId4'));",
													"    ",
													"    pm.environment.set('redirection', postman.getResponseHeader(\"Location\"));",
													"});"
												],
												"type": "text/javascript"
											}
										},
										{
											"listen": "prerequest",
											"script": {
												"exec": [
													""
												],
												"type": "text/javascript"
											}
										}
									],
									"request": {
										"method": "GET",
										"header": [],
										"url": {
											"raw": "{{redirection}}",
											"host": [
												"{{redirection}}"
											]
										}
									},
									"response": []
								},
								{
									"name": "MFA Challenge Fail",
									"event": [
										{
											"listen": "test",
											"script": {
												"exec": [
													"pm.test(\"Status code is 302\", function () {",
													"    pm.response.to.have.status(302);",
													"});",
													"",
													"pm.test(\"Should be redirected to MFA enroll\", function () {",
													"    pm.response.to.be.redirection;",
													"    pm.response.to.have.header('Location');",
													"",
													"    var location = postman.getResponseHeader(\"Location\");",
													"    // if login was ok, we replay the authorize flow",
													"    tests['Redirect to challenge error'] = location.includes('/mfa/challenge') && location.includes('error=mfa_challenge_failed');",
													"});"
												],
												"type": "text/javascript"
											}
										}
									],
									"request": {
										"method": "POST",
										"header": [],
										"body": {
											"mode": "urlencoded",
											"urlencoded": [
												{
													"key": "X-XSRF-TOKEN",
													"value": "{{xsrf}}",
													"type": "text"
												},
												{
													"key": "factorId",
													"value": "{{mfaFactorId}}",
													"type": "text"
												},
												{
													"key": "code",
													"value": "333-334",
													"type": "text"
												},
												{
													"key": "rememberDeviceConsent",
													"value": "off",
													"type": "text"
												}
											]
										},
										"url": {
											"raw": "{{redirection}}",
											"host": [
												"{{redirection}}"
											]
										}
									},
									"response": []
								},
								{
									"name": "MFA Challenge",
									"event": [
										{
											"listen": "test",
											"script": {
												"exec": [
													"pm.test(\"Status code is 302\", function () {",
													"    pm.response.to.have.status(302);",
													"});",
													"",
													"pm.test(\"Should be redirected to MFA enroll\", function () {",
													"    pm.response.to.be.redirection;",
													"    pm.response.to.have.header('Location');",
													"",
													"    var location = postman.getResponseHeader(\"Location\");",
													"    pm.environment.set('redirection', location);",
													"    // if login was ok, we replay the authorize flow",
													"    tests['Redirect to challenge error'] = location.includes('/oauth/authorize');",
													"});"
												],
												"type": "text/javascript"
											}
										}
									],
									"request": {
										"method": "POST",
										"header": [],
										"body": {
											"mode": "urlencoded",
											"urlencoded": [
												{
													"key": "X-XSRF-TOKEN",
													"value": "{{xsrf}}",
													"type": "text"
												},
												{
													"key": "factorId",
													"value": "{{mfaFactorId}}",
													"type": "text"
												},
												{
													"key": "code",
													"value": "333-333",
													"type": "text"
												}
											]
										},
										"url": {
											"raw": "{{redirection}}",
											"host": [
												"{{redirection}}"
											]
										}
									},
									"response": []
								},
								{
									"name": "Logout user",
									"event": [
										{
											"listen": "test",
											"script": {
												"exec": [
													"pm.test(\"Status code is 302\", function () {",
													"    pm.response.to.have.status(302);",
													"});",
													"",
													"pm.test(\"Should be redirected\", function () {",
													"    pm.response.to.be.redirection;",
													"    pm.response.to.have.header('Location');",
													"    ",
													"    pm.environment.set('redirection', postman.getResponseHeader(\"Location\"));",
													"});"
												],
												"type": "text/javascript"
											}
										},
										{
											"listen": "prerequest",
											"script": {
												"exec": [
													""
												],
												"type": "text/javascript"
											}
										}
									],
									"request": {
										"method": "GET",
										"header": [],
										"url": {
											"raw": "{{logoutEndpoint}}",
											"host": [
												"{{logoutEndpoint}}"
											]
										},
										"description": "The client does not have a redirect_uri define"
									},
									"response": []
								}
							]
						}
					]
				},
				{
					"name": "MFA - All at once",
					"item": [
						{
							"name": "Prepare",
							"item": [
								{
									"name": "Enable MFA",
									"event": [
										{
											"listen": "test",
											"script": {
												"exec": [
													"pm.test(\"Status code is 200\", function () {",
													"    pm.response.to.have.status(200);",
													"});",
													"",
													"setTimeout(function(){}, 10000);"
												],
												"type": "text/javascript"
											}
										}
									],
									"request": {
										"method": "PATCH",
										"header": [
											{
												"key": "Content-Type",
												"value": "application/json"
											},
											{
												"key": "Authorization",
												"value": "Bearer {{token}}"
											}
										],
										"body": {
											"mode": "raw",
											"raw": "{\n    \"factors\": [\n        \"{{mfaFactorId}}\"\n    ],\n    \"settings\": {\n        \"mfa\": {\n            \"adaptiveAuthenticationRule\": \"{#context.attributes['geoip']['country_iso_code'] == 'US' && #context.attributes['login_attempts'] < 3}\",\n            \"stepUpAuthenticationRule\": \"{#request.params['redirect_uri'][0].contains('4001')}\",\n             \"rememberDevice\": {\n                \"active\": true,\n                \"deviceIdentifierId\": \"{{app4DeviceIdentifierId}}\",\n                \"expirationTimeSeconds\": 7200\n            }\n        },\n        \"account\": {\n            \"inherited\": false,\n            \"loginAttemptsDetectionEnabled\": true,\n            \"maxLoginAttempts\": 10,\n            \"loginAttemptsResetTime\": 43200,\n            \"accountBlockedDuration\": 7200\n        }\n    }\n}"
										},
										"url": {
											"raw": "{{management_url}}/management/organizations/{{defaultOrganizationId}}/environments/{{defaultEnvironmentId}}/domains/{{domain}}/applications/{{app4}}",
											"host": [
												"{{management_url}}"
											],
											"path": [
												"management",
												"organizations",
												"{{defaultOrganizationId}}",
												"environments",
												"{{defaultEnvironmentId}}",
												"domains",
												"{{domain}}",
												"applications",
												"{{app4}}"
											]
										}
									},
									"response": []
								}
							]
						},
						{
							"name": "Case - MFA all skipped",
							"item": [
								{
									"name": "Initiate Login Flow",
									"event": [
										{
											"listen": "test",
											"script": {
												"exec": [
													"pm.test(\"Status code is 302\", function () {",
													"    pm.response.to.have.status(302);",
													"});",
													"",
													"pm.test(\"Should be redirected\", function () {",
													"    pm.response.to.be.redirection;",
													"    pm.response.to.have.header('Location');",
													"});",
													"",
													"pm.test(\"Should be a redirection to login page\", function() {",
													"    var location = postman.getResponseHeader('Location');",
													"    let domain = pm.environment.get(\"domainHrid\");",
													"    ",
													"    tests['Redirect to login page with client_id'] = location.includes(pm.environment.get('gateway_url') + '/' + domain + '/login') && location.includes('client_id=' + pm.environment.get('clientId'));",
													"    ",
													"    pm.environment.set('redirection', postman.getResponseHeader(\"Location\"));",
													"});"
												],
												"type": "text/javascript"
											}
										},
										{
											"listen": "prerequest",
											"script": {
												"exec": [
													""
												],
												"type": "text/javascript"
											}
										}
									],
									"request": {
										"method": "GET",
										"header": [],
										"url": {
											"raw": "{{gateway_url}}/{{domainHrid}}/oauth/authorize/?response_type=code&client_id={{clientId}}&redirect_uri=http://localhost:4000/&state=1234-5678-9876",
											"host": [
												"{{gateway_url}}"
											],
											"path": [
												"{{domainHrid}}",
												"oauth",
												"authorize",
												""
											],
											"query": [
												{
													"key": "response_type",
													"value": "code"
												},
												{
													"key": "client_id",
													"value": "{{clientId}}"
												},
												{
													"key": "redirect_uri",
													"value": "http://localhost:4000/"
												},
												{
													"key": "state",
													"value": "1234-5678-9876"
												}
											]
										}
									},
									"response": []
								},
								{
									"name": "Redirect to login form",
									"event": [
										{
											"listen": "test",
											"script": {
												"exec": [
													"pm.test(\"Status code is 200\", function () {",
													"    pm.response.to.have.status(200);",
													"});",
													"",
													"pm.test(\"Should be ok\", function () {",
													"    pm.response.to.be.ok;",
													"    ",
													"    // Extract the XSRF token to send it with the next request.",
													"    var responseHTML = cheerio.load(pm.response.text());",
													"    var xsrfToken = responseHTML('[name=\"X-XSRF-TOKEN\"]').val();",
													"    const action = responseHTML('form').attr('action');",
													"    pm.environment.set('xsrf', xsrfToken);",
													"    pm.environment.set('action', action);",
													"});"
												],
												"type": "text/javascript"
											}
										},
										{
											"listen": "prerequest",
											"script": {
												"exec": [
													""
												],
												"type": "text/javascript"
											}
										}
									],
									"request": {
										"method": "GET",
										"header": [],
										"url": {
											"raw": "{{redirection}}",
											"host": [
												"{{redirection}}"
											]
										},
										"description": "The client does not have a redirect_uri define"
									},
									"response": []
								},
								{
									"name": "Post login form",
									"event": [
										{
											"listen": "test",
											"script": {
												"exec": [
													"pm.test(\"Status code is 302\", function () {",
													"    pm.response.to.have.status(302);",
													"});",
													"",
													"pm.test(\"Should be redirected to login with invalid account\", function () {",
													"    pm.response.to.be.redirection;",
													"    pm.response.to.have.header('Location');",
													"",
													"    var location = postman.getResponseHeader(\"Location\");",
													"    pm.environment.set('redirection', location);",
													"    // if login was ok, we replay the authorize flow",
													"    tests['Redirect to consent page'] = location.includes('/oauth/authorize');",
													"});"
												],
												"type": "text/javascript"
											}
										},
										{
											"listen": "prerequest",
											"script": {
												"exec": [
													""
												],
												"type": "text/javascript"
											}
										}
									],
									"request": {
										"method": "POST",
										"header": [
											{
												"key": "X-Forwarded-For",
												"value": "75.2.70.75",
												"type": "text"
											}
										],
										"body": {
											"mode": "urlencoded",
											"urlencoded": [
												{
													"key": "X-XSRF-TOKEN",
													"value": "{{xsrf}}",
													"type": "text"
												},
												{
													"key": "client_id",
													"value": "{{clientId}}",
													"type": "text"
												},
												{
													"key": "username",
													"value": "user",
													"type": "text"
												},
												{
													"key": "password",
													"value": "#CoMpL3X-P@SsW0Rd",
													"type": "text"
												}
											]
										},
										"url": {
											"raw": "{{action}}",
											"host": [
												"{{action}}"
											]
										},
										"description": "The client does not have a redirect_uri define"
									},
									"response": []
								},
								{
									"name": "not MFA Redirect",
									"event": [
										{
											"listen": "test",
											"script": {
												"exec": [
													"pm.test(\"Status code is 302\", function () {",
													"    pm.response.to.have.status(302);",
													"});",
													"",
													"pm.test(\"Should be redirected\", function () {",
													"    pm.response.to.be.redirection;",
													"    pm.response.to.have.header('Location');",
													"});",
													"",
													"pm.test(\"Should be a redirection to MFA enroll page\", function() {",
													"    var location = postman.getResponseHeader('Location');",
													"    let domain = pm.environment.get(\"domainHrid\");",
													"        ",
													"    tests['Redirect to login page with client_id'] = !location.includes(pm.environment.get('gateway_url') + '/' + domain + '/mfa/challenge');",
													"    ",
													"    pm.environment.set('redirection', postman.getResponseHeader(\"Location\"));",
													"});"
												],
												"type": "text/javascript"
											}
										},
										{
											"listen": "prerequest",
											"script": {
												"exec": [
													""
												],
												"type": "text/javascript"
											}
										}
									],
									"request": {
										"method": "GET",
										"header": [],
										"url": {
											"raw": "{{redirection}}",
											"host": [
												"{{redirection}}"
											]
										}
									},
									"response": []
								},
								{
									"name": "Logout user",
									"event": [
										{
											"listen": "test",
											"script": {
												"exec": [
													"pm.test(\"Status code is 302\", function () {",
													"    pm.response.to.have.status(302);",
													"});",
													"",
													"pm.test(\"Should be redirected\", function () {",
													"    pm.response.to.be.redirection;",
													"    pm.response.to.have.header('Location');",
													"    ",
													"    pm.environment.set('redirection', postman.getResponseHeader(\"Location\"));",
													"});"
												],
												"type": "text/javascript"
											}
										},
										{
											"listen": "prerequest",
											"script": {
												"exec": [
													""
												],
												"type": "text/javascript"
											}
										}
									],
									"request": {
										"method": "GET",
										"header": [],
										"url": {
											"raw": "{{logoutEndpoint}}",
											"host": [
												"{{logoutEndpoint}}"
											]
										},
										"description": "The client does not have a redirect_uri define"
									},
									"response": []
								}
							]
						},
						{
							"name": "Case - MFA StepUp Ko",
							"item": [
								{
									"name": "Initiate Login Flow",
									"event": [
										{
											"listen": "test",
											"script": {
												"exec": [
													"pm.test(\"Status code is 302\", function () {",
													"    pm.response.to.have.status(302);",
													"});",
													"",
													"pm.test(\"Should be redirected\", function () {",
													"    pm.response.to.be.redirection;",
													"    pm.response.to.have.header('Location');",
													"});",
													"",
													"pm.test(\"Should be a redirection to login page\", function() {",
													"    var location = postman.getResponseHeader('Location');",
													"    let domain = pm.environment.get(\"domainHrid\");",
													"    ",
													"    tests['Redirect to login page with client_id'] = location.includes(pm.environment.get('gateway_url') + '/' + domain + '/login') && location.includes('client_id=' + pm.environment.get('clientId4'));",
													"    ",
													"    pm.environment.set('redirection', postman.getResponseHeader(\"Location\"));",
													"});"
												],
												"type": "text/javascript"
											}
										},
										{
											"listen": "prerequest",
											"script": {
												"exec": [
													""
												],
												"type": "text/javascript"
											}
										}
									],
									"request": {
										"method": "GET",
										"header": [],
										"url": {
											"raw": "{{gateway_url}}/{{domainHrid}}/oauth/authorize/?response_type=code&client_id={{clientId4}}&redirect_uri=http://localhost:4000/&state=1234-5678-9876",
											"host": [
												"{{gateway_url}}"
											],
											"path": [
												"{{domainHrid}}",
												"oauth",
												"authorize",
												""
											],
											"query": [
												{
													"key": "response_type",
													"value": "code"
												},
												{
													"key": "client_id",
													"value": "{{clientId4}}"
												},
												{
													"key": "redirect_uri",
													"value": "http://localhost:4000/"
												},
												{
													"key": "state",
													"value": "1234-5678-9876"
												}
											]
										}
									},
									"response": []
								},
								{
									"name": "Redirect to login form",
									"event": [
										{
											"listen": "test",
											"script": {
												"exec": [
													"pm.test(\"Status code is 200\", function () {",
													"    pm.response.to.have.status(200);",
													"});",
													"",
													"pm.test(\"Should be ok\", function () {",
													"    pm.response.to.be.ok;",
													"    ",
													"    // Extract the XSRF token to send it with the next request.",
													"    var responseHTML = cheerio.load(pm.response.text());",
													"    var xsrfToken = responseHTML('[name=\"X-XSRF-TOKEN\"]').val();",
													"    const action = responseHTML('form').attr('action');",
													"    pm.environment.set('xsrf', xsrfToken);",
													"    pm.environment.set('action', action);",
													"});"
												],
												"type": "text/javascript"
											}
										},
										{
											"listen": "prerequest",
											"script": {
												"exec": [
													""
												],
												"type": "text/javascript"
											}
										}
									],
									"request": {
										"method": "GET",
										"header": [],
										"url": {
											"raw": "{{redirection}}",
											"host": [
												"{{redirection}}"
											]
										},
										"description": "The client does not have a redirect_uri define"
									},
									"response": []
								},
								{
									"name": "Post login form",
									"event": [
										{
											"listen": "test",
											"script": {
												"exec": [
													"pm.test(\"Status code is 302\", function () {",
													"    pm.response.to.have.status(302);",
													"});",
													"",
													"pm.test(\"Should be redirected to MFA enroll\", function () {",
													"    pm.response.to.be.redirection;",
													"    pm.response.to.have.header('Location');",
													"",
													"    var location = postman.getResponseHeader(\"Location\");",
													"    pm.environment.set('redirection', location);",
													"    // if login was ok, we replay the authorize flow",
													"    console.log(location);",
													"    tests['Redirect to authorize page'] = location.includes('/oauth/authorize') && location.includes('client_id=' + pm.environment.get('clientId4'));",
													"});"
												],
												"type": "text/javascript"
											}
										},
										{
											"listen": "prerequest",
											"script": {
												"exec": [
													""
												],
												"type": "text/javascript"
											}
										}
									],
									"request": {
										"method": "POST",
										"header": [
											{
												"key": "Content-Type",
												"value": "application/x-www-form-urlencoded"
											},
											{
												"key": "X-Forwarded-For",
												"value": "45.60.155.214",
												"type": "text"
											}
										],
										"body": {
											"mode": "urlencoded",
											"urlencoded": [
												{
													"key": "X-XSRF-TOKEN",
													"value": "{{xsrf}}",
													"type": "text"
												},
												{
													"key": "client_id",
													"value": "{{clientId4}}",
													"type": "text"
												},
												{
													"key": "username",
													"value": "user",
													"type": "text"
												},
												{
													"key": "password",
													"value": "#CoMpL3X-P@SsW0Rd",
													"type": "text"
												},
												{
													"key": "X-Forwarded-For",
													"value": "75.2.70.75",
													"type": "text"
												}
											]
										},
										"url": {
											"raw": "{{action}}",
											"host": [
												"{{action}}"
											]
										},
										"description": "The client does not have a redirect_uri define"
									},
									"response": []
								},
								{
									"name": "Redirect to Authorize",
									"event": [
										{
											"listen": "test",
											"script": {
												"exec": [
													"pm.test(\"Status code is 302\", function () {",
													"    pm.response.to.have.status(302);",
													"});",
													"",
													"pm.test(\"Should be redirected\", function () {",
													"    pm.response.to.be.redirection;",
													"    pm.response.to.have.header('Location');",
													"});",
													"",
													"pm.test(\"Should be a redirection to MFA enroll page\", function() {",
													"    var location = postman.getResponseHeader('Location');",
													"    let domain = pm.environment.get(\"domainHrid\");",
													"        ",
													"    tests['Redirect to login page with client_id'] = location.includes(pm.environment.get('gateway_url') + '/' + domain + '/mfa/challenge') && location.includes('client_id=' + pm.environment.get('clientId4'));",
													"    ",
													"    pm.environment.set('redirection', postman.getResponseHeader(\"Location\"));",
													"});"
												],
												"type": "text/javascript"
											}
										},
										{
											"listen": "prerequest",
											"script": {
												"exec": [
													""
												],
												"type": "text/javascript"
											}
										}
									],
									"request": {
										"method": "GET",
										"header": [],
										"url": {
											"raw": "{{redirection}}",
											"host": [
												"{{redirection}}"
											]
										}
									},
									"response": []
								},
								{
									"name": "MFA Challenge Fail",
									"event": [
										{
											"listen": "test",
											"script": {
												"exec": [
													"pm.test(\"Status code is 302\", function () {",
													"    pm.response.to.have.status(302);",
													"});",
													"",
													"pm.test(\"Should be redirected to MFA enroll\", function () {",
													"    pm.response.to.be.redirection;",
													"    pm.response.to.have.header('Location');",
													"",
													"    var location = postman.getResponseHeader(\"Location\");",
													"    // if login was ok, we replay the authorize flow",
													"    tests['Redirect to challenge error'] = location.includes('/mfa/challenge') && location.includes('error=mfa_challenge_failed');",
													"});"
												],
												"type": "text/javascript"
											}
										}
									],
									"request": {
										"method": "POST",
										"header": [],
										"body": {
											"mode": "urlencoded",
											"urlencoded": [
												{
													"key": "X-XSRF-TOKEN",
													"value": "{{xsrf}}",
													"type": "text"
												},
												{
													"key": "factorId",
													"value": "{{mfaFactorId}}",
													"type": "text"
												},
												{
													"key": "code",
													"value": "333-334",
													"type": "text"
												}
											]
										},
										"url": {
											"raw": "{{redirection}}",
											"host": [
												"{{redirection}}"
											]
										}
									},
									"response": []
								},
								{
									"name": "MFA Challenge",
									"event": [
										{
											"listen": "test",
											"script": {
												"exec": [
													"pm.test(\"Status code is 302\", function () {",
													"    pm.response.to.have.status(302);",
													"});",
													"",
													"pm.test(\"Should be redirected to MFA enroll\", function () {",
													"    pm.response.to.be.redirection;",
													"    pm.response.to.have.header('Location');",
													"",
													"    var location = postman.getResponseHeader(\"Location\");",
													"    pm.environment.set('redirection', location);",
													"    // if login was ok, we replay the authorize flow",
													"    tests['Redirect to challenge error'] = location.includes('/oauth/authorize');",
													"});"
												],
												"type": "text/javascript"
											}
										}
									],
									"request": {
										"method": "POST",
										"header": [],
										"body": {
											"mode": "urlencoded",
											"urlencoded": [
												{
													"key": "X-XSRF-TOKEN",
													"value": "{{xsrf}}",
													"type": "text"
												},
												{
													"key": "factorId",
													"value": "{{mfaFactorId}}",
													"type": "text"
												},
												{
													"key": "code",
													"value": "333-333",
													"type": "text"
												}
											]
										},
										"url": {
											"raw": "{{redirection}}",
											"host": [
												"{{redirection}}"
											]
										}
									},
									"response": []
								},
								{
									"name": "Redirect to Authorize 2",
									"event": [
										{
											"listen": "test",
											"script": {
												"exec": [
													"pm.test(\"Status code is 302\", function () {",
													"    pm.response.to.have.status(302);",
													"});",
													"",
													"pm.test(\"Should be redirected\", function () {",
													"    pm.response.to.be.redirection;",
													"    pm.response.to.have.header('Location');",
													"});",
													"",
													"pm.test(\"Should be a redirection to MFA enroll page\", function() {",
													"    var location = postman.getResponseHeader('Location');",
													"    let domain = pm.environment.get(\"domainHrid\");",
													"        ",
													"    tests['Redirect to redirect_uri'] = location.includes('http://localhost:4000/');",
													"    ",
													"    pm.environment.set('redirection', postman.getResponseHeader(\"Location\"));",
													"});"
												],
												"type": "text/javascript"
											}
										},
										{
											"listen": "prerequest",
											"script": {
												"exec": [
													""
												],
												"type": "text/javascript"
											}
										}
									],
									"request": {
										"method": "GET",
										"header": [
											{
												"key": "X-Forwarded-For",
												"value": "75.2.70.75",
												"type": "text"
											}
										],
										"url": {
											"raw": "{{redirection}}",
											"host": [
												"{{redirection}}"
											]
										}
									},
									"response": []
								},
								{
									"name": "Initiate Login Flow Authenticated",
									"event": [
										{
											"listen": "test",
											"script": {
												"exec": [
													"pm.test(\"Status code is 302\", function () {",
													"    pm.response.to.have.status(302);",
													"});",
													"",
													"pm.test(\"Should be redirected\", function () {",
													"    pm.response.to.be.redirection;",
													"    pm.response.to.have.header('Location');",
													"});",
													"",
													"pm.test(\"Should be a redirection to mfa challenge page\", function() {",
													"    var location = postman.getResponseHeader('Location');",
													"    let domain = pm.environment.get(\"domainHrid\");",
													"    ",
													"    console.log(location);",
													"    tests['Redirect to mfa challenge page with client_id'] = location.includes(pm.environment.get('gateway_url') + '/' + domain + '/mfa/challenge') && location.includes('client_id=' + pm.environment.get('clientId4'));",
													"    ",
													"    pm.environment.set('redirection', postman.getResponseHeader(\"Location\"));",
													"});"
												],
												"type": "text/javascript"
											}
										},
										{
											"listen": "prerequest",
											"script": {
												"exec": [
													""
												],
												"type": "text/javascript"
											}
										}
									],
									"request": {
										"method": "GET",
										"header": [
											{
												"key": "X-Forwarded-For",
												"value": "75.2.70.75",
												"type": "text"
											}
										],
										"url": {
											"raw": "{{gateway_url}}/{{domainHrid}}/oauth/authorize/?response_type=code&client_id={{clientId4}}&redirect_uri=http://localhost:4001/&state=1234-5678-9876",
											"host": [
												"{{gateway_url}}"
											],
											"path": [
												"{{domainHrid}}",
												"oauth",
												"authorize",
												""
											],
											"query": [
												{
													"key": "response_type",
													"value": "code"
												},
												{
													"key": "client_id",
													"value": "{{clientId4}}"
												},
												{
													"key": "redirect_uri",
													"value": "http://localhost:4001/"
												},
												{
													"key": "state",
													"value": "1234-5678-9876"
												}
											]
										}
									},
									"response": []
								},
								{
									"name": "Logout user",
									"event": [
										{
											"listen": "test",
											"script": {
												"exec": [
													"pm.test(\"Status code is 302\", function () {",
													"    pm.response.to.have.status(302);",
													"});",
													"",
													"pm.test(\"Should be redirected\", function () {",
													"    pm.response.to.be.redirection;",
													"    pm.response.to.have.header('Location');",
													"    ",
													"    pm.environment.set('redirection', postman.getResponseHeader(\"Location\"));",
													"});"
												],
												"type": "text/javascript"
											}
										},
										{
											"listen": "prerequest",
											"script": {
												"exec": [
													""
												],
												"type": "text/javascript"
											}
										}
									],
									"request": {
										"method": "GET",
										"header": [],
										"url": {
											"raw": "{{logoutEndpoint}}",
											"host": [
												"{{logoutEndpoint}}"
											]
										},
										"description": "The client does not have a redirect_uri define"
									},
									"response": []
								}
							]
						},
						{
							"name": "Case - MFA Login Attempt",
							"item": [
								{
									"name": "Initiate Login Flow",
									"event": [
										{
											"listen": "test",
											"script": {
												"exec": [
													"pm.test(\"Status code is 302\", function () {",
													"    pm.response.to.have.status(302);",
													"});",
													"",
													"pm.test(\"Should be redirected\", function () {",
													"    pm.response.to.be.redirection;",
													"    pm.response.to.have.header('Location');",
													"});",
													"",
													"pm.test(\"Should be a redirection to login page\", function() {",
													"    var location = postman.getResponseHeader('Location');",
													"    let domain = pm.environment.get(\"domainHrid\");",
													"    ",
													"    tests['Redirect to login page with client_id'] = location.includes(pm.environment.get('gateway_url') + '/' + domain + '/login') && location.includes('client_id=' + pm.environment.get('clientId4'));",
													"    ",
													"    pm.environment.set('redirection', postman.getResponseHeader(\"Location\"));",
													"});"
												],
												"type": "text/javascript"
											}
										},
										{
											"listen": "prerequest",
											"script": {
												"exec": [
													""
												],
												"type": "text/javascript"
											}
										}
									],
									"request": {
										"method": "GET",
										"header": [],
										"url": {
											"raw": "{{gateway_url}}/{{domainHrid}}/oauth/authorize/?response_type=code&client_id={{clientId4}}&redirect_uri=http://localhost:4000/&state=1234-5678-9876",
											"host": [
												"{{gateway_url}}"
											],
											"path": [
												"{{domainHrid}}",
												"oauth",
												"authorize",
												""
											],
											"query": [
												{
													"key": "response_type",
													"value": "code"
												},
												{
													"key": "client_id",
													"value": "{{clientId4}}"
												},
												{
													"key": "redirect_uri",
													"value": "http://localhost:4000/"
												},
												{
													"key": "state",
													"value": "1234-5678-9876"
												}
											]
										}
									},
									"response": []
								},
								{
									"name": "Redirect to login form",
									"event": [
										{
											"listen": "test",
											"script": {
												"exec": [
													"pm.test(\"Status code is 200\", function () {",
													"    pm.response.to.have.status(200);",
													"});",
													"",
													"pm.test(\"Should be ok\", function () {",
													"    pm.response.to.be.ok;",
													"    ",
													"    // Extract the XSRF token to send it with the next request.",
													"    var responseHTML = cheerio.load(pm.response.text());",
													"    var xsrfToken = responseHTML('[name=\"X-XSRF-TOKEN\"]').val();",
													"    const action = responseHTML('form').attr('action');",
													"    pm.environment.set('xsrf', xsrfToken);",
													"    pm.environment.set('action', action);",
													"});"
												],
												"type": "text/javascript"
											}
										},
										{
											"listen": "prerequest",
											"script": {
												"exec": [
													""
												],
												"type": "text/javascript"
											}
										}
									],
									"request": {
										"method": "GET",
										"header": [],
										"url": {
											"raw": "{{redirection}}",
											"host": [
												"{{redirection}}"
											]
										},
										"description": "The client does not have a redirect_uri define"
									},
									"response": []
								},
								{
									"name": "Post login Wrong password",
									"event": [
										{
											"listen": "test",
											"script": {
												"exec": [
													"pm.test(\"Status code is 302\", function () {",
													"    pm.response.to.have.status(302);",
													"});",
													"",
													"pm.test(\"Should be redirected to MFA enroll\", function () {",
													"    pm.response.to.be.redirection;",
													"    pm.response.to.have.header('Location');",
													"",
													"    var location = postman.getResponseHeader(\"Location\");",
													"    pm.environment.set('redirection', location);",
													"    // if login was ok, we replay the authorize flow",
													"    console.log(location);",
													"    tests['Redirect to authorize page'] = location.includes('/login') && location.includes('client_id=' + pm.environment.get('clientId4'))",
													"    && location.includes('error=login_failed&error_code=invalid_user&error_description=Invalid+or+unknown+user');",
													"});"
												],
												"type": "text/javascript"
											}
										},
										{
											"listen": "prerequest",
											"script": {
												"exec": [
													""
												],
												"type": "text/javascript"
											}
										}
									],
									"request": {
										"method": "POST",
										"header": [
											{
												"key": "Content-Type",
												"value": "application/x-www-form-urlencoded"
											},
											{
												"key": "X-Forwarded-For",
												"value": "75.2.70.75",
												"type": "text"
											}
										],
										"body": {
											"mode": "urlencoded",
											"urlencoded": [
												{
													"key": "X-XSRF-TOKEN",
													"value": "{{xsrf}}",
													"type": "text"
												},
												{
													"key": "client_id",
													"value": "{{clientId4}}",
													"type": "text"
												},
												{
													"key": "username",
													"value": "user",
													"type": "text"
												},
												{
													"key": "password",
													"value": "#Wrong-Password",
													"type": "text"
												}
											]
										},
										"url": {
											"raw": "{{action}}",
											"host": [
												"{{action}}"
											]
										},
										"description": "The client does not have a redirect_uri define"
									},
									"response": []
								},
								{
									"name": "Post login Wrong password 2",
									"event": [
										{
											"listen": "test",
											"script": {
												"exec": [
													"pm.test(\"Status code is 302\", function () {",
													"    pm.response.to.have.status(302);",
													"});",
													"",
													"pm.test(\"Should be redirected to MFA enroll\", function () {",
													"    pm.response.to.be.redirection;",
													"    pm.response.to.have.header('Location');",
													"",
													"    var location = postman.getResponseHeader(\"Location\");",
													"    pm.environment.set('redirection', location);",
													"    // if login was ok, we replay the authorize flow",
													"    console.log(location);",
													"    tests['Redirect to authorize page'] = location.includes('/login') && location.includes('client_id=' + pm.environment.get('clientId4'))",
													"    && location.includes('error=login_failed&error_code=invalid_user&error_description=Invalid+or+unknown+user');",
													"});"
												],
												"type": "text/javascript"
											}
										},
										{
											"listen": "prerequest",
											"script": {
												"exec": [
													""
												],
												"type": "text/javascript"
											}
										}
									],
									"request": {
										"method": "POST",
										"header": [
											{
												"key": "Content-Type",
												"value": "application/x-www-form-urlencoded"
											},
											{
												"key": "X-Forwarded-For",
												"value": "75.2.70.75",
												"type": "text"
											}
										],
										"body": {
											"mode": "urlencoded",
											"urlencoded": [
												{
													"key": "X-XSRF-TOKEN",
													"value": "{{xsrf}}",
													"type": "text"
												},
												{
													"key": "client_id",
													"value": "{{clientId4}}",
													"type": "text"
												},
												{
													"key": "username",
													"value": "user",
													"type": "text"
												},
												{
													"key": "password",
													"value": "#Wrong-Password",
													"type": "text"
												}
											]
										},
										"url": {
											"raw": "{{action}}",
											"host": [
												"{{action}}"
											]
										},
										"description": "The client does not have a redirect_uri define"
									},
									"response": []
								},
								{
									"name": "Post login Wrong password 3",
									"event": [
										{
											"listen": "test",
											"script": {
												"exec": [
													"pm.test(\"Status code is 302\", function () {",
													"    pm.response.to.have.status(302);",
													"});",
													"",
													"pm.test(\"Should be redirected to MFA enroll\", function () {",
													"    pm.response.to.be.redirection;",
													"    pm.response.to.have.header('Location');",
													"",
													"    var location = postman.getResponseHeader(\"Location\");",
													"    pm.environment.set('redirection', location);",
													"    // if login was ok, we replay the authorize flow",
													"    console.log(location);",
													"    tests['Redirect to authorize page'] = location.includes('/login') && location.includes('client_id=' + pm.environment.get('clientId4'))",
													"    && location.includes('error=login_failed&error_code=invalid_user&error_description=Invalid+or+unknown+user');",
													"});"
												],
												"type": "text/javascript"
											}
										},
										{
											"listen": "prerequest",
											"script": {
												"exec": [
													""
												],
												"type": "text/javascript"
											}
										}
									],
									"request": {
										"method": "POST",
										"header": [
											{
												"key": "Content-Type",
												"value": "application/x-www-form-urlencoded"
											},
											{
												"key": "X-Forwarded-For",
												"value": "75.2.70.75",
												"type": "text"
											}
										],
										"body": {
											"mode": "urlencoded",
											"urlencoded": [
												{
													"key": "X-XSRF-TOKEN",
													"value": "{{xsrf}}",
													"type": "text"
												},
												{
													"key": "client_id",
													"value": "{{clientId4}}",
													"type": "text"
												},
												{
													"key": "username",
													"value": "user",
													"type": "text"
												},
												{
													"key": "password",
													"value": "#Wrong-Password",
													"type": "text"
												}
											]
										},
										"url": {
											"raw": "{{action}}",
											"host": [
												"{{action}}"
											]
										},
										"description": "The client does not have a redirect_uri define"
									},
									"response": []
								},
								{
									"name": "Post login form",
									"event": [
										{
											"listen": "test",
											"script": {
												"exec": [
													"pm.test(\"Status code is 302\", function () {",
													"    pm.response.to.have.status(302);",
													"});",
													"",
													"pm.test(\"Should be redirected to MFA enroll\", function () {",
													"    pm.response.to.be.redirection;",
													"    pm.response.to.have.header('Location');",
													"",
													"    var location = postman.getResponseHeader(\"Location\");",
													"    pm.environment.set('redirection', location);",
													"    // if login was ok, we replay the authorize flow",
													"    console.log(location);",
													"    tests['Redirect to authorize page'] = location.includes('/oauth/authorize') && location.includes('client_id=' + pm.environment.get('clientId4'));",
													"});"
												],
												"type": "text/javascript"
											}
										},
										{
											"listen": "prerequest",
											"script": {
												"exec": [
													""
												],
												"type": "text/javascript"
											}
										}
									],
									"request": {
										"method": "POST",
										"header": [
											{
												"key": "Content-Type",
												"value": "application/x-www-form-urlencoded"
											},
											{
												"key": "X-Forwarded-For",
												"value": "75.2.70.75",
												"type": "text"
											}
										],
										"body": {
											"mode": "urlencoded",
											"urlencoded": [
												{
													"key": "X-XSRF-TOKEN",
													"value": "{{xsrf}}",
													"type": "text"
												},
												{
													"key": "client_id",
													"value": "{{clientId4}}",
													"type": "text"
												},
												{
													"key": "username",
													"value": "user",
													"type": "text"
												},
												{
													"key": "password",
													"value": "#CoMpL3X-P@SsW0Rd",
													"type": "text"
												}
											]
										},
										"url": {
											"raw": "{{action}}",
											"host": [
												"{{action}}"
											]
										},
										"description": "The client does not have a redirect_uri define"
									},
									"response": []
								},
								{
									"name": "Redirect to Authorize",
									"event": [
										{
											"listen": "test",
											"script": {
												"exec": [
													"pm.test(\"Status code is 302\", function () {",
													"    pm.response.to.have.status(302);",
													"});",
													"",
													"pm.test(\"Should be redirected\", function () {",
													"    pm.response.to.be.redirection;",
													"    pm.response.to.have.header('Location');",
													"});",
													"",
													"pm.test(\"Should be a redirection to MFA enroll page\", function() {",
													"    var location = postman.getResponseHeader('Location');",
													"    let domain = pm.environment.get(\"domainHrid\");",
													"        ",
													"    tests['Redirect to login page with client_id'] = location.includes(pm.environment.get('gateway_url') + '/' + domain + '/mfa/challenge') && location.includes('client_id=' + pm.environment.get('clientId4'));",
													"    ",
													"    pm.environment.set('redirection', postman.getResponseHeader(\"Location\"));",
													"});"
												],
												"type": "text/javascript"
											}
										},
										{
											"listen": "prerequest",
											"script": {
												"exec": [
													""
												],
												"type": "text/javascript"
											}
										}
									],
									"request": {
										"method": "GET",
										"header": [],
										"url": {
											"raw": "{{redirection}}",
											"host": [
												"{{redirection}}"
											]
										}
									},
									"response": []
								},
								{
									"name": "MFA Challenge Fail",
									"event": [
										{
											"listen": "test",
											"script": {
												"exec": [
													"pm.test(\"Status code is 302\", function () {",
													"    pm.response.to.have.status(302);",
													"});",
													"",
													"pm.test(\"Should be redirected to MFA enroll\", function () {",
													"    pm.response.to.be.redirection;",
													"    pm.response.to.have.header('Location');",
													"",
													"    var location = postman.getResponseHeader(\"Location\");",
													"    // if login was ok, we replay the authorize flow",
													"    tests['Redirect to challenge error'] = location.includes('/mfa/challenge') && location.includes('error=mfa_challenge_failed');",
													"});"
												],
												"type": "text/javascript"
											}
										}
									],
									"request": {
										"method": "POST",
										"header": [],
										"body": {
											"mode": "urlencoded",
											"urlencoded": [
												{
													"key": "X-XSRF-TOKEN",
													"value": "{{xsrf}}",
													"type": "text"
												},
												{
													"key": "factorId",
													"value": "{{mfaFactorId}}",
													"type": "text"
												},
												{
													"key": "code",
													"value": "333-334",
													"type": "text"
												}
											]
										},
										"url": {
											"raw": "{{redirection}}",
											"host": [
												"{{redirection}}"
											]
										}
									},
									"response": []
								},
								{
									"name": "MFA Challenge",
									"event": [
										{
											"listen": "test",
											"script": {
												"exec": [
													"pm.test(\"Status code is 302\", function () {",
													"    pm.response.to.have.status(302);",
													"});",
													"",
													"pm.test(\"Should be redirected to MFA enroll\", function () {",
													"    pm.response.to.be.redirection;",
													"    pm.response.to.have.header('Location');",
													"",
													"    var location = postman.getResponseHeader(\"Location\");",
													"    pm.environment.set('redirection', location);",
													"    // if login was ok, we replay the authorize flow",
													"    tests['Redirect to challenge error'] = location.includes('/oauth/authorize');",
													"});"
												],
												"type": "text/javascript"
											}
										}
									],
									"request": {
										"method": "POST",
										"header": [],
										"body": {
											"mode": "urlencoded",
											"urlencoded": [
												{
													"key": "X-XSRF-TOKEN",
													"value": "{{xsrf}}",
													"type": "text"
												},
												{
													"key": "factorId",
													"value": "{{mfaFactorId}}",
													"type": "text"
												},
												{
													"key": "code",
													"value": "333-333",
													"type": "text"
												}
											]
										},
										"url": {
											"raw": "{{redirection}}",
											"host": [
												"{{redirection}}"
											]
										}
									},
									"response": []
								},
								{
									"name": "Logout user",
									"event": [
										{
											"listen": "test",
											"script": {
												"exec": [
													"pm.test(\"Status code is 302\", function () {",
													"    pm.response.to.have.status(302);",
													"});",
													"",
													"pm.test(\"Should be redirected\", function () {",
													"    pm.response.to.be.redirection;",
													"    pm.response.to.have.header('Location');",
													"    ",
													"    pm.environment.set('redirection', postman.getResponseHeader(\"Location\"));",
													"});"
												],
												"type": "text/javascript"
											}
										},
										{
											"listen": "prerequest",
											"script": {
												"exec": [
													""
												],
												"type": "text/javascript"
											}
										}
									],
									"request": {
										"method": "GET",
										"header": [],
										"url": {
											"raw": "{{logoutEndpoint}}",
											"host": [
												"{{logoutEndpoint}}"
											]
										},
										"description": "The client does not have a redirect_uri define"
									},
									"response": []
								}
							]
						},
						{
							"name": "Case - MFA GeoIP Ko",
							"item": [
								{
									"name": "Initiate Login Flow",
									"event": [
										{
											"listen": "test",
											"script": {
												"exec": [
													"pm.test(\"Status code is 302\", function () {",
													"    pm.response.to.have.status(302);",
													"});",
													"",
													"pm.test(\"Should be redirected\", function () {",
													"    pm.response.to.be.redirection;",
													"    pm.response.to.have.header('Location');",
													"});",
													"",
													"pm.test(\"Should be a redirection to login page\", function() {",
													"    var location = postman.getResponseHeader('Location');",
													"    let domain = pm.environment.get(\"domainHrid\");",
													"    ",
													"    tests['Redirect to login page with client_id'] = location.includes(pm.environment.get('gateway_url') + '/' + domain + '/login') && location.includes('client_id=' + pm.environment.get('clientId4'));",
													"    ",
													"    pm.environment.set('redirection', postman.getResponseHeader(\"Location\"));",
													"});"
												],
												"type": "text/javascript"
											}
										},
										{
											"listen": "prerequest",
											"script": {
												"exec": [
													""
												],
												"type": "text/javascript"
											}
										}
									],
									"request": {
										"method": "GET",
										"header": [],
										"url": {
											"raw": "{{gateway_url}}/{{domainHrid}}/oauth/authorize/?response_type=code&client_id={{clientId4}}&redirect_uri=http://localhost:4000/&state=1234-5678-9876",
											"host": [
												"{{gateway_url}}"
											],
											"path": [
												"{{domainHrid}}",
												"oauth",
												"authorize",
												""
											],
											"query": [
												{
													"key": "response_type",
													"value": "code"
												},
												{
													"key": "client_id",
													"value": "{{clientId4}}"
												},
												{
													"key": "redirect_uri",
													"value": "http://localhost:4000/"
												},
												{
													"key": "state",
													"value": "1234-5678-9876"
												}
											]
										}
									},
									"response": []
								},
								{
									"name": "Redirect to login form",
									"event": [
										{
											"listen": "test",
											"script": {
												"exec": [
													"pm.test(\"Status code is 200\", function () {",
													"    pm.response.to.have.status(200);",
													"});",
													"",
													"pm.test(\"Should be ok\", function () {",
													"    pm.response.to.be.ok;",
													"    ",
													"    // Extract the XSRF token to send it with the next request.",
													"    var responseHTML = cheerio.load(pm.response.text());",
													"    var xsrfToken = responseHTML('[name=\"X-XSRF-TOKEN\"]').val();",
													"    const action = responseHTML('form').attr('action');",
													"    pm.environment.set('xsrf', xsrfToken);",
													"    pm.environment.set('action', action);",
													"});"
												],
												"type": "text/javascript"
											}
										},
										{
											"listen": "prerequest",
											"script": {
												"exec": [
													""
												],
												"type": "text/javascript"
											}
										}
									],
									"request": {
										"method": "GET",
										"header": [],
										"url": {
											"raw": "{{redirection}}",
											"host": [
												"{{redirection}}"
											]
										},
										"description": "The client does not have a redirect_uri define"
									},
									"response": []
								},
								{
									"name": "Post login form",
									"event": [
										{
											"listen": "test",
											"script": {
												"exec": [
													"pm.test(\"Status code is 302\", function () {",
													"    pm.response.to.have.status(302);",
													"});",
													"",
													"pm.test(\"Should be redirected to MFA enroll\", function () {",
													"    pm.response.to.be.redirection;",
													"    pm.response.to.have.header('Location');",
													"",
													"    var location = postman.getResponseHeader(\"Location\");",
													"    pm.environment.set('redirection', location);",
													"    // if login was ok, we replay the authorize flow",
													"    console.log(location);",
													"    tests['Redirect to authorize page'] = location.includes('/oauth/authorize') && location.includes('client_id=' + pm.environment.get('clientId4'));",
													"});"
												],
												"type": "text/javascript"
											}
										},
										{
											"listen": "prerequest",
											"script": {
												"exec": [
													""
												],
												"type": "text/javascript"
											}
										}
									],
									"request": {
										"method": "POST",
										"header": [
											{
												"key": "Content-Type",
												"value": "application/x-www-form-urlencoded"
											},
											{
												"key": "X-Forwarded-For",
												"value": "45.60.155.214",
												"type": "text"
											}
										],
										"body": {
											"mode": "urlencoded",
											"urlencoded": [
												{
													"key": "X-XSRF-TOKEN",
													"value": "{{xsrf}}",
													"type": "text"
												},
												{
													"key": "client_id",
													"value": "{{clientId4}}",
													"type": "text"
												},
												{
													"key": "username",
													"value": "user",
													"type": "text"
												},
												{
													"key": "password",
													"value": "#CoMpL3X-P@SsW0Rd",
													"type": "text"
												}
											]
										},
										"url": {
											"raw": "{{action}}",
											"host": [
												"{{action}}"
											]
										},
										"description": "The client does not have a redirect_uri define"
									},
									"response": []
								},
								{
									"name": "Redirect to Authorize",
									"event": [
										{
											"listen": "test",
											"script": {
												"exec": [
													"pm.test(\"Status code is 302\", function () {",
													"    pm.response.to.have.status(302);",
													"});",
													"",
													"pm.test(\"Should be redirected\", function () {",
													"    pm.response.to.be.redirection;",
													"    pm.response.to.have.header('Location');",
													"});",
													"",
													"pm.test(\"Should be a redirection to MFA enroll page\", function() {",
													"    var location = postman.getResponseHeader('Location');",
													"    let domain = pm.environment.get(\"domainHrid\");",
													"        ",
													"    tests['Redirect to login page with client_id'] = location.includes(pm.environment.get('gateway_url') + '/' + domain + '/mfa/challenge') && location.includes('client_id=' + pm.environment.get('clientId4'));",
													"    ",
													"    pm.environment.set('redirection', postman.getResponseHeader(\"Location\"));",
													"});"
												],
												"type": "text/javascript"
											}
										},
										{
											"listen": "prerequest",
											"script": {
												"exec": [
													""
												],
												"type": "text/javascript"
											}
										}
									],
									"request": {
										"method": "GET",
										"header": [],
										"url": {
											"raw": "{{redirection}}",
											"host": [
												"{{redirection}}"
											]
										}
									},
									"response": []
								},
								{
									"name": "MFA Challenge Fail",
									"event": [
										{
											"listen": "test",
											"script": {
												"exec": [
													"pm.test(\"Status code is 302\", function () {",
													"    pm.response.to.have.status(302);",
													"});",
													"",
													"pm.test(\"Should be redirected to MFA enroll\", function () {",
													"    pm.response.to.be.redirection;",
													"    pm.response.to.have.header('Location');",
													"",
													"    var location = postman.getResponseHeader(\"Location\");",
													"    // if login was ok, we replay the authorize flow",
													"    tests['Redirect to challenge error'] = location.includes('/mfa/challenge') && location.includes('error=mfa_challenge_failed');",
													"});"
												],
												"type": "text/javascript"
											}
										}
									],
									"request": {
										"method": "POST",
										"header": [],
										"body": {
											"mode": "urlencoded",
											"urlencoded": [
												{
													"key": "X-XSRF-TOKEN",
													"value": "{{xsrf}}",
													"type": "text"
												},
												{
													"key": "factorId",
													"value": "{{mfaFactorId}}",
													"type": "text"
												},
												{
													"key": "code",
													"value": "333-334",
													"type": "text"
												}
											]
										},
										"url": {
											"raw": "{{redirection}}",
											"host": [
												"{{redirection}}"
											]
										}
									},
									"response": []
								},
								{
									"name": "MFA Challenge",
									"event": [
										{
											"listen": "test",
											"script": {
												"exec": [
													"pm.test(\"Status code is 302\", function () {",
													"    pm.response.to.have.status(302);",
													"});",
													"",
													"pm.test(\"Should be redirected to MFA enroll\", function () {",
													"    pm.response.to.be.redirection;",
													"    pm.response.to.have.header('Location');",
													"",
													"    var location = postman.getResponseHeader(\"Location\");",
													"    pm.environment.set('redirection', location);",
													"    // if login was ok, we replay the authorize flow",
													"    tests['Redirect to challenge error'] = location.includes('/oauth/authorize');",
													"});"
												],
												"type": "text/javascript"
											}
										}
									],
									"request": {
										"method": "POST",
										"header": [],
										"body": {
											"mode": "urlencoded",
											"urlencoded": [
												{
													"key": "X-XSRF-TOKEN",
													"value": "{{xsrf}}",
													"type": "text"
												},
												{
													"key": "factorId",
													"value": "{{mfaFactorId}}",
													"type": "text"
												},
												{
													"key": "code",
													"value": "333-333",
													"type": "text"
												}
											]
										},
										"url": {
											"raw": "{{redirection}}",
											"host": [
												"{{redirection}}"
											]
										}
									},
									"response": []
								},
								{
									"name": "Logout user",
									"event": [
										{
											"listen": "test",
											"script": {
												"exec": [
													"pm.test(\"Status code is 302\", function () {",
													"    pm.response.to.have.status(302);",
													"});",
													"",
													"pm.test(\"Should be redirected\", function () {",
													"    pm.response.to.be.redirection;",
													"    pm.response.to.have.header('Location');",
													"    ",
													"    pm.environment.set('redirection', postman.getResponseHeader(\"Location\"));",
													"});"
												],
												"type": "text/javascript"
											}
										},
										{
											"listen": "prerequest",
											"script": {
												"exec": [
													""
												],
												"type": "text/javascript"
											}
										}
									],
									"request": {
										"method": "GET",
										"header": [],
										"url": {
											"raw": "{{logoutEndpoint}}",
											"host": [
												"{{logoutEndpoint}}"
											]
										},
										"description": "The client does not have a redirect_uri define"
									},
									"response": []
								}
							]
						},
						{
							"name": "Case - MFA Remember Ok Known device",
							"item": [
								{
									"name": "Initiate Login Flow",
									"event": [
										{
											"listen": "test",
											"script": {
												"exec": [
													"pm.test(\"Status code is 302\", function () {",
													"    pm.response.to.have.status(302);",
													"});",
													"",
													"pm.test(\"Should be redirected\", function () {",
													"    pm.response.to.be.redirection;",
													"    pm.response.to.have.header('Location');",
													"});",
													"",
													"pm.test(\"Should be a redirection to login page\", function() {",
													"    var location = postman.getResponseHeader('Location');",
													"    let domain = pm.environment.get(\"domainHrid\");",
													"    ",
													"    tests['Redirect to login page with client_id'] = location.includes(pm.environment.get('gateway_url') + '/' + domain + '/login') && location.includes('client_id=' + pm.environment.get('clientId'));",
													"    ",
													"    pm.environment.set('redirection', postman.getResponseHeader(\"Location\"));",
													"});"
												],
												"type": "text/javascript"
											}
										},
										{
											"listen": "prerequest",
											"script": {
												"exec": [
													""
												],
												"type": "text/javascript"
											}
										}
									],
									"request": {
										"method": "GET",
										"header": [],
										"url": {
											"raw": "{{gateway_url}}/{{domainHrid}}/oauth/authorize/?response_type=code&client_id={{clientId}}&redirect_uri=http://localhost:4000/&state=1234-5678-9876",
											"host": [
												"{{gateway_url}}"
											],
											"path": [
												"{{domainHrid}}",
												"oauth",
												"authorize",
												""
											],
											"query": [
												{
													"key": "response_type",
													"value": "code"
												},
												{
													"key": "client_id",
													"value": "{{clientId}}"
												},
												{
													"key": "redirect_uri",
													"value": "http://localhost:4000/"
												},
												{
													"key": "state",
													"value": "1234-5678-9876"
												}
											]
										}
									},
									"response": []
								},
								{
									"name": "Redirect to login form",
									"event": [
										{
											"listen": "test",
											"script": {
												"exec": [
													"pm.test(\"Status code is 200\", function () {",
													"    pm.response.to.have.status(200);",
													"});",
													"",
													"pm.test(\"Should be ok\", function () {",
													"    pm.response.to.be.ok;",
													"    ",
													"    // Extract the XSRF token to send it with the next request.",
													"    var responseHTML = cheerio.load(pm.response.text());",
													"    var xsrfToken = responseHTML('[name=\"X-XSRF-TOKEN\"]').val();",
													"    const action = responseHTML('form').attr('action');",
													"    pm.environment.set('xsrf', xsrfToken);",
													"    pm.environment.set('action', action);",
													"});"
												],
												"type": "text/javascript"
											}
										},
										{
											"listen": "prerequest",
											"script": {
												"exec": [
													""
												],
												"type": "text/javascript"
											}
										}
									],
									"request": {
										"method": "GET",
										"header": [],
										"url": {
											"raw": "{{redirection}}",
											"host": [
												"{{redirection}}"
											]
										},
										"description": "The client does not have a redirect_uri define"
									},
									"response": []
								},
								{
									"name": "Post login form",
									"event": [
										{
											"listen": "test",
											"script": {
												"exec": [
													"pm.test(\"Status code is 302\", function () {",
													"    pm.response.to.have.status(302);",
													"});",
													"",
													"pm.test(\"Should be redirected to login with invalid account\", function () {",
													"    pm.response.to.be.redirection;",
													"    pm.response.to.have.header('Location');",
													"",
													"    var location = postman.getResponseHeader(\"Location\");",
													"    pm.environment.set('redirection', location);",
													"    // if login was ok, we replay the authorize flow",
													"    tests['Redirect to consent page'] = location.includes('/oauth/authorize');",
													"});"
												],
												"type": "text/javascript"
											}
										},
										{
											"listen": "prerequest",
											"script": {
												"exec": [
													""
												],
												"type": "text/javascript"
											}
										}
									],
									"request": {
										"method": "POST",
										"header": [
											{
												"key": "X-Forwarded-For",
												"value": "75.2.70.75",
												"type": "text"
											}
										],
										"body": {
											"mode": "urlencoded",
											"urlencoded": [
												{
													"key": "X-XSRF-TOKEN",
													"value": "{{xsrf}}",
													"type": "text"
												},
												{
													"key": "client_id",
													"value": "{{clientId}}",
													"type": "text"
												},
												{
													"key": "username",
													"value": "user",
													"type": "text"
												},
												{
													"key": "password",
													"value": "#CoMpL3X-P@SsW0Rd",
													"type": "text"
												},
												{
													"key": "deviceId",
													"value": "123456789",
													"type": "text"
												}
											]
										},
										"url": {
											"raw": "{{action}}",
											"host": [
												"{{action}}"
											]
										},
										"description": "The client does not have a redirect_uri define"
									},
									"response": []
								},
								{
									"name": "Logout user",
									"event": [
										{
											"listen": "test",
											"script": {
												"exec": [
													"pm.test(\"Status code is 302\", function () {",
													"    pm.response.to.have.status(302);",
													"});",
													"",
													"pm.test(\"Should be redirected\", function () {",
													"    pm.response.to.be.redirection;",
													"    pm.response.to.have.header('Location');",
													"    ",
													"    pm.environment.set('redirection', postman.getResponseHeader(\"Location\"));",
													"});"
												],
												"type": "text/javascript"
											}
										},
										{
											"listen": "prerequest",
											"script": {
												"exec": [
													""
												],
												"type": "text/javascript"
											}
										}
									],
									"request": {
										"method": "GET",
										"header": [],
										"url": {
											"raw": "{{logoutEndpoint}}",
											"host": [
												"{{logoutEndpoint}}"
											]
										},
										"description": "The client does not have a redirect_uri define"
									},
									"response": []
								}
							]
						}
					]
				},
				{
					"name": "MFA - Clean up",
					"item": [
						{
							"name": "Delete Device Identifier",
							"event": [
								{
									"listen": "test",
									"script": {
										"exec": [
											"pm.test(\"Status code is 201\", function () {",
											"    pm.response.to.have.status(204);",
											"});"
										],
										"type": "text/javascript"
									}
								}
							],
							"request": {
								"method": "DELETE",
								"header": [
									{
										"key": "Authorization",
										"value": "Bearer {{token}}",
										"type": "text"
									}
								],
								"body": {
									"mode": "raw",
									"raw": "{\n  \"type\": \"fingerprintjs-v3-community-device-identifier\",\n  \"name\": \"FingerprintJS v3\",\n  \"configuration\": \"{}\"\n}",
									"options": {
										"raw": {
											"language": "json"
										}
									}
								},
								"url": {
									"raw": "{{management_url}}/management/organizations/{{defaultOrganizationId}}/environments/{{defaultEnvironmentId}}/domains/{{domain}}/device-identifiers/{{app4DeviceIdentifierId}}",
									"host": [
										"{{management_url}}"
									],
									"path": [
										"management",
										"organizations",
										"{{defaultOrganizationId}}",
										"environments",
										"{{defaultEnvironmentId}}",
										"domains",
										"{{domain}}",
										"device-identifiers",
										"{{app4DeviceIdentifierId}}"
									]
								}
							},
							"response": []
						}
					]
				}
			]
		},
		{
			"name": "Account Disabled",
			"item": [
				{
					"name": "Create user",
					"event": [
						{
							"listen": "test",
							"script": {
								"exec": [
									"pm.test(\"Status code is 201\", function () {",
									"    pm.response.to.have.status(201);",
									"});",
									"",
									"pm.test(\"UM - create user\", function () {",
									"    var jsonData = pm.response.json();",
									"    let domain = pm.environment.get(\"domain\");",
									"    ",
									"    pm.expect(jsonData).to.have.property('id');",
									"    pm.expect(jsonData.internal).to.eql(true);",
									"    pm.expect(jsonData.enabled).to.eql(true);",
									"    pm.expect(jsonData.preRegistration).to.eql(false);",
									"    pm.expect(jsonData.registrationCompleted).to.eql(true);",
									"    pm.expect(jsonData.source).to.eql('default-idp-'+domain)",
									"    pm.environment.set('userUM', jsonData.id);",
									"});"
								],
								"type": "text/javascript"
							}
						}
					],
					"request": {
						"method": "POST",
						"header": [
							{
								"key": "Authorization",
								"value": "Bearer {{token}}",
								"type": "text"
							},
							{
								"key": "Content-Type",
								"name": "Content-Type",
								"value": "application/json",
								"type": "text"
							}
						],
						"body": {
							"mode": "raw",
							"raw": "{\n\t\"firstName\": \"Jensen\",\n\t\"lastName\": \"Barbara\",\n\t\"username\": \"jensen.barbara\",\n\t\"email\": \"jensen.barbara@mail.com\",\n\t\"password\": \"#CoMpL3X-P@SsW0Rd\"\n}"
						},
						"url": {
							"raw": "{{management_url}}/management/organizations/{{defaultOrganizationId}}/environments/{{defaultEnvironmentId}}/domains/{{domain}}/users",
							"host": [
								"{{management_url}}"
							],
							"path": [
								"management",
								"organizations",
								"{{defaultOrganizationId}}",
								"environments",
								"{{defaultEnvironmentId}}",
								"domains",
								"{{domain}}",
								"users"
							]
						}
					},
					"response": []
				},
				{
					"name": "Configure application",
					"event": [
						{
							"listen": "test",
							"script": {
								"exec": [
									"pm.test(\"Status code is 200\", function () {",
									"    pm.response.to.have.status(200);",
									"});",
									"",
									"// wait for sync process",
									"setTimeout(function(){}, 6000);"
								],
								"type": "text/javascript"
							}
						},
						{
							"listen": "prerequest",
							"script": {
								"exec": [
									"let domain = pm.environment.get(\"domain\");",
									"let identityProvider = 'default-idp-'+domain;",
									"pm.environment.set(\"identityProvider\",identityProvider)"
								],
								"type": "text/javascript"
							}
						}
					],
					"request": {
						"method": "PATCH",
						"header": [
							{
								"key": "Content-Type",
								"value": "application/json"
							},
							{
								"key": "Authorization",
								"value": "Bearer {{token}}"
							}
						],
						"body": {
							"mode": "raw",
							"raw": "{\n  \"identities\" : [\"{{idp.inmemory}}\", \"{{identityProvider}}\"]\n}"
						},
						"url": {
							"raw": "{{management_url}}/management/organizations/{{defaultOrganizationId}}/environments/{{defaultEnvironmentId}}/domains/{{domain}}/applications/{{app}}",
							"host": [
								"{{management_url}}"
							],
							"path": [
								"management",
								"organizations",
								"{{defaultOrganizationId}}",
								"environments",
								"{{defaultEnvironmentId}}",
								"domains",
								"{{domain}}",
								"applications",
								"{{app}}"
							]
						}
					},
					"response": []
				},
				{
					"name": "Initiate Login Flow",
					"event": [
						{
							"listen": "test",
							"script": {
								"exec": [
									"pm.test(\"Status code is 302\", function () {",
									"    pm.response.to.have.status(302);",
									"});",
									"",
									"pm.test(\"Should be redirected\", function () {",
									"    pm.response.to.be.redirection;",
									"    pm.response.to.have.header('Location');",
									"});",
									"",
									"pm.test(\"Should be a redirection to login page\", function() {",
									"    var location = postman.getResponseHeader('Location');",
									"    let domain = pm.environment.get(\"domainHrid\");",
									"    ",
									"    tests['Redirect to login page with client_id'] = location.includes(pm.environment.get('gateway_url') + '/' + domain + '/login') && location.includes('client_id=' + pm.environment.get('clientId'));",
									"    ",
									"    pm.environment.set('redirection', postman.getResponseHeader(\"Location\"));",
									"});"
								],
								"type": "text/javascript"
							}
						},
						{
							"listen": "prerequest",
							"script": {
								"exec": [
									""
								],
								"type": "text/javascript"
							}
						}
					],
					"request": {
						"method": "GET",
						"header": [],
						"url": {
							"raw": "{{gateway_url}}/{{domainHrid}}/oauth/authorize/?response_type=code&client_id={{clientId}}&redirect_uri=http://localhost:4000/&state=1234-5678-9876",
							"host": [
								"{{gateway_url}}"
							],
							"path": [
								"{{domainHrid}}",
								"oauth",
								"authorize",
								""
							],
							"query": [
								{
									"key": "response_type",
									"value": "code"
								},
								{
									"key": "client_id",
									"value": "{{clientId}}"
								},
								{
									"key": "redirect_uri",
									"value": "http://localhost:4000/"
								},
								{
									"key": "state",
									"value": "1234-5678-9876"
								}
							]
						}
					},
					"response": []
				},
				{
					"name": "Redirect to login form",
					"event": [
						{
							"listen": "test",
							"script": {
								"exec": [
									"pm.test(\"Status code is 200\", function () {",
									"    pm.response.to.have.status(200);",
									"});",
									"",
									"pm.test(\"Should be ok\", function () {",
									"    pm.response.to.be.ok;",
									"    ",
									"    // Extract the XSRF token to send it with the next request.",
									"    var responseHTML = cheerio.load(pm.response.text());",
									"    var xsrfToken = responseHTML('[name=\"X-XSRF-TOKEN\"]').val();",
									"    const action = responseHTML('form').attr('action');",
									"    pm.environment.set('xsrf', xsrfToken);",
									"    pm.environment.set('action', action);",
									"});"
								],
								"type": "text/javascript"
							}
						},
						{
							"listen": "prerequest",
							"script": {
								"exec": [
									""
								],
								"type": "text/javascript"
							}
						}
					],
					"request": {
						"method": "GET",
						"header": [],
						"url": {
							"raw": "{{redirection}}",
							"host": [
								"{{redirection}}"
							]
						},
						"description": "The client does not have a redirect_uri define"
					},
					"response": []
				},
				{
					"name": "Post login form",
					"event": [
						{
							"listen": "test",
							"script": {
								"exec": [
									"pm.test(\"Status code is 302\", function () {",
									"    pm.response.to.have.status(302);",
									"});",
									"",
									"pm.test(\"Should be redirected to app with valid account\", function () {",
									"    pm.response.to.be.redirection;",
									"    pm.response.to.have.header('Location');",
									"",
									"    var location = postman.getResponseHeader(\"Location\");",
									"    pm.environment.set('redirection', location);",
									"    tests['Redirect to app page'] = location.includes('?response_type=code');",
									"});"
								],
								"type": "text/javascript"
							}
						},
						{
							"listen": "prerequest",
							"script": {
								"exec": [
									""
								],
								"type": "text/javascript"
							}
						}
					],
					"request": {
						"method": "POST",
						"header": [
							{
								"key": "Content-Type",
								"value": "application/x-www-form-urlencoded"
							}
						],
						"body": {
							"mode": "urlencoded",
							"urlencoded": [
								{
									"key": "X-XSRF-TOKEN",
									"value": "{{xsrf}}",
									"type": "text"
								},
								{
									"key": "client_id",
									"value": "{{clientId}}",
									"type": "text"
								},
								{
									"key": "username",
									"value": "jensen.barbara",
									"type": "text"
								},
								{
									"key": "password",
									"value": "#CoMpL3X-P@SsW0Rd",
									"type": "text"
								}
							]
						},
						"url": {
							"raw": "{{action}}",
							"host": [
								"{{action}}"
							]
						},
						"description": "The client does not have a redirect_uri define"
					},
					"response": []
				},
				{
					"name": "Update user - disable user",
					"event": [
						{
							"listen": "test",
							"script": {
								"exec": [
									"pm.test(\"Status code is 200\", function () {",
									"    pm.response.to.have.status(200);",
									"});",
									"",
									"pm.test(\"UM - update user\", function () {",
									"    var jsonData = pm.response.json();",
									"    pm.expect(jsonData.enabled).to.eql(false);",
									"});",
									"",
									"// wait for sync process",
									"setTimeout(function(){}, 6000);"
								],
								"type": "text/javascript"
							}
						}
					],
					"request": {
						"method": "PUT",
						"header": [
							{
								"key": "Authorization",
								"type": "text",
								"value": "Bearer {{token}}"
							},
							{
								"key": "Content-Type",
								"name": "Content-Type",
								"type": "text",
								"value": "application/json"
							}
						],
						"body": {
							"mode": "raw",
							"raw": "{\n\t\"firstName\": \"Jensen\",\n\t\"lastName\": \"Barbara\",\n\t\"email\": \"jensen.barbara@mail.com\",\n\t\"additionalInformation\": {\n\t\t\"profile\":\"https://my.profile.com\"\n\t},\n\t\"enabled\": false\n}"
						},
						"url": {
							"raw": "{{management_url}}/management/organizations/{{defaultOrganizationId}}/environments/{{defaultEnvironmentId}}/domains/{{domain}}/users/{{userUM}}",
							"host": [
								"{{management_url}}"
							],
							"path": [
								"management",
								"organizations",
								"{{defaultOrganizationId}}",
								"environments",
								"{{defaultEnvironmentId}}",
								"domains",
								"{{domain}}",
								"users",
								"{{userUM}}"
							]
						}
					},
					"response": []
				},
				{
					"name": "Initiate Login Flow",
					"event": [
						{
							"listen": "test",
							"script": {
								"exec": [
									"pm.test(\"Status code is 302\", function () {",
									"    pm.response.to.have.status(302);",
									"});",
									"",
									"pm.test(\"Should be redirected\", function () {",
									"    pm.response.to.be.redirection;",
									"    pm.response.to.have.header('Location');",
									"});",
									"",
									"pm.test(\"Should be a redirection to login page\", function() {",
									"    var location = postman.getResponseHeader('Location');",
									"    let domain = pm.environment.get(\"domainHrid\");",
									"    ",
									"    tests['Redirect to login page with client_id'] = location.includes(pm.environment.get('gateway_url') + '/' + domain + '/login') && location.includes('client_id=' + pm.environment.get('clientId'));",
									"});"
								],
								"type": "text/javascript"
							}
						},
						{
							"listen": "prerequest",
							"script": {
								"exec": [
									""
								],
								"type": "text/javascript"
							}
						}
					],
					"request": {
						"method": "GET",
						"header": [],
						"url": {
							"raw": "{{gateway_url}}/{{domainHrid}}/oauth/authorize/?response_type=code&client_id={{clientId}}&redirect_uri=http://localhost:4000/&state=1234-5678-9876",
							"host": [
								"{{gateway_url}}"
							],
							"path": [
								"{{domainHrid}}",
								"oauth",
								"authorize",
								""
							],
							"query": [
								{
									"key": "response_type",
									"value": "code"
								},
								{
									"key": "client_id",
									"value": "{{clientId}}"
								},
								{
									"key": "redirect_uri",
									"value": "http://localhost:4000/"
								},
								{
									"key": "state",
									"value": "1234-5678-9876"
								}
							]
						}
					},
					"response": []
				},
				{
					"name": "Logout user",
					"event": [
						{
							"listen": "test",
							"script": {
								"exec": [
									"pm.test(\"Status code is 302\", function () {",
									"    pm.response.to.have.status(302);",
									"});",
									"",
									"pm.test(\"Should be redirected\", function () {",
									"    pm.response.to.be.redirection;",
									"    pm.response.to.have.header('Location');",
									"    ",
									"    pm.environment.set('redirection', postman.getResponseHeader(\"Location\"));",
									"});"
								],
								"type": "text/javascript"
							}
						},
						{
							"listen": "prerequest",
							"script": {
								"exec": [
									""
								],
								"type": "text/javascript"
							}
						}
					],
					"request": {
						"method": "GET",
						"header": [],
						"url": {
							"raw": "{{logoutEndpoint}}",
							"host": [
								"{{logoutEndpoint}}"
							]
						},
						"description": "The client does not have a redirect_uri define"
					},
					"response": []
				},
				{
					"name": "Delete user",
					"event": [
						{
							"listen": "test",
							"script": {
								"exec": [
									"pm.test(\"Status code is 204\", function () {",
									"    pm.response.to.have.status(204);",
									"});"
								],
								"type": "text/javascript"
							}
						}
					],
					"request": {
						"method": "DELETE",
						"header": [
							{
								"key": "Authorization",
								"type": "text",
								"value": "Bearer {{token}}"
							}
						],
						"body": {
							"mode": "raw",
							"raw": ""
						},
						"url": {
							"raw": "{{management_url}}/management/organizations/{{defaultOrganizationId}}/environments/{{defaultEnvironmentId}}/domains/{{domain}}/users/{{userUM}}",
							"host": [
								"{{management_url}}"
							],
							"path": [
								"management",
								"organizations",
								"{{defaultOrganizationId}}",
								"environments",
								"{{defaultEnvironmentId}}",
								"domains",
								"{{domain}}",
								"users",
								"{{userUM}}"
							]
						}
					},
					"response": []
				}
			]
		},
		{
			"name": "Account Locked - Login Attempt",
			"item": [
				{
					"name": "Configure domain",
					"event": [
						{
							"listen": "test",
							"script": {
								"exec": [
									"// wait for sync process",
									"setTimeout(function(){}, 6000);"
								],
								"type": "text/javascript"
							}
						}
					],
					"request": {
						"method": "PATCH",
						"header": [
							{
								"key": "Content-Type",
								"value": "application/json"
							},
							{
								"key": "Authorization",
								"value": "Bearer {{token}}"
							}
						],
						"body": {
							"mode": "raw",
							"raw": "{\n  \"accountSettings\": {\n  \t\"inherited\" : false,\n  \t\"loginAttemptsDetectionEnabled\": true,\n  \t\"maxLoginAttempts\": 1,\n  \t\"loginAttemptsResetTime\": 60,\n  \t\"accountBlockedDuration\": 120\n  }\n}"
						},
						"url": {
							"raw": "{{management_url}}/management/organizations/{{defaultOrganizationId}}/environments/{{defaultEnvironmentId}}/domains/{{domain}}",
							"host": [
								"{{management_url}}"
							],
							"path": [
								"management",
								"organizations",
								"{{defaultOrganizationId}}",
								"environments",
								"{{defaultEnvironmentId}}",
								"domains",
								"{{domain}}"
							]
						}
					},
					"response": []
				},
				{
					"name": "Initiate Login Flow",
					"event": [
						{
							"listen": "test",
							"script": {
								"exec": [
									"pm.test(\"Status code is 302\", function () {",
									"    pm.response.to.have.status(302);",
									"});",
									"",
									"pm.test(\"Should be redirected\", function () {",
									"    pm.response.to.be.redirection;",
									"    pm.response.to.have.header('Location');",
									"});",
									"",
									"pm.test(\"Should be a redirection to login page\", function() {",
									"    var location = postman.getResponseHeader('Location');",
									"    let domain = pm.environment.get(\"domainHrid\");",
									"    ",
									"    tests['Redirect to login page with client_id'] = location.includes(pm.environment.get('gateway_url') + '/' + domain + '/login') && location.includes('client_id=' + pm.environment.get('clientId'));",
									"    ",
									"    pm.environment.set('redirection', postman.getResponseHeader(\"Location\"));",
									"});"
								],
								"type": "text/javascript"
							}
						},
						{
							"listen": "prerequest",
							"script": {
								"exec": [
									""
								],
								"type": "text/javascript"
							}
						}
					],
					"request": {
						"method": "GET",
						"header": [],
						"url": {
							"raw": "{{gateway_url}}/{{domainHrid}}/oauth/authorize/?response_type=code&client_id={{clientId}}&redirect_uri=http://localhost:4000/&state=1234-5678-9876",
							"host": [
								"{{gateway_url}}"
							],
							"path": [
								"{{domainHrid}}",
								"oauth",
								"authorize",
								""
							],
							"query": [
								{
									"key": "response_type",
									"value": "code"
								},
								{
									"key": "client_id",
									"value": "{{clientId}}"
								},
								{
									"key": "redirect_uri",
									"value": "http://localhost:4000/"
								},
								{
									"key": "state",
									"value": "1234-5678-9876"
								}
							]
						}
					},
					"response": []
				},
				{
					"name": "Redirect to login form",
					"event": [
						{
							"listen": "test",
							"script": {
								"exec": [
									"pm.test(\"Status code is 200\", function () {",
									"    pm.response.to.have.status(200);",
									"});",
									"",
									"pm.test(\"Should be ok\", function () {",
									"    pm.response.to.be.ok;",
									"    ",
									"    // Extract the XSRF token to send it with the next request.",
									"    var responseHTML = cheerio.load(pm.response.text());",
									"    var xsrfToken = responseHTML('[name=\"X-XSRF-TOKEN\"]').val();",
									"    const action = responseHTML('form').attr('action');",
									"    pm.environment.set('xsrf', xsrfToken);",
									"    pm.environment.set('action', action);",
									"});"
								],
								"type": "text/javascript"
							}
						},
						{
							"listen": "prerequest",
							"script": {
								"exec": [
									""
								],
								"type": "text/javascript"
							}
						}
					],
					"request": {
						"method": "GET",
						"header": [],
						"url": {
							"raw": "{{redirection}}",
							"host": [
								"{{redirection}}"
							]
						},
						"description": "The client does not have a redirect_uri define"
					},
					"response": []
				},
				{
					"name": "Post login form - first attempt",
					"event": [
						{
							"listen": "test",
							"script": {
								"exec": [
									"pm.test(\"Status code is 302\", function () {",
									"    pm.response.to.have.status(302);",
									"});",
									"",
									"pm.test(\"Should be redirected to login with invalid account\", function () {",
									"    pm.response.to.be.redirection;",
									"    pm.response.to.have.header('Location');",
									"",
									"    var location = postman.getResponseHeader(\"Location\");",
									"    pm.environment.set('redirection', location);",
									"    tests['Redirect to login page'] = location.includes('/login') && location.includes('client_id=' + pm.environment.get('clientId')) && location.includes('error=login_failed');",
									"});"
								],
								"type": "text/javascript"
							}
						},
						{
							"listen": "prerequest",
							"script": {
								"exec": [
									""
								],
								"type": "text/javascript"
							}
						}
					],
					"request": {
						"method": "POST",
						"header": [
							{
								"key": "Content-Type",
								"value": "application/x-www-form-urlencoded"
							}
						],
						"body": {
							"mode": "urlencoded",
							"urlencoded": [
								{
									"key": "X-XSRF-TOKEN",
									"value": "{{xsrf}}",
									"type": "text"
								},
								{
									"key": "client_id",
									"value": "{{clientId}}",
									"type": "text"
								},
								{
									"key": "username",
									"value": "user",
									"type": "text"
								},
								{
									"key": "password",
									"value": "wrong-password",
									"type": "text"
								}
							]
						},
						"url": {
							"raw": "{{action}}",
							"host": [
								"{{action}}"
							]
						},
						"description": "The client does not have a redirect_uri define"
					},
					"response": []
				},
				{
					"name": "Follow redirection",
					"event": [
						{
							"listen": "test",
							"script": {
								"exec": [
									"pm.test(\"Status code is 200\", function () {",
									"    pm.response.to.have.status(200);",
									"});",
									"",
									"pm.test(\"Should be ok\", function () {",
									"    pm.response.to.be.ok;",
									"    ",
									"    // Extract the XSRF token to send it with the next request.",
									"    var responseHTML = cheerio(pm.response.text());",
									"    var xsrfToken = responseHTML.find('[name=\"X-XSRF-TOKEN\"]').val();",
									"    pm.environment.set('xsrf', xsrfToken);",
									"});"
								],
								"type": "text/javascript"
							}
						},
						{
							"listen": "prerequest",
							"script": {
								"exec": [
									""
								],
								"type": "text/javascript"
							}
						}
					],
					"request": {
						"method": "GET",
						"header": [],
						"url": {
							"raw": "{{redirection}}",
							"host": [
								"{{redirection}}"
							]
						},
						"description": "The client does not have a redirect_uri define"
					},
					"response": []
				},
				{
					"name": "Post login form - second attempt",
					"event": [
						{
							"listen": "test",
							"script": {
								"exec": [
									"pm.test(\"Status code is 302\", function () {",
									"    pm.response.to.have.status(302);",
									"});",
									"",
									"pm.test(\"Should be redirected to login with account locked\", function () {",
									"    pm.response.to.be.redirection;",
									"    pm.response.to.have.header('Location');",
									"",
									"    var location = postman.getResponseHeader(\"Location\");",
									"    pm.environment.set('redirection', location);",
									"    tests['Redirect to login page'] = location.includes('/login') && location.includes('client_id=' + pm.environment.get('clientId')) && location.includes('error=login_failed');",
									"});"
								],
								"type": "text/javascript"
							}
						},
						{
							"listen": "prerequest",
							"script": {
								"exec": [
									""
								],
								"type": "text/javascript"
							}
						}
					],
					"request": {
						"method": "POST",
						"header": [
							{
								"key": "Content-Type",
								"value": "application/x-www-form-urlencoded"
							}
						],
						"body": {
							"mode": "urlencoded",
							"urlencoded": [
								{
									"key": "X-XSRF-TOKEN",
									"value": "{{xsrf}}",
									"type": "text"
								},
								{
									"key": "client_id",
									"value": "{{clientId}}",
									"type": "text"
								},
								{
									"key": "username",
									"value": "user",
									"type": "text"
								},
								{
									"key": "password",
									"value": "wrong-password",
									"type": "text"
								}
							]
						},
						"url": {
							"raw": "{{action}}",
							"host": [
								"{{action}}"
							]
						},
						"description": "The client does not have a redirect_uri define"
					},
					"response": []
				},
				{
					"name": "Follow redirection",
					"event": [
						{
							"listen": "test",
							"script": {
								"exec": [
									"pm.test(\"Status code is 200\", function () {",
									"    pm.response.to.have.status(200);",
									"});"
								],
								"type": "text/javascript"
							}
						},
						{
							"listen": "prerequest",
							"script": {
								"exec": [
									""
								],
								"type": "text/javascript"
							}
						}
					],
					"request": {
						"method": "GET",
						"header": [],
						"url": {
							"raw": "{{redirection}}",
							"host": [
								"{{redirection}}"
							]
						},
						"description": "The client does not have a redirect_uri define"
					},
					"response": []
				}
			]
		},
		{
			"name": "Account Locked - Rest API",
			"item": [
				{
					"name": "Configure domain",
					"event": [
						{
							"listen": "test",
							"script": {
								"exec": [
									"// wait for sync process",
									"setTimeout(function(){}, 6000);"
								],
								"type": "text/javascript"
							}
						}
					],
					"request": {
						"method": "PATCH",
						"header": [
							{
								"key": "Content-Type",
								"value": "application/json"
							},
							{
								"key": "Authorization",
								"value": "Bearer {{token}}"
							}
						],
						"body": {
							"mode": "raw",
							"raw": "{\n  \"accountSettings\": {\n  \t\"inherited\" : false,\n  \t\"loginAttemptsDetectionEnabled\": true,\n  \t\"maxLoginAttempts\": 1,\n  \t\"loginAttemptsResetTime\": 60,\n  \t\"accountBlockedDuration\": 120\n  }\n}"
						},
						"url": {
							"raw": "{{management_url}}/management/organizations/{{defaultOrganizationId}}/environments/{{defaultEnvironmentId}}/domains/{{domain}}",
							"host": [
								"{{management_url}}"
							],
							"path": [
								"management",
								"organizations",
								"{{defaultOrganizationId}}",
								"environments",
								"{{defaultEnvironmentId}}",
								"domains",
								"{{domain}}"
							]
						}
					},
					"response": []
				},
				{
					"name": "Initiate Login Flow",
					"event": [
						{
							"listen": "test",
							"script": {
								"exec": [
									"pm.test(\"Status code is 302\", function () {",
									"    pm.response.to.have.status(302);",
									"});",
									"",
									"pm.test(\"Should be redirected\", function () {",
									"    pm.response.to.be.redirection;",
									"    pm.response.to.have.header('Location');",
									"});",
									"",
									"pm.test(\"Should be a redirection to login page\", function() {",
									"    var location = postman.getResponseHeader('Location');",
									"    let domain = pm.environment.get(\"domainHrid\");",
									"    ",
									"    tests['Redirect to login page with client_id'] = location.includes(pm.environment.get('gateway_url') + '/' + domain + '/login') && location.includes('client_id=' + pm.environment.get('clientId'));",
									"    ",
									"    pm.environment.set('redirection', postman.getResponseHeader(\"Location\"));",
									"});"
								],
								"type": "text/javascript"
							}
						},
						{
							"listen": "prerequest",
							"script": {
								"exec": [
									""
								],
								"type": "text/javascript"
							}
						}
					],
					"request": {
						"method": "GET",
						"header": [],
						"url": {
							"raw": "{{gateway_url}}/{{domainHrid}}/oauth/authorize/?response_type=code&client_id={{clientId}}&redirect_uri=http://localhost:4000/&state=1234-5678-9876",
							"host": [
								"{{gateway_url}}"
							],
							"path": [
								"{{domainHrid}}",
								"oauth",
								"authorize",
								""
							],
							"query": [
								{
									"key": "response_type",
									"value": "code"
								},
								{
									"key": "client_id",
									"value": "{{clientId}}"
								},
								{
									"key": "redirect_uri",
									"value": "http://localhost:4000/"
								},
								{
									"key": "state",
									"value": "1234-5678-9876"
								}
							]
						}
					},
					"response": []
				},
				{
					"name": "Create user",
					"event": [
						{
							"listen": "test",
							"script": {
								"exec": [
									"pm.test(\"Status code is 201\", function () {",
									"    pm.response.to.have.status(201);",
									"});",
									"",
									"pm.test(\"UM - create user\", function () {",
									"    var jsonData = pm.response.json();",
									"    let domain = pm.environment.get(\"domain\");",
									"    ",
									"    pm.expect(jsonData).to.have.property('id');",
									"    pm.expect(jsonData.internal).to.eql(true);",
									"    pm.expect(jsonData.enabled).to.eql(true);",
									"    pm.expect(jsonData.preRegistration).to.eql(false);",
									"    pm.expect(jsonData.registrationCompleted).to.eql(true);",
									"    pm.expect(jsonData.source).to.eql('default-idp-'+domain)",
									"    pm.environment.set('userUM', jsonData.id);",
									"});"
								],
								"type": "text/javascript"
							}
						}
					],
					"request": {
						"method": "POST",
						"header": [
							{
								"key": "Authorization",
								"value": "Bearer {{token}}",
								"type": "text"
							},
							{
								"key": "Content-Type",
								"name": "Content-Type",
								"value": "application/json",
								"type": "text"
							}
						],
						"body": {
							"mode": "raw",
							"raw": "{\n\t\"firstName\": \"Jensen\",\n\t\"lastName\": \"Barbara\",\n\t\"username\": \"jensen.barbara\",\n\t\"email\": \"jensen.barbara@mail.com\",\n\t\"password\": \"#CoMpL3X-P@SsW0Rd\"\n}"
						},
						"url": {
							"raw": "{{management_url}}/management/organizations/{{defaultOrganizationId}}/environments/{{defaultEnvironmentId}}/domains/{{domain}}/users",
							"host": [
								"{{management_url}}"
							],
							"path": [
								"management",
								"organizations",
								"{{defaultOrganizationId}}",
								"environments",
								"{{defaultEnvironmentId}}",
								"domains",
								"{{domain}}",
								"users"
							]
						}
					},
					"response": []
				},
				{
					"name": "Lock User",
					"event": [
						{
							"listen": "test",
							"script": {
								"exec": [
									"pm.test(\"Status code is 204\", function () {",
									"    pm.response.to.have.status(204);",
									"});"
								],
								"type": "text/javascript"
							}
						}
					],
					"request": {
						"method": "POST",
						"header": [
							{
								"key": "Authorization",
								"value": "Bearer {{token}}",
								"type": "text"
							},
							{
								"key": "Content-Type",
								"name": "Content-Type",
								"value": "application/json",
								"type": "text"
							}
						],
						"body": {
							"mode": "raw",
							"raw": ""
						},
						"url": {
							"raw": "{{management_url}}/management/organizations/{{defaultOrganizationId}}/environments/{{defaultEnvironmentId}}/domains/{{domain}}/users/{{userUM}}/lock",
							"host": [
								"{{management_url}}"
							],
							"path": [
								"management",
								"organizations",
								"{{defaultOrganizationId}}",
								"environments",
								"{{defaultEnvironmentId}}",
								"domains",
								"{{domain}}",
								"users",
								"{{userUM}}",
								"lock"
							]
						}
					},
					"response": []
				},
				{
					"name": "Redirect to login form",
					"event": [
						{
							"listen": "test",
							"script": {
								"exec": [
									"pm.test(\"Status code is 200\", function () {",
									"    pm.response.to.have.status(200);",
									"});",
									"",
									"pm.test(\"Should be ok\", function () {",
									"    pm.response.to.be.ok;",
									"    ",
									"    // Extract the XSRF token to send it with the next request.",
									"    var responseHTML = cheerio.load(pm.response.text());",
									"    var xsrfToken = responseHTML('[name=\"X-XSRF-TOKEN\"]').val();",
									"    const action = responseHTML('form').attr('action');",
									"    pm.environment.set('xsrf', xsrfToken);",
									"    pm.environment.set('action', action);",
									"});"
								],
								"type": "text/javascript"
							}
						},
						{
							"listen": "prerequest",
							"script": {
								"exec": [
									""
								],
								"type": "text/javascript"
							}
						}
					],
					"request": {
						"method": "GET",
						"header": [],
						"url": {
							"raw": "{{redirection}}",
							"host": [
								"{{redirection}}"
							]
						},
						"description": "The client does not have a redirect_uri define"
					},
					"response": []
				},
				{
					"name": "Post login form - first attempt",
					"event": [
						{
							"listen": "test",
							"script": {
								"exec": [
									"pm.test(\"Status code is 302\", function () {",
									"    pm.response.to.have.status(302);",
									"});",
									"",
									"pm.test(\"Should be redirected to login with invalid account\", function () {",
									"    pm.response.to.be.redirection;",
									"    pm.response.to.have.header('Location');",
									"",
									"    var location = postman.getResponseHeader(\"Location\");",
									"    pm.environment.set('redirection', location);",
									"    tests['Redirect to login page'] = location.includes('/login') && location.includes('client_id=' + pm.environment.get('clientId')) && location.includes('error=login_failed');",
									"});"
								],
								"type": "text/javascript"
							}
						},
						{
							"listen": "prerequest",
							"script": {
								"exec": [
									""
								],
								"type": "text/javascript"
							}
						}
					],
					"request": {
						"method": "POST",
						"header": [
							{
								"key": "Content-Type",
								"value": "application/x-www-form-urlencoded"
							}
						],
						"body": {
							"mode": "urlencoded",
							"urlencoded": [
								{
									"key": "X-XSRF-TOKEN",
									"value": "{{xsrf}}",
									"type": "text"
								},
								{
									"key": "client_id",
									"value": "{{clientId}}",
									"type": "text"
								},
								{
									"key": "username",
									"value": "user",
									"type": "text"
								},
								{
									"key": "password",
									"value": "wrong-password",
									"type": "text"
								}
							]
						},
						"url": {
							"raw": "{{action}}",
							"host": [
								"{{action}}"
							]
						},
						"description": "The client does not have a redirect_uri define"
					},
					"response": []
				},
				{
					"name": "Unlock User",
					"event": [
						{
							"listen": "test",
							"script": {
								"exec": [
									"pm.test(\"Status code is 204\", function () {",
									"    pm.response.to.have.status(204);",
									"});"
								],
								"type": "text/javascript"
							}
						}
					],
					"request": {
						"method": "POST",
						"header": [
							{
								"key": "Authorization",
								"value": "Bearer {{token}}",
								"type": "text"
							},
							{
								"key": "Content-Type",
								"name": "Content-Type",
								"value": "application/json",
								"type": "text"
							}
						],
						"body": {
							"mode": "raw",
							"raw": ""
						},
						"url": {
							"raw": "{{management_url}}/management/organizations/{{defaultOrganizationId}}/environments/{{defaultEnvironmentId}}/domains/{{domain}}/users/{{userUM}}/unlock",
							"host": [
								"{{management_url}}"
							],
							"path": [
								"management",
								"organizations",
								"{{defaultOrganizationId}}",
								"environments",
								"{{defaultEnvironmentId}}",
								"domains",
								"{{domain}}",
								"users",
								"{{userUM}}",
								"unlock"
							]
						}
					},
					"response": []
				},
				{
					"name": "Follow redirection",
					"event": [
						{
							"listen": "test",
							"script": {
								"exec": [
									"pm.test(\"Status code is 200\", function () {",
									"    pm.response.to.have.status(200);",
									"});",
									"",
									"pm.test(\"Should be ok\", function () {",
									"    pm.response.to.be.ok;",
									"    ",
									"    // Extract the XSRF token to send it with the next request.",
									"    var responseHTML = cheerio(pm.response.text());",
									"    var xsrfToken = responseHTML.find('[name=\"X-XSRF-TOKEN\"]').val();",
									"    pm.environment.set('xsrf', xsrfToken);",
									"});"
								],
								"type": "text/javascript"
							}
						},
						{
							"listen": "prerequest",
							"script": {
								"exec": [
									""
								],
								"type": "text/javascript"
							}
						}
					],
					"request": {
						"method": "GET",
						"header": [],
						"url": {
							"raw": "{{redirection}}",
							"host": [
								"{{redirection}}"
							]
						},
						"description": "The client does not have a redirect_uri define"
					},
					"response": []
				},
				{
					"name": "Post login form - second attempt",
					"event": [
						{
							"listen": "test",
							"script": {
								"exec": [
									"pm.test(\"Status code is 302\", function () {",
									"    pm.response.to.have.status(302);",
									"});",
									"",
									"pm.test(\"Should be redirected to login with account locked\", function () {",
									"    pm.response.to.be.redirection;",
									"    pm.response.to.have.header('Location');",
									"",
									"    var location = postman.getResponseHeader(\"Location\");",
									"    pm.environment.set('redirection', location);",
									"    tests['Redirect to login page'] = location.includes('/login') && location.includes('client_id=' + pm.environment.get('clientId')) && location.includes('error=login_failed');",
									"});"
								],
								"type": "text/javascript"
							}
						},
						{
							"listen": "prerequest",
							"script": {
								"exec": [
									""
								],
								"type": "text/javascript"
							}
						}
					],
					"request": {
						"method": "POST",
						"header": [
							{
								"key": "Content-Type",
								"value": "application/x-www-form-urlencoded"
							}
						],
						"body": {
							"mode": "urlencoded",
							"urlencoded": [
								{
									"key": "X-XSRF-TOKEN",
									"value": "{{xsrf}}",
									"type": "text"
								},
								{
									"key": "client_id",
									"value": "{{clientId}}",
									"type": "text"
								},
								{
									"key": "username",
									"value": "user",
									"type": "text"
								},
								{
									"key": "password",
									"value": "wrong-password",
									"type": "text"
								}
							]
						},
						"url": {
							"raw": "{{action}}",
							"host": [
								"{{action}}"
							]
						},
						"description": "The client does not have a redirect_uri define"
					},
					"response": []
				},
				{
					"name": "Follow redirection",
					"event": [
						{
							"listen": "test",
							"script": {
								"exec": [
									"pm.test(\"Status code is 200\", function () {",
									"    pm.response.to.have.status(200);",
									"});"
								],
								"type": "text/javascript"
							}
						},
						{
							"listen": "prerequest",
							"script": {
								"exec": [
									""
								],
								"type": "text/javascript"
							}
						}
					],
					"request": {
						"method": "GET",
						"header": [],
						"url": {
							"raw": "{{redirection}}",
							"host": [
								"{{redirection}}"
							]
						},
						"description": "The client does not have a redirect_uri define"
					},
					"response": []
				},
				{
					"name": "Delete user",
					"event": [
						{
							"listen": "test",
							"script": {
								"exec": [
									"pm.test(\"Status code is 204\", function () {",
									"    pm.response.to.have.status(204);",
									"});"
								],
								"type": "text/javascript"
							}
						}
					],
					"request": {
						"method": "DELETE",
						"header": [
							{
								"key": "Authorization",
								"type": "text",
								"value": "Bearer {{token}}"
							}
						],
						"body": {
							"mode": "raw",
							"raw": ""
						},
						"url": {
							"raw": "{{management_url}}/management/organizations/{{defaultOrganizationId}}/environments/{{defaultEnvironmentId}}/domains/{{domain}}/users/{{userUM}}",
							"host": [
								"{{management_url}}"
							],
							"path": [
								"management",
								"organizations",
								"{{defaultOrganizationId}}",
								"environments",
								"{{defaultEnvironmentId}}",
								"domains",
								"{{domain}}",
								"users",
								"{{userUM}}"
							]
						}
					},
					"response": []
				}
			]
		},
		{
			"name": "Case insensitive",
			"item": [
				{
					"name": "Configure domain",
					"event": [
						{
							"listen": "test",
							"script": {
								"exec": [
									"// wait for sync process",
									"setTimeout(function(){}, 6000);"
								],
								"type": "text/javascript"
							}
						}
					],
					"request": {
						"method": "PATCH",
						"header": [
							{
								"key": "Content-Type",
								"value": "application/json"
							},
							{
								"key": "Authorization",
								"value": "Bearer {{token}}"
							}
						],
						"body": {
							"mode": "raw",
							"raw": "{\n  \"accountSettings\": {}\n}"
						},
						"url": {
							"raw": "{{management_url}}/management/organizations/{{defaultOrganizationId}}/environments/{{defaultEnvironmentId}}/domains/{{domain}}",
							"host": [
								"{{management_url}}"
							],
							"path": [
								"management",
								"organizations",
								"{{defaultOrganizationId}}",
								"environments",
								"{{defaultEnvironmentId}}",
								"domains",
								"{{domain}}"
							]
						}
					},
					"response": []
				},
				{
					"name": "Generate token - case insensitive",
					"event": [
						{
							"listen": "test",
							"script": {
								"exec": [
									"pm.test(\"Status code is 200\", function () {",
									"    pm.response.to.have.status(200);",
									"});",
									"",
									"pm.test(\"Has an access_token - with username case insensitive\", function () {",
									"    var body = pm.response.json();",
									"    pm.expect(body).to.have.property('access_token');",
									"    pm.expect(body).to.have.property('token_type');",
									"    pm.expect(body.token_type).to.eql('bearer');",
									"    pm.expect(body).to.have.property('expires_in');",
									"});"
								],
								"type": "text/javascript"
							}
						}
					],
					"request": {
						"auth": {
							"type": "basic",
							"basic": [
								{
									"key": "password",
									"value": "{{clientSecret}}",
									"type": "string"
								},
								{
									"key": "username",
									"value": "{{clientId}}",
									"type": "string"
								}
							]
						},
						"method": "POST",
						"header": [],
						"body": {
							"mode": "urlencoded",
							"urlencoded": [
								{
									"key": "grant_type",
									"value": "password",
									"type": "text"
								},
								{
									"key": "username",
									"value": "UsEr",
									"type": "text"
								},
								{
									"key": "password",
									"value": "#CoMpL3X-P@SsW0Rd",
									"type": "text"
								}
							]
						},
						"url": {
							"raw": "{{gateway_url}}/{{domainHrid}}/oauth/token",
							"host": [
								"{{gateway_url}}"
							],
							"path": [
								"{{domainHrid}}",
								"oauth",
								"token"
							]
						}
					},
					"response": []
				}
			]
		},
		{
			"name": "Delete domain",
			"event": [
				{
					"listen": "test",
					"script": {
						"exec": [
							"pm.test(\"Status code is 204\", function () {",
							"    pm.response.to.have.status(204);",
							"});"
						],
						"type": "text/javascript"
					}
				}
			],
			"request": {
				"method": "DELETE",
				"header": [
					{
						"key": "Content-Type",
						"value": "application/json"
					},
					{
						"key": "Authorization",
						"value": "Bearer {{token}}"
					}
				],
				"body": {
					"mode": "raw",
					"raw": ""
				},
				"url": {
					"raw": "{{management_url}}/management/organizations/{{defaultOrganizationId}}/environments/{{defaultEnvironmentId}}/domains/{{domain}}",
					"host": [
						"{{management_url}}"
					],
					"path": [
						"management",
						"organizations",
						"{{defaultOrganizationId}}",
						"environments",
						"{{defaultEnvironmentId}}",
						"domains",
						"{{domain}}"
					]
				}
			},
			"response": []
		}
	]
}<|MERGE_RESOLUTION|>--- conflicted
+++ resolved
@@ -1,10 +1,6 @@
 {
 	"info": {
-<<<<<<< HEAD
-		"_postman_id": "1e03681b-6594-4309-97e7-1befc8c0fad7",
-=======
 		"_postman_id": "4f6054f4-67e6-47a7-8b4f-f600bc779f6c",
->>>>>>> 760a7d57
 		"name": "Gravitee.io - AM - Login - app version",
 		"schema": "https://schema.getpostman.com/json/collection/v2.1.0/collection.json"
 	},
