/**
 * Copyright (C) 2015 The Gravitee team (http://gravitee.io)
 *
 * Licensed under the Apache License, Version 2.0 (the "License");
 * you may not use this file except in compliance with the License.
 * You may obtain a copy of the License at
 *
 *         http://www.apache.org/licenses/LICENSE-2.0
 *
 * Unless required by applicable law or agreed to in writing, software
 * distributed under the License is distributed on an "AS IS" BASIS,
 * WITHOUT WARRANTIES OR CONDITIONS OF ANY KIND, either express or implied.
 * See the License for the specific language governing permissions and
 * limitations under the License.
 */
package io.gravitee.am.model.oidc;

import io.gravitee.am.common.oauth2.GrantType;
import io.gravitee.am.common.oauth2.ResponseType;
import io.gravitee.am.common.oidc.ApplicationType;
import io.gravitee.am.common.oidc.ClientAuthenticationMethod;
import io.gravitee.am.model.*;
import io.gravitee.am.model.account.AccountSettings;
import io.gravitee.am.model.application.ApplicationScopeSettings;
import io.gravitee.am.model.login.LoginSettings;

import java.time.ZoneId;
import java.time.ZonedDateTime;
import java.util.*;

/**
 * @author David BRASSELY (david.brassely at graviteesource.com)
 * @author GraviteeSource Team
 * See https://openid.net/specs/openid-connect-registration-1_0.html#ClientMetadata
 */
public class Client implements Cloneable, Resource, PasswordSettingsAware {

    public final static int DEFAULT_ACCESS_TOKEN_VALIDITY_SECONDS = 7200;
    public final static int DEFAULT_REFRESH_TOKEN_VALIDITY_SECONDS = 14400;
    public final static int DEFAULT_ID_TOKEN_VALIDITY_SECONDS = 14400;
    public final static List<String> DEFAULT_GRANT_TYPES = Collections.singletonList(GrantType.AUTHORIZATION_CODE);
    public final static List<String> DEFAULT_RESPONSE_TYPES = Collections.singletonList(ResponseType.CODE);

    private String id;

    private String clientId;

    private String clientSecret;

    private List<String> redirectUris;

    private List<String> authorizedGrantTypes = DEFAULT_GRANT_TYPES;

    private List<String> responseTypes = DEFAULT_RESPONSE_TYPES;

    //Default value must be web.
    private String applicationType = ApplicationType.WEB;

    private List<String> contacts;

    private String clientName;

    private String logoUri;

    private String clientUri;

    private String policyUri;

    private String tosUri;

    private String jwksUri;

    private JWKSet jwks;

    private String sectorIdentifierUri;

    private String subjectType;

    private String idTokenSignedResponseAlg;

    private String idTokenEncryptedResponseAlg;

    private String idTokenEncryptedResponseEnc;

    private String userinfoSignedResponseAlg;

    private String userinfoEncryptedResponseAlg;

    private String userinfoEncryptedResponseEnc;

    private String requestObjectSigningAlg;

    private String requestObjectEncryptionAlg;

    private String requestObjectEncryptionEnc;

    private String tokenEndpointAuthMethod = ClientAuthenticationMethod.CLIENT_SECRET_BASIC;

    private String tokenEndpointAuthSigningAlg;

    private Integer defaultMaxAge;

    private Boolean requireAuthTime = false;

    private List<String> defaultACRvalues;

    private String initiateLoginUri;

    private List<String> requestUris;

    private String softwareId; //Should be UUID

    private String softwareVersion;

    private String softwareStatement; //Should be JWT

    private String registrationAccessToken;

    private String registrationClientUri;

    private Date clientIdIssuedAt;

    private Date clientSecretExpiresAt;

    private List<String> autoApproveScopes;

    private int accessTokenValiditySeconds = DEFAULT_ACCESS_TOKEN_VALIDITY_SECONDS;

    private int refreshTokenValiditySeconds = DEFAULT_REFRESH_TOKEN_VALIDITY_SECONDS;

    private int idTokenValiditySeconds = DEFAULT_ID_TOKEN_VALIDITY_SECONDS;

    private String tlsClientAuthSubjectDn;

    private String tlsClientAuthSanDns;

    private String tlsClientAuthSanUri;

    private String tlsClientAuthSanIp;

    private String tlsClientAuthSanEmail;

    private boolean tlsClientCertificateBoundAccessTokens;

    private String authorizationSignedResponseAlg;

    private String authorizationEncryptedResponseAlg;

    private String authorizationEncryptedResponseEnc;

    /**
     * Security domain associated to the client
     */
    private String domain;

    /**
     * Client enabled.
     */
    private boolean enabled;

    /**
     * The Client creation date
     */
    private Date createdAt;

    /**
     * The Client last updated date
     */
    private Date updatedAt;

    private Set<String> identities;

    private String certificate;

    private Set<String> factors;

    private boolean enhanceScopesWithUserPermissions;

    private List<ApplicationScopeSettings> scopeSettings;

    private AccountSettings accountSettings;

    private LoginSettings loginSettings;

    private PasswordSettings passwordSettings;

    private List<TokenClaim> tokenCustomClaims;

    private boolean template;

    private Map<String, Object> metadata;

    private boolean forcePKCE;

    private List<String> postLogoutRedirectUris;

    private boolean flowsInherited;

    private MFASettings mfaSettings;

    private CookieSettings cookieSettings;

    private boolean singleSignOut;

    private boolean silentReAuthentication;

    private boolean requireParRequest;

    private String backchannelTokenDeliveryMode;

    private String backchannelClientNotificationEndpoint;

    private String backchannelAuthRequestSignAlg;

    private boolean backchannelUserCodeParameter;

    public Client() {
    }

    public Client(Client other) {
        this.id = other.id;
        this.clientId = other.clientId;
        this.clientSecret = other.clientSecret;
        this.redirectUris = other.redirectUris != null ? new ArrayList<>(other.redirectUris) : null;
        this.authorizedGrantTypes = other.authorizedGrantTypes != null ? new ArrayList<>(other.authorizedGrantTypes) : null;
        this.responseTypes = other.responseTypes != null ? new ArrayList<>(other.responseTypes) : null;
        this.applicationType = other.applicationType;
        this.contacts = other.contacts != null ? new ArrayList<>(other.contacts) : null;
        this.clientName = other.clientName;
        this.logoUri = other.logoUri;
        this.clientUri = other.clientUri;
        this.policyUri = other.policyUri;
        this.tosUri = other.tosUri;
        this.jwksUri = other.jwksUri;
        this.jwks = other.jwks;
        this.sectorIdentifierUri = other.sectorIdentifierUri;
        this.subjectType = other.subjectType;
        this.idTokenSignedResponseAlg = other.idTokenSignedResponseAlg;
        this.idTokenEncryptedResponseAlg = other.idTokenEncryptedResponseAlg;
        this.idTokenEncryptedResponseEnc = other.idTokenEncryptedResponseEnc;
        this.userinfoSignedResponseAlg = other.userinfoSignedResponseAlg;
        this.userinfoEncryptedResponseAlg = other.userinfoEncryptedResponseAlg;
        this.userinfoEncryptedResponseEnc = other.userinfoEncryptedResponseEnc;
        this.requestObjectSigningAlg = other.requestObjectSigningAlg;
        this.requestObjectEncryptionAlg = other.requestObjectEncryptionAlg;
        this.requestObjectEncryptionEnc = other.requestObjectEncryptionEnc;
        this.tokenEndpointAuthMethod = other.tokenEndpointAuthMethod;
        this.tokenEndpointAuthSigningAlg = other.tokenEndpointAuthSigningAlg;
        this.defaultMaxAge = other.defaultMaxAge;
        this.requireAuthTime = other.requireAuthTime;
        this.defaultACRvalues = other.defaultACRvalues;
        this.initiateLoginUri = other.initiateLoginUri;
        this.requestUris = other.requestUris != null ? new ArrayList<>(other.requestUris) : null;
        this.softwareId = other.softwareId;
        this.softwareVersion = other.softwareVersion;
        this.softwareStatement = other.softwareStatement;
        this.registrationAccessToken = other.registrationAccessToken;
        this.registrationClientUri = other.registrationClientUri;
        this.clientIdIssuedAt = other.clientIdIssuedAt;
        this.clientSecretExpiresAt = other.clientSecretExpiresAt;
        this.autoApproveScopes = other.autoApproveScopes != null ? new ArrayList<>(other.autoApproveScopes) : null;
        this.accessTokenValiditySeconds = other.accessTokenValiditySeconds;
        this.refreshTokenValiditySeconds = other.refreshTokenValiditySeconds;
        this.idTokenValiditySeconds = other.idTokenValiditySeconds;
        this.domain = other.domain;
        this.enabled = other.enabled;
        this.createdAt = other.createdAt;
        this.updatedAt = other.updatedAt;
        this.identities = other.identities != null ? new HashSet<>(other.identities) : null;
        this.factors = other.factors != null ? new HashSet<>(other.factors) : null;
        this.certificate = other.certificate;
        this.enhanceScopesWithUserPermissions = other.enhanceScopesWithUserPermissions;
        this.scopeSettings = other.scopeSettings != null ? new ArrayList<>(other.scopeSettings) : null;
        this.accountSettings = other.accountSettings;
        this.loginSettings = other.loginSettings;
        this.passwordSettings = other.passwordSettings;
        this.tokenCustomClaims = other.tokenCustomClaims != null ? new ArrayList<>(other.tokenCustomClaims) : null;
        this.template = other.template;
        this.metadata = other.metadata != null ? new HashMap<>(other.metadata) : null;
        this.authorizationSignedResponseAlg = other.authorizationSignedResponseAlg;
        this.authorizationEncryptedResponseAlg = other.authorizationEncryptedResponseAlg;
        this.authorizationEncryptedResponseEnc = other.authorizationEncryptedResponseEnc;
        this.forcePKCE = other.forcePKCE;
        this.postLogoutRedirectUris = other.postLogoutRedirectUris;
        this.flowsInherited = other.flowsInherited;
        this.mfaSettings = other.mfaSettings;
        this.cookieSettings = other.cookieSettings;
        this.singleSignOut = other.singleSignOut;
        this.silentReAuthentication = other.silentReAuthentication;
        this.tlsClientCertificateBoundAccessTokens = other.tlsClientCertificateBoundAccessTokens;
        this.requireParRequest = other.requireParRequest;
        this.backchannelTokenDeliveryMode = other.backchannelTokenDeliveryMode;
        this.backchannelClientNotificationEndpoint = other.backchannelClientNotificationEndpoint;
        this.backchannelAuthRequestSignAlg = other.backchannelAuthRequestSignAlg;
        this.backchannelUserCodeParameter = other.backchannelUserCodeParameter;
    }

    public String getId() {
        return id;
    }

    public void setId(String id) {
        this.id = id;
    }

    public String getClientId() {
        return clientId;
    }

    public void setClientId(String clientId) {
        this.clientId = clientId;
    }

    public String getClientSecret() {
        return clientSecret;
    }

    public void setClientSecret(String clientSecret) {
        this.clientSecret = clientSecret;
    }

    public List<String> getRedirectUris() {
        return redirectUris;
    }

    public void setRedirectUris(List<String> redirectUris) {
        this.redirectUris = redirectUris;
    }

    public List<String> getAuthorizedGrantTypes() {
        return authorizedGrantTypes;
    }

    public void setAuthorizedGrantTypes(List<String> grantTypes) {
        this.authorizedGrantTypes = grantTypes;
    }

    public List<String> getResponseTypes() {
        return responseTypes;
    }

    public void setResponseTypes(List<String> responseTypes) {
        this.responseTypes = responseTypes;
    }

    public String getApplicationType() {
        return applicationType;
    }

    public void setApplicationType(String applicationType) {
        this.applicationType = applicationType;
    }

    public List<String> getContacts() {
        return contacts;
    }

    public void setContacts(List<String> contacts) {
        this.contacts = contacts;
    }

    public String getClientName() {
        return clientName;
    }

    public void setClientName(String clientName) {
        this.clientName = clientName;
    }

    public String getLogoUri() {
        return logoUri;
    }

    public void setLogoUri(String logoUri) {
        this.logoUri = logoUri;
    }

    public String getClientUri() {
        return clientUri;
    }

    public void setClientUri(String clientUri) {
        clientUri = clientUri;
    }

    public String getPolicyUri() {
        return policyUri;
    }

    public void setPolicyUri(String policyUri) {
        this.policyUri = policyUri;
    }

    public String getTosUri() {
        return tosUri;
    }

    public void setTosUri(String tosUri) {
        this.tosUri = tosUri;
    }

    public String getJwksUri() {
        return jwksUri;
    }

    public void setJwksUri(String jwksUri) {
        this.jwksUri = jwksUri;
    }

    public JWKSet getJwks() {
        return jwks;
    }

    public void setJwks(JWKSet jwks) {
        this.jwks = jwks;
    }

    public String getSectorIdentifierUri() {
        return sectorIdentifierUri;
    }

    public void setSectorIdentifierUri(String sectorIdentifierUri) {
        this.sectorIdentifierUri = sectorIdentifierUri;
    }

    public String getSubjectType() {
        return subjectType;
    }

    public void setSubjectType(String subjectType) {
        this.subjectType = subjectType;
    }

    public String getIdTokenSignedResponseAlg() {
        return idTokenSignedResponseAlg;
    }

    public void setIdTokenSignedResponseAlg(String idTokenSignedResponseAlg) {
        this.idTokenSignedResponseAlg = idTokenSignedResponseAlg;
    }

    public String getIdTokenEncryptedResponseAlg() {
        return idTokenEncryptedResponseAlg;
    }

    public void setIdTokenEncryptedResponseAlg(String idTokenEncryptedResponseAlg) {
        this.idTokenEncryptedResponseAlg = idTokenEncryptedResponseAlg;
    }

    public String getIdTokenEncryptedResponseEnc() {
        return idTokenEncryptedResponseEnc;
    }

    public void setIdTokenEncryptedResponseEnc(String idTokenEncryptedResponseEnc) {
        this.idTokenEncryptedResponseEnc = idTokenEncryptedResponseEnc;
    }

    public String getUserinfoSignedResponseAlg() {
        return userinfoSignedResponseAlg;
    }

    public void setUserinfoSignedResponseAlg(String userinfoSignedResponseAlg) {
        this.userinfoSignedResponseAlg = userinfoSignedResponseAlg;
    }

    public String getUserinfoEncryptedResponseAlg() {
        return userinfoEncryptedResponseAlg;
    }

    public void setUserinfoEncryptedResponseAlg(String userinfoEncryptedResponseAlg) {
        this.userinfoEncryptedResponseAlg = userinfoEncryptedResponseAlg;
    }

    public String getUserinfoEncryptedResponseEnc() {
        return userinfoEncryptedResponseEnc;
    }

    public void setUserinfoEncryptedResponseEnc(String userinfoEncryptedResponseEnc) {
        this.userinfoEncryptedResponseEnc = userinfoEncryptedResponseEnc;
    }

    public String getRequestObjectSigningAlg() {
        return requestObjectSigningAlg;
    }

    public void setRequestObjectSigningAlg(String requestObjectSigningAlg) {
        this.requestObjectSigningAlg = requestObjectSigningAlg;
    }

    public String getRequestObjectEncryptionAlg() {
        return requestObjectEncryptionAlg;
    }

    public void setRequestObjectEncryptionAlg(String requestObjectEncryptionAlg) {
        this.requestObjectEncryptionAlg = requestObjectEncryptionAlg;
    }

    public String getRequestObjectEncryptionEnc() {
        return requestObjectEncryptionEnc;
    }

    public void setRequestObjectEncryptionEnc(String requestObjectEncryptionEnc) {
        this.requestObjectEncryptionEnc = requestObjectEncryptionEnc;
    }

    public String getTokenEndpointAuthMethod() {
        return tokenEndpointAuthMethod;
    }

    public void setTokenEndpointAuthMethod(String tokenEndpointAuthMethod) {
        this.tokenEndpointAuthMethod = tokenEndpointAuthMethod;
    }

    public String getTokenEndpointAuthSigningAlg() {
        return tokenEndpointAuthSigningAlg;
    }

    public void setTokenEndpointAuthSigningAlg(String tokenEndpointAuthSigningAlg) {
        this.tokenEndpointAuthSigningAlg = tokenEndpointAuthSigningAlg;
    }

    public Integer getDefaultMaxAge() {
        return defaultMaxAge;
    }

    public void setDefaultMaxAge(Integer defaultMaxAge) {
        this.defaultMaxAge = defaultMaxAge;
    }

    public Boolean getRequireAuthTime() {
        return requireAuthTime;
    }

    public void setRequireAuthTime(Boolean requireAuthTime) {
        this.requireAuthTime = requireAuthTime;
    }

    public List<String> getDefaultACRvalues() {
        return defaultACRvalues;
    }

    public void setDefaultACRvalues(List<String> defaultACRvalues) {
        this.defaultACRvalues = defaultACRvalues;
    }

    public String getInitiateLoginUri() {
        return initiateLoginUri;
    }

    public void setInitiateLoginUri(String initiateLoginUri) {
        this.initiateLoginUri = initiateLoginUri;
    }

    public List<String> getRequestUris() {
        return requestUris;
    }

    public void setRequestUris(List<String> requestUris) {
        this.requestUris = requestUris;
    }

    public String getSoftwareId() {
        return softwareId;
    }

    public void setSoftwareId(String softwareId) {
        this.softwareId = softwareId;
    }

    public String getSoftwareVersion() {
        return softwareVersion;
    }

    public void setSoftwareVersion(String softwareVersion) {
        this.softwareVersion = softwareVersion;
    }

    public String getSoftwareStatement() {
        return softwareStatement;
    }

    public void setSoftwareStatement(String softwareStatement) {
        this.softwareStatement = softwareStatement;
    }

    public String getRegistrationAccessToken() {
        return registrationAccessToken;
    }

    public void setRegistrationAccessToken(String registrationAccessToken) {
        this.registrationAccessToken = registrationAccessToken;
    }

    public String getRegistrationClientUri() {
        return registrationClientUri;
    }

    public void setRegistrationClientUri(String registrationClientUri) {
        this.registrationClientUri = registrationClientUri;
    }

    public Date getClientIdIssuedAt() {
        return clientIdIssuedAt;
    }

    public void setClientIdIssuedAt(Date clientIdIssuedAt) {
        this.clientIdIssuedAt = clientIdIssuedAt;
    }

    public Date getClientSecretExpiresAt() {
        return clientSecretExpiresAt;
    }

    public void setClientSecretExpiresAt(Date clientSecretExpiresAt) {
        //Enforce date to UTC time zone.
        if (clientSecretExpiresAt != null) {
            this.clientSecretExpiresAt = Date.from(
                    ZonedDateTime.ofInstant(clientSecretExpiresAt.toInstant(), ZoneId.of("UTC")).toInstant()
            );
        }
    }

    public List<String> getAutoApproveScopes() {
        return autoApproveScopes;
    }

    public void setAutoApproveScopes(List<String> autoApproveScopes) {
        this.autoApproveScopes = autoApproveScopes;
    }

    public int getAccessTokenValiditySeconds() {
        return accessTokenValiditySeconds;
    }

    public void setAccessTokenValiditySeconds(int accessTokenValiditySeconds) {
        this.accessTokenValiditySeconds = accessTokenValiditySeconds;
    }

    public int getRefreshTokenValiditySeconds() {
        return refreshTokenValiditySeconds;
    }

    public void setRefreshTokenValiditySeconds(int refreshTokenValiditySeconds) {
        this.refreshTokenValiditySeconds = refreshTokenValiditySeconds;
    }

    public String getDomain() {
        return domain;
    }

    public void setDomain(String domain) {
        this.domain = domain;
    }

    public boolean isEnabled() {
        return enabled;
    }

    public void setEnabled(boolean enabled) {
        this.enabled = enabled;
    }

    public Date getCreatedAt() {
        return createdAt;
    }

    public void setCreatedAt(Date createdAt) {
        this.createdAt = createdAt;
    }

    public Date getUpdatedAt() {
        return updatedAt;
    }

    public void setUpdatedAt(Date updatedAt) {
        this.updatedAt = updatedAt;
    }

    public Set<String> getIdentities() {
        return identities;
    }

    public void setIdentities(Set<String> identities) {
        this.identities = identities;
    }

    public Set<String> getFactors() {
        return factors;
    }

    public void setFactors(Set<String> factors) {
        this.factors = factors;
    }

    public int getIdTokenValiditySeconds() {
        return idTokenValiditySeconds;
    }

    public void setIdTokenValiditySeconds(int idTokenValiditySeconds) {
        this.idTokenValiditySeconds = idTokenValiditySeconds;
    }

    public String getCertificate() {
        return certificate;
    }

    public void setCertificate(String certificate) {
        this.certificate = certificate;
    }

    public boolean isEnhanceScopesWithUserPermissions() {
        return enhanceScopesWithUserPermissions;
    }

    public void setEnhanceScopesWithUserPermissions(boolean enhanceScopesWithUserPermissions) {
        this.enhanceScopesWithUserPermissions = enhanceScopesWithUserPermissions;
    }

    public List<ApplicationScopeSettings> getScopeSettings() {
        return scopeSettings;
    }

    public void setScopeSettings(List<ApplicationScopeSettings> scopeSettings) {
        this.scopeSettings = scopeSettings;
    }

    public AccountSettings getAccountSettings() {
        return accountSettings;
    }

    public void setAccountSettings(AccountSettings accountSettings) {
        this.accountSettings = accountSettings;
    }

    public LoginSettings getLoginSettings() {
        return loginSettings;
    }

    public void setLoginSettings(LoginSettings loginSettings) {
        this.loginSettings = loginSettings;
    }

    public PasswordSettings getPasswordSettings() {
        return passwordSettings;
    }

    public void setPasswordSettings(PasswordSettings passwordSettings) {
        this.passwordSettings = passwordSettings;
    }

    public List<TokenClaim> getTokenCustomClaims() {
        return tokenCustomClaims;
    }

    public void setTokenCustomClaims(List<TokenClaim> tokenCustomClaims) {
        this.tokenCustomClaims = tokenCustomClaims;
    }

    public boolean isTemplate() {
        return template;
    }

    public void setTemplate(boolean template) {
        this.template = template;
    }

    public Map<String, Object> getMetadata() {
        return metadata;
    }

    public void setMetadata(Map<String, Object> metadata) {
        this.metadata = metadata;
    }

    public String getTlsClientAuthSubjectDn() {
        return tlsClientAuthSubjectDn;
    }

    public void setTlsClientAuthSubjectDn(String tlsClientAuthSubjectDn) {
        this.tlsClientAuthSubjectDn = tlsClientAuthSubjectDn;
    }

    public String getTlsClientAuthSanDns() {
        return tlsClientAuthSanDns;
    }

    public void setTlsClientAuthSanDns(String tlsClientAuthSanDns) {
        this.tlsClientAuthSanDns = tlsClientAuthSanDns;
    }

    public String getTlsClientAuthSanUri() {
        return tlsClientAuthSanUri;
    }

    public void setTlsClientAuthSanUri(String tlsClientAuthSanUri) {
        this.tlsClientAuthSanUri = tlsClientAuthSanUri;
    }

    public String getTlsClientAuthSanIp() {
        return tlsClientAuthSanIp;
    }

    public void setTlsClientAuthSanIp(String tlsClientAuthSanIp) {
        this.tlsClientAuthSanIp = tlsClientAuthSanIp;
    }

    public String getTlsClientAuthSanEmail() {
        return tlsClientAuthSanEmail;
    }

    public void setTlsClientAuthSanEmail(String tlsClientAuthSanEmail) {
        this.tlsClientAuthSanEmail = tlsClientAuthSanEmail;
    }

    public String getAuthorizationSignedResponseAlg() {
        return authorizationSignedResponseAlg;
    }

    public void setAuthorizationSignedResponseAlg(String authorizationSignedResponseAlg) {
        this.authorizationSignedResponseAlg = authorizationSignedResponseAlg;
    }

    public String getAuthorizationEncryptedResponseAlg() {
        return authorizationEncryptedResponseAlg;
    }

    public void setAuthorizationEncryptedResponseAlg(String authorizationEncryptedResponseAlg) {
        this.authorizationEncryptedResponseAlg = authorizationEncryptedResponseAlg;
    }

    public String getAuthorizationEncryptedResponseEnc() {
        return authorizationEncryptedResponseEnc;
    }

    public void setAuthorizationEncryptedResponseEnc(String authorizationEncryptedResponseEnc) {
        this.authorizationEncryptedResponseEnc = authorizationEncryptedResponseEnc;
    }

    public boolean isForcePKCE() {
        return forcePKCE;
    }

    public void setForcePKCE(boolean forcePKCE) {
        this.forcePKCE = forcePKCE;
    }

    public List<String> getPostLogoutRedirectUris() {
        return postLogoutRedirectUris;
    }

    public void setPostLogoutRedirectUris(List<String> postLogoutRedirectUris) {
        this.postLogoutRedirectUris = postLogoutRedirectUris;
    }

    public boolean isFlowsInherited() {
        return flowsInherited;
    }

    public void setFlowsInherited(boolean flowsInherited) {
        this.flowsInherited = flowsInherited;
    }

    public MFASettings getMfaSettings() {
        return mfaSettings;
    }

    public void setMfaSettings(MFASettings mfaSettings) {
        this.mfaSettings = mfaSettings;
    }

    public boolean isSingleSignOut() {
        return singleSignOut;
    }

    public void setSingleSignOut(boolean singleSignOut) {
        this.singleSignOut = singleSignOut;
    }

    public boolean isSilentReAuthentication() {
        return silentReAuthentication;
    }

    public void setSilentReAuthentication(boolean silentReAuthentication) {
        this.silentReAuthentication = silentReAuthentication;
    }

<<<<<<< HEAD
    public boolean isTlsClientCertificateBoundAccessTokens() {
        return tlsClientCertificateBoundAccessTokens;
    }

    public void setTlsClientCertificateBoundAccessTokens(boolean tlsClientCertificateBoundAccessTokens) {
        this.tlsClientCertificateBoundAccessTokens = tlsClientCertificateBoundAccessTokens;
    }

    public boolean isRequireParRequest() {
        return requireParRequest;
    }

    public void setRequireParRequest(boolean requireParRequest) {
        this.requireParRequest = requireParRequest;
    }

    public String getBackchannelTokenDeliveryMode() {
        return backchannelTokenDeliveryMode;
    }

    public void setBackchannelTokenDeliveryMode(String backchannelTokenDeliveryMode) {
        this.backchannelTokenDeliveryMode = backchannelTokenDeliveryMode;
    }

    public String getBackchannelClientNotificationEndpoint() {
        return backchannelClientNotificationEndpoint;
    }

    public void setBackchannelClientNotificationEndpoint(String backchannelClientNotificationEndpoint) {
        this.backchannelClientNotificationEndpoint = backchannelClientNotificationEndpoint;
    }

    public String getBackchannelAuthRequestSignAlg() {
        return backchannelAuthRequestSignAlg;
    }

    public void setBackchannelAuthRequestSignAlg(String backchannelAuthRequestSignAlg) {
        this.backchannelAuthRequestSignAlg = backchannelAuthRequestSignAlg;
    }

    public boolean getBackchannelUserCodeParameter() {
        return backchannelUserCodeParameter;
    }

    public void setBackchannelUserCodeParameter(boolean backchannelUserCodeParameter) {
        this.backchannelUserCodeParameter = backchannelUserCodeParameter;
=======
    public CookieSettings getCookieSettings() {
        return cookieSettings;
    }

    public void setCookieSettings(CookieSettings cookieSettings) {
        this.cookieSettings = cookieSettings;
>>>>>>> c9999a59
    }

    @Override
    public boolean equals(Object o) {
        if (this == o) return true;
        if (o == null || getClass() != o.getClass()) return false;
        Client client = (Client) o;
        return Objects.equals(id, client.id);
    }

    @Override
    public int hashCode() {
        return Objects.hash(id);
    }

    @Override
    public Client clone() throws CloneNotSupportedException {
        Client clone = (Client) super.clone();

        clone.setRedirectUris(this.getRedirectUris() != null ? new ArrayList<>(this.getRedirectUris()) : null);
        clone.setAuthorizedGrantTypes(this.getAuthorizedGrantTypes() != null ? new ArrayList<>(this.getAuthorizedGrantTypes()) : null);
        clone.setResponseTypes(this.getResponseTypes() != null ? new ArrayList<>(this.getResponseTypes()) : null);
        clone.setContacts(this.getContacts() != null ? new ArrayList<>(this.getContacts()) : null);
        clone.setDefaultACRvalues(this.getDefaultACRvalues() != null ? new ArrayList<>(this.getDefaultACRvalues()) : null);
        clone.setRequestUris(this.getRequestUris() != null ? new ArrayList<>(this.getRequestUris()) : null);
        clone.setScopeSettings(this.scopeSettings != null ? new ArrayList<>(this.getScopeSettings()) : null);
        clone.setAutoApproveScopes(this.getAutoApproveScopes() != null ? new ArrayList<>(this.getAutoApproveScopes()) : null);
        clone.setIdentities(this.getIdentities() != null ? new HashSet<>(this.getIdentities()) : null);
        clone.setFactors(this.getFactors() != null ? new HashSet<>(this.getFactors()) : null);
        clone.setJwks(this.getJwks() != null ? this.getJwks().clone() : null);
        Optional.ofNullable(this.passwordSettings).ifPresent(ps -> clone.setPasswordSettings(new PasswordSettings(ps)));

        return clone;
    }
}<|MERGE_RESOLUTION|>--- conflicted
+++ resolved
@@ -884,7 +884,14 @@
         this.silentReAuthentication = silentReAuthentication;
     }
 
-<<<<<<< HEAD
+    public CookieSettings getCookieSettings() {
+        return cookieSettings;
+    }
+
+    public void setCookieSettings(CookieSettings cookieSettings) {
+        this.cookieSettings = cookieSettings;
+    }
+
     public boolean isTlsClientCertificateBoundAccessTokens() {
         return tlsClientCertificateBoundAccessTokens;
     }
@@ -931,14 +938,6 @@
 
     public void setBackchannelUserCodeParameter(boolean backchannelUserCodeParameter) {
         this.backchannelUserCodeParameter = backchannelUserCodeParameter;
-=======
-    public CookieSettings getCookieSettings() {
-        return cookieSettings;
-    }
-
-    public void setCookieSettings(CookieSettings cookieSettings) {
-        this.cookieSettings = cookieSettings;
->>>>>>> c9999a59
     }
 
     @Override
