/**
 * Copyright (C) 2015 The Gravitee team (http://gravitee.io)
 *
 * Licensed under the Apache License, Version 2.0 (the "License");
 * you may not use this file except in compliance with the License.
 * You may obtain a copy of the License at
 *
 *         http://www.apache.org/licenses/LICENSE-2.0
 *
 * Unless required by applicable law or agreed to in writing, software
 * distributed under the License is distributed on an "AS IS" BASIS,
 * WITHOUT WARRANTIES OR CONDITIONS OF ANY KIND, either express or implied.
 * See the License for the specific language governing permissions and
 * limitations under the License.
 */
package io.gravitee.am.model.oidc;

import io.gravitee.am.common.oauth2.GrantType;
import io.gravitee.am.common.oauth2.ResponseType;
import io.gravitee.am.common.oidc.ApplicationType;
import io.gravitee.am.common.oidc.ClientAuthenticationMethod;
import io.gravitee.am.model.Resource;
import io.gravitee.am.model.TokenClaim;
import io.gravitee.am.model.account.AccountSettings;
import io.gravitee.am.model.login.LoginSettings;

import java.time.ZoneId;
import java.time.ZonedDateTime;
import java.util.*;

/**
 * @author David BRASSELY (david.brassely at graviteesource.com)
 * @author GraviteeSource Team
 *
 * See https://openid.net/specs/openid-connect-registration-1_0.html#ClientMetadata
 */
public class Client implements Cloneable, Resource {

    public final static int DEFAULT_ACCESS_TOKEN_VALIDITY_SECONDS = 7200;
    public final static int DEFAULT_REFRESH_TOKEN_VALIDITY_SECONDS = 14400;
    public final static int DEFAULT_ID_TOKEN_VALIDITY_SECONDS = 14400;
    public final static List<String> DEFAULT_GRANT_TYPES = Collections.singletonList(GrantType.AUTHORIZATION_CODE);
    public final static List<String> DEFAULT_RESPONSE_TYPES = Collections.singletonList(ResponseType.CODE);

    private String id;

    private String clientId;

    private String clientSecret;

    private List<String> redirectUris;

    private List<String> authorizedGrantTypes = DEFAULT_GRANT_TYPES;

    private List<String> responseTypes = DEFAULT_RESPONSE_TYPES;

    //Default value must be web.
    private String applicationType = ApplicationType.WEB;

    private List<String> contacts;

    private String clientName;

    private String logoUri;

    private String clientUri;

    private String policyUri;

    private String tosUri;

    private String jwksUri;

    private JWKSet jwks;

    private String sectorIdentifierUri;

    private String subjectType;

    private String idTokenSignedResponseAlg;

    private String idTokenEncryptedResponseAlg;

    private String idTokenEncryptedResponseEnc;

    private String userinfoSignedResponseAlg;

    private String userinfoEncryptedResponseAlg;

    private String userinfoEncryptedResponseEnc;

    private String requestObjectSigningAlg;

    private String requestObjectEncryptionAlg;

    private String requestObjectEncryptionEnc;

    private String tokenEndpointAuthMethod = ClientAuthenticationMethod.CLIENT_SECRET_BASIC;

    private String tokenEndpointAuthSigningAlg;

    private Integer defaultMaxAge;

    private Boolean requireAuthTime = false;

    private List<String> defaultACRvalues;

    private String initiateLoginUri;

    private List<String> requestUris;

    private List<String> scopes;

    private String softwareId; //Should be UUID

    private String softwareVersion;

    private String softwareStatement; //Should be JWT

    private String registrationAccessToken;

    private String registrationClientUri;

    private Date clientIdIssuedAt;

    private Date clientSecretExpiresAt;

    private List<String> autoApproveScopes;

    private int accessTokenValiditySeconds = DEFAULT_ACCESS_TOKEN_VALIDITY_SECONDS;

    private int refreshTokenValiditySeconds = DEFAULT_REFRESH_TOKEN_VALIDITY_SECONDS;

    private int idTokenValiditySeconds = DEFAULT_ID_TOKEN_VALIDITY_SECONDS;

    private String tlsClientAuthSubjectDn;

    private String tlsClientAuthSanDns;

    private String tlsClientAuthSanUri;

    private String tlsClientAuthSanIp;

    private String tlsClientAuthSanEmail;

    private String authorizationSignedResponseAlg;

    private String authorizationEncryptedResponseAlg;

    private String authorizationEncryptedResponseEnc;

    /**
     * Security domain associated to the client
     */
    private String domain;

    /**
     * Client enabled.
     */
    private boolean enabled;

    /**
     * The Client creation date
     */
    private Date createdAt;

    /**
     * The Client last updated date
     */
    private Date updatedAt;

    private Set<String> identities;

    private String certificate;

    private Set<String> factors;

    private boolean enhanceScopesWithUserPermissions;

    private Map<String, Integer> scopeApprovals;

    private AccountSettings accountSettings;

    private LoginSettings loginSettings;

    private List<TokenClaim> tokenCustomClaims;

    private boolean template;

    private Map<String, Object> metadata;

    private boolean forcePKCE;

<<<<<<< HEAD
    private boolean flowsInherited;
=======
    private List<String> postLogoutRedirectUris;
>>>>>>> eb01cff9

    public Client() { }

    public Client(Client other) {
        this.id = other.id;
        this.clientId = other.clientId;
        this.clientSecret = other.clientSecret;
        this.redirectUris = other.redirectUris != null ? new ArrayList<>(other.redirectUris) : null;
        this.authorizedGrantTypes = other.authorizedGrantTypes != null ? new ArrayList<>(other.authorizedGrantTypes) : null;
        this.responseTypes = other.responseTypes != null ? new ArrayList<>(other.responseTypes) : null;
        this.applicationType = other.applicationType;
        this.contacts = other.contacts != null ? new ArrayList<>(other.contacts) : null;
        this.clientName = other.clientName;
        this.logoUri = other.logoUri;
        this.clientUri = other.clientUri;
        this.policyUri = other.policyUri;
        this.tosUri = other.tosUri;
        this.jwksUri = other.jwksUri;
        this.jwks = other.jwks;
        this.sectorIdentifierUri = other.sectorIdentifierUri;
        this.subjectType = other.subjectType;
        this.idTokenSignedResponseAlg = other.idTokenSignedResponseAlg;
        this.idTokenEncryptedResponseAlg = other.idTokenEncryptedResponseAlg;
        this.idTokenEncryptedResponseEnc = other.idTokenEncryptedResponseEnc;
        this.userinfoSignedResponseAlg = other.userinfoSignedResponseAlg;
        this.userinfoEncryptedResponseAlg = other.userinfoEncryptedResponseAlg;
        this.userinfoEncryptedResponseEnc = other.userinfoEncryptedResponseEnc;
        this.requestObjectSigningAlg = other.requestObjectSigningAlg;
        this.requestObjectEncryptionAlg = other.requestObjectEncryptionAlg;
        this.requestObjectEncryptionEnc = other.requestObjectEncryptionEnc;
        this.tokenEndpointAuthMethod = other.tokenEndpointAuthMethod;
        this.tokenEndpointAuthSigningAlg = other.tokenEndpointAuthSigningAlg;
        this.defaultMaxAge = other.defaultMaxAge;
        this.requireAuthTime = other.requireAuthTime;
        this.defaultACRvalues = other.defaultACRvalues;
        this.initiateLoginUri = other.initiateLoginUri;
        this.requestUris = other.requestUris != null ? new ArrayList<>(other.requestUris) : null;
        this.scopes = other.scopes != null ? new ArrayList<>(other.scopes) : null;
        this.softwareId = other.softwareId;
        this.softwareVersion = other.softwareVersion;
        this.softwareStatement = other.softwareStatement;
        this.registrationAccessToken = other.registrationAccessToken;
        this.registrationClientUri = other.registrationClientUri;
        this.clientIdIssuedAt = other.clientIdIssuedAt;
        this.clientSecretExpiresAt = other.clientSecretExpiresAt;
        this.autoApproveScopes = other.autoApproveScopes != null ? new ArrayList<>(other.autoApproveScopes) : null;
        this.accessTokenValiditySeconds = other.accessTokenValiditySeconds;
        this.refreshTokenValiditySeconds = other.refreshTokenValiditySeconds;
        this.idTokenValiditySeconds = other.idTokenValiditySeconds;
        this.domain = other.domain;
        this.enabled = other.enabled;
        this.createdAt = other.createdAt;
        this.updatedAt = other.updatedAt;
        this.identities = other.identities != null ? new HashSet<>(other.identities) : null;
        this.factors = other.factors != null ? new HashSet<>(other.factors) : null;
        this.certificate = other.certificate;
        this.enhanceScopesWithUserPermissions = other.enhanceScopesWithUserPermissions;
        this.scopeApprovals = other.scopeApprovals != null ? new HashMap<>(other.scopeApprovals) : null;
        this.accountSettings = other.accountSettings;
        this.loginSettings = other.loginSettings;
        this.tokenCustomClaims = other.tokenCustomClaims != null ? new ArrayList<>(other.tokenCustomClaims) : null;
        this.template = other.template;
        this.metadata = other.metadata != null ? new HashMap<>(other.metadata) : null;
        this.authorizationSignedResponseAlg = other.authorizationSignedResponseAlg;
        this.authorizationEncryptedResponseAlg = other.authorizationEncryptedResponseAlg;
        this.authorizationEncryptedResponseEnc = other.authorizationEncryptedResponseEnc;
        this.forcePKCE = other.forcePKCE;
<<<<<<< HEAD
        this.flowsInherited = other.flowsInherited;
=======
        this.postLogoutRedirectUris = other.postLogoutRedirectUris;
>>>>>>> eb01cff9
    }

    public String getId() {
        return id;
    }

    public void setId(String id) {
        this.id = id;
    }

    public String getClientId() {
        return clientId;
    }

    public void setClientId(String clientId) {
        this.clientId = clientId;
    }

    public String getClientSecret() {
        return clientSecret;
    }

    public void setClientSecret(String clientSecret) {
        this.clientSecret = clientSecret;
    }

    public List<String> getRedirectUris() {
        return redirectUris;
    }

    public void setRedirectUris(List<String> redirectUris) {
        this.redirectUris = redirectUris;
    }

    public List<String> getAuthorizedGrantTypes() {
        return authorizedGrantTypes;
    }

    public void setAuthorizedGrantTypes(List<String> grantTypes) { this.authorizedGrantTypes = grantTypes; }

    public List<String> getResponseTypes() {
        return responseTypes;
    }

    public void setResponseTypes(List<String> responseTypes) {
        this.responseTypes = responseTypes;
    }

    public String getApplicationType() {
        return applicationType;
    }

    public void setApplicationType(String applicationType) {
        this.applicationType = applicationType;
    }

    public List<String> getContacts() {
        return contacts;
    }

    public void setContacts(List<String> contacts) {
        this.contacts = contacts;
    }

    public String getClientName() {
        return clientName;
    }

    public void setClientName(String clientName) {
        this.clientName = clientName;
    }

    public String getLogoUri() {
        return logoUri;
    }

    public void setLogoUri(String logoUri) {
        this.logoUri = logoUri;
    }

    public String getClientUri() {
        return clientUri;
    }

    public void setClientUri(String clientUri) {
        clientUri = clientUri;
    }

    public String getPolicyUri() {
        return policyUri;
    }

    public void setPolicyUri(String policyUri) {
        this.policyUri = policyUri;
    }

    public String getTosUri() {
        return tosUri;
    }

    public void setTosUri(String tosUri) {
        this.tosUri = tosUri;
    }

    public String getJwksUri() {
        return jwksUri;
    }

    public void setJwksUri(String jwksUri) {
        this.jwksUri = jwksUri;
    }

    public JWKSet getJwks() {
        return jwks;
    }

    public void setJwks(JWKSet jwks) {
        this.jwks = jwks;
    }

    public String getSectorIdentifierUri() {
        return sectorIdentifierUri;
    }

    public void setSectorIdentifierUri(String sectorIdentifierUri) {
        this.sectorIdentifierUri = sectorIdentifierUri;
    }

    public String getSubjectType() {
        return subjectType;
    }

    public void setSubjectType(String subjectType) {
        this.subjectType = subjectType;
    }

    public String getIdTokenSignedResponseAlg() {
        return idTokenSignedResponseAlg;
    }

    public void setIdTokenSignedResponseAlg(String idTokenSignedResponseAlg) {
        this.idTokenSignedResponseAlg = idTokenSignedResponseAlg;
    }

    public String getIdTokenEncryptedResponseAlg() {
        return idTokenEncryptedResponseAlg;
    }

    public void setIdTokenEncryptedResponseAlg(String idTokenEncryptedResponseAlg) {
        this.idTokenEncryptedResponseAlg = idTokenEncryptedResponseAlg;
    }

    public String getIdTokenEncryptedResponseEnc() {
        return idTokenEncryptedResponseEnc;
    }

    public void setIdTokenEncryptedResponseEnc(String idTokenEncryptedResponseEnc) {
        this.idTokenEncryptedResponseEnc = idTokenEncryptedResponseEnc;
    }

    public String getUserinfoSignedResponseAlg() {
        return userinfoSignedResponseAlg;
    }

    public void setUserinfoSignedResponseAlg(String userinfoSignedResponseAlg) {
        this.userinfoSignedResponseAlg = userinfoSignedResponseAlg;
    }

    public String getUserinfoEncryptedResponseAlg() {
        return userinfoEncryptedResponseAlg;
    }

    public void setUserinfoEncryptedResponseAlg(String userinfoEncryptedResponseAlg) {
        this.userinfoEncryptedResponseAlg = userinfoEncryptedResponseAlg;
    }

    public String getUserinfoEncryptedResponseEnc() {
        return userinfoEncryptedResponseEnc;
    }

    public void setUserinfoEncryptedResponseEnc(String userinfoEncryptedResponseEnc) {
        this.userinfoEncryptedResponseEnc = userinfoEncryptedResponseEnc;
    }

    public String getRequestObjectSigningAlg() {
        return requestObjectSigningAlg;
    }

    public void setRequestObjectSigningAlg(String requestObjectSigningAlg) {
        this.requestObjectSigningAlg = requestObjectSigningAlg;
    }

    public String getRequestObjectEncryptionAlg() {
        return requestObjectEncryptionAlg;
    }

    public void setRequestObjectEncryptionAlg(String requestObjectEncryptionAlg) {
        this.requestObjectEncryptionAlg = requestObjectEncryptionAlg;
    }

    public String getRequestObjectEncryptionEnc() {
        return requestObjectEncryptionEnc;
    }

    public void setRequestObjectEncryptionEnc(String requestObjectEncryptionEnc) {
        this.requestObjectEncryptionEnc = requestObjectEncryptionEnc;
    }

    public String getTokenEndpointAuthMethod() {
        return tokenEndpointAuthMethod;
    }

    public void setTokenEndpointAuthMethod(String tokenEndpointAuthMethod) {
        this.tokenEndpointAuthMethod = tokenEndpointAuthMethod;
    }

    public String getTokenEndpointAuthSigningAlg() {
        return tokenEndpointAuthSigningAlg;
    }

    public void setTokenEndpointAuthSigningAlg(String tokenEndpointAuthSigningAlg) {
        this.tokenEndpointAuthSigningAlg = tokenEndpointAuthSigningAlg;
    }

    public Integer getDefaultMaxAge() {
        return defaultMaxAge;
    }

    public void setDefaultMaxAge(Integer defaultMaxAge) {
        this.defaultMaxAge = defaultMaxAge;
    }

    public Boolean getRequireAuthTime() {
        return requireAuthTime;
    }

    public void setRequireAuthTime(Boolean requireAuthTime) {
        this.requireAuthTime = requireAuthTime;
    }

    public List<String> getDefaultACRvalues() {
        return defaultACRvalues;
    }

    public void setDefaultACRvalues(List<String> defaultACRvalues) {
        this.defaultACRvalues = defaultACRvalues;
    }

    public String getInitiateLoginUri() {
        return initiateLoginUri;
    }

    public void setInitiateLoginUri(String initiateLoginUri) {
        this.initiateLoginUri = initiateLoginUri;
    }

    public List<String> getRequestUris() {
        return requestUris;
    }

    public void setRequestUris(List<String> requestUris) {
        this.requestUris = requestUris;
    }

    public List<String> getScopes() {
        return scopes;
    }

    public void setScopes(List<String> scopes) {
        this.scopes = scopes;
    }

    public String getSoftwareId() {
        return softwareId;
    }

    public void setSoftwareId(String softwareId) {
        this.softwareId = softwareId;
    }

    public String getSoftwareVersion() {
        return softwareVersion;
    }

    public void setSoftwareVersion(String softwareVersion) {
        this.softwareVersion = softwareVersion;
    }

    public String getSoftwareStatement() {
        return softwareStatement;
    }

    public void setSoftwareStatement(String softwareStatement) {
        this.softwareStatement = softwareStatement;
    }

    public String getRegistrationAccessToken() {
        return registrationAccessToken;
    }

    public void setRegistrationAccessToken(String registrationAccessToken) {
        this.registrationAccessToken = registrationAccessToken;
    }

    public String getRegistrationClientUri() {
        return registrationClientUri;
    }

    public void setRegistrationClientUri(String registrationClientUri) {
        this.registrationClientUri = registrationClientUri;
    }

    public Date getClientIdIssuedAt() {
        return clientIdIssuedAt;
    }

    public void setClientIdIssuedAt(Date clientIdIssuedAt) {
        this.clientIdIssuedAt = clientIdIssuedAt;
    }

    public Date getClientSecretExpiresAt() {
        return clientSecretExpiresAt;
    }

    public void setClientSecretExpiresAt(Date clientSecretExpiresAt) {
        //Enforce date to UTC time zone.
        if (clientSecretExpiresAt != null) {
            this.clientSecretExpiresAt = Date.from(
                    ZonedDateTime.ofInstant(clientSecretExpiresAt.toInstant(), ZoneId.of("UTC")).toInstant()
            );
        }
    }

    public List<String> getAutoApproveScopes() {
        return autoApproveScopes;
    }

    public void setAutoApproveScopes(List<String> autoApproveScopes) {
        this.autoApproveScopes = autoApproveScopes;
    }

    public int getAccessTokenValiditySeconds() {
        return accessTokenValiditySeconds;
    }

    public void setAccessTokenValiditySeconds(int accessTokenValiditySeconds) {
        this.accessTokenValiditySeconds = accessTokenValiditySeconds;
    }

    public int getRefreshTokenValiditySeconds() {
        return refreshTokenValiditySeconds;
    }

    public void setRefreshTokenValiditySeconds(int refreshTokenValiditySeconds) {
        this.refreshTokenValiditySeconds = refreshTokenValiditySeconds;
    }

    public String getDomain() {
        return domain;
    }

    public void setDomain(String domain) {
        this.domain = domain;
    }

    public boolean isEnabled() {
        return enabled;
    }

    public void setEnabled(boolean enabled) {
        this.enabled = enabled;
    }

    public Date getCreatedAt() {
        return createdAt;
    }

    public void setCreatedAt(Date createdAt) {
        this.createdAt = createdAt;
    }

    public Date getUpdatedAt() {
        return updatedAt;
    }

    public void setUpdatedAt(Date updatedAt) {
        this.updatedAt = updatedAt;
    }

    public Set<String> getIdentities() {
        return identities;
    }

    public void setIdentities(Set<String> identities) {
        this.identities = identities;
    }

    public Set<String> getFactors() {
        return factors;
    }

    public void setFactors(Set<String> factors) {
        this.factors = factors;
    }

    public int getIdTokenValiditySeconds() {
        return idTokenValiditySeconds;
    }

    public void setIdTokenValiditySeconds(int idTokenValiditySeconds) {
        this.idTokenValiditySeconds = idTokenValiditySeconds;
    }

    public String getCertificate() {
        return certificate;
    }

    public void setCertificate(String certificate) {
        this.certificate = certificate;
    }

    public boolean isEnhanceScopesWithUserPermissions() {
        return enhanceScopesWithUserPermissions;
    }

    public void setEnhanceScopesWithUserPermissions(boolean enhanceScopesWithUserPermissions) {
        this.enhanceScopesWithUserPermissions = enhanceScopesWithUserPermissions;
    }

    public Map<String, Integer> getScopeApprovals() {
        return scopeApprovals;
    }

    public void setScopeApprovals(Map<String, Integer> scopeApprovals) {
        this.scopeApprovals = scopeApprovals;
    }

    public AccountSettings getAccountSettings() {
        return accountSettings;
    }

    public void setAccountSettings(AccountSettings accountSettings) {
        this.accountSettings = accountSettings;
    }

    public LoginSettings getLoginSettings() {
        return loginSettings;
    }

    public void setLoginSettings(LoginSettings loginSettings) {
        this.loginSettings = loginSettings;
    }

    public List<TokenClaim> getTokenCustomClaims() {
        return tokenCustomClaims;
    }

    public void setTokenCustomClaims(List<TokenClaim> tokenCustomClaims) {
        this.tokenCustomClaims = tokenCustomClaims;
    }

    public boolean isTemplate() {
        return template;
    }

    public void setTemplate(boolean template) {
        this.template = template;
    }

    public Map<String, Object> getMetadata() {
        return metadata;
    }

    public void setMetadata(Map<String, Object> metadata) {
        this.metadata = metadata;
    }

    public String getTlsClientAuthSubjectDn() {
        return tlsClientAuthSubjectDn;
    }

    public void setTlsClientAuthSubjectDn(String tlsClientAuthSubjectDn) {
        this.tlsClientAuthSubjectDn = tlsClientAuthSubjectDn;
    }

    public String getTlsClientAuthSanDns() {
        return tlsClientAuthSanDns;
    }

    public void setTlsClientAuthSanDns(String tlsClientAuthSanDns) {
        this.tlsClientAuthSanDns = tlsClientAuthSanDns;
    }

    public String getTlsClientAuthSanUri() {
        return tlsClientAuthSanUri;
    }

    public void setTlsClientAuthSanUri(String tlsClientAuthSanUri) {
        this.tlsClientAuthSanUri = tlsClientAuthSanUri;
    }

    public String getTlsClientAuthSanIp() {
        return tlsClientAuthSanIp;
    }

    public void setTlsClientAuthSanIp(String tlsClientAuthSanIp) {
        this.tlsClientAuthSanIp = tlsClientAuthSanIp;
    }

    public String getTlsClientAuthSanEmail() {
        return tlsClientAuthSanEmail;
    }

    public void setTlsClientAuthSanEmail(String tlsClientAuthSanEmail) {
        this.tlsClientAuthSanEmail = tlsClientAuthSanEmail;
    }

    public String getAuthorizationSignedResponseAlg() {
        return authorizationSignedResponseAlg;
    }

    public void setAuthorizationSignedResponseAlg(String authorizationSignedResponseAlg) {
        this.authorizationSignedResponseAlg = authorizationSignedResponseAlg;
    }

    public String getAuthorizationEncryptedResponseAlg() {
        return authorizationEncryptedResponseAlg;
    }

    public void setAuthorizationEncryptedResponseAlg(String authorizationEncryptedResponseAlg) {
        this.authorizationEncryptedResponseAlg = authorizationEncryptedResponseAlg;
    }

    public String getAuthorizationEncryptedResponseEnc() {
        return authorizationEncryptedResponseEnc;
    }

    public void setAuthorizationEncryptedResponseEnc(String authorizationEncryptedResponseEnc) {
        this.authorizationEncryptedResponseEnc = authorizationEncryptedResponseEnc;
    }

    public boolean isForcePKCE() {
        return forcePKCE;
    }

    public void setForcePKCE(boolean forcePKCE) {
        this.forcePKCE = forcePKCE;
    }

<<<<<<< HEAD
    public boolean isFlowsInherited() {
        return flowsInherited;
    }

    public void setFlowsInherited(boolean flowsInherited) {
        this.flowsInherited = flowsInherited;
=======
    public List<String> getPostLogoutRedirectUris() {
        return postLogoutRedirectUris;
    }

    public void setPostLogoutRedirectUris(List<String> postLogoutRedirectUris) {
        this.postLogoutRedirectUris = postLogoutRedirectUris;
>>>>>>> eb01cff9
    }

    @Override
    public boolean equals(Object o) {
        if (this == o) return true;
        if (o == null || getClass() != o.getClass()) return false;
        Client client = (Client) o;
        return Objects.equals(id, client.id);
    }

    @Override
    public int hashCode() {
        return Objects.hash(id);
    }

    @Override
    public Client clone() throws CloneNotSupportedException {
        Client clone = (Client) super.clone();

        clone.setRedirectUris(this.getRedirectUris()!=null?new ArrayList<>(this.getRedirectUris()):null);
        clone.setAuthorizedGrantTypes(this.getAuthorizedGrantTypes()!=null?new ArrayList<>(this.getAuthorizedGrantTypes()):null);
        clone.setResponseTypes(this.getResponseTypes()!=null?new ArrayList<>(this.getResponseTypes()):null);
        clone.setContacts(this.getContacts()!=null?new ArrayList<>(this.getContacts()):null);
        clone.setDefaultACRvalues(this.getDefaultACRvalues()!=null?new ArrayList<>(this.getDefaultACRvalues()):null);
        clone.setRequestUris(this.getRequestUris()!=null?new ArrayList<>(this.getRequestUris()):null);
        clone.setScopes(this.getScopes()!=null?new ArrayList<>(this.getScopes()):null);
        clone.setScopeApprovals(this.getScopeApprovals()!=null?new HashMap<>(this.getScopeApprovals()):null);
        clone.setAutoApproveScopes(this.getAutoApproveScopes()!=null?new ArrayList<>(this.getAutoApproveScopes()):null);
        clone.setIdentities(this.getIdentities()!=null?new HashSet<>(this.getIdentities()):null);
        clone.setFactors(this.getFactors()!=null?new HashSet<>(this.getFactors()):null);
        clone.setJwks(this.getJwks()!=null?this.getJwks().clone():null);

        return clone;
    }
}<|MERGE_RESOLUTION|>--- conflicted
+++ resolved
@@ -191,11 +191,9 @@
 
     private boolean forcePKCE;
 
-<<<<<<< HEAD
+    private List<String> postLogoutRedirectUris;
+
     private boolean flowsInherited;
-=======
-    private List<String> postLogoutRedirectUris;
->>>>>>> eb01cff9
 
     public Client() { }
 
@@ -263,11 +261,8 @@
         this.authorizationEncryptedResponseAlg = other.authorizationEncryptedResponseAlg;
         this.authorizationEncryptedResponseEnc = other.authorizationEncryptedResponseEnc;
         this.forcePKCE = other.forcePKCE;
-<<<<<<< HEAD
+        this.postLogoutRedirectUris = other.postLogoutRedirectUris;
         this.flowsInherited = other.flowsInherited;
-=======
-        this.postLogoutRedirectUris = other.postLogoutRedirectUris;
->>>>>>> eb01cff9
     }
 
     public String getId() {
@@ -817,21 +812,20 @@
         this.forcePKCE = forcePKCE;
     }
 
-<<<<<<< HEAD
+    public List<String> getPostLogoutRedirectUris() {
+        return postLogoutRedirectUris;
+    }
+
+    public void setPostLogoutRedirectUris(List<String> postLogoutRedirectUris) {
+        this.postLogoutRedirectUris = postLogoutRedirectUris;
+    }
+
     public boolean isFlowsInherited() {
         return flowsInherited;
     }
 
     public void setFlowsInherited(boolean flowsInherited) {
         this.flowsInherited = flowsInherited;
-=======
-    public List<String> getPostLogoutRedirectUris() {
-        return postLogoutRedirectUris;
-    }
-
-    public void setPostLogoutRedirectUris(List<String> postLogoutRedirectUris) {
-        this.postLogoutRedirectUris = postLogoutRedirectUris;
->>>>>>> eb01cff9
     }
 
     @Override
