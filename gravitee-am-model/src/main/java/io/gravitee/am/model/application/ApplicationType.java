/**
 * Copyright (C) 2015 The Gravitee team (http://gravitee.io)
 *
 * Licensed under the Apache License, Version 2.0 (the "License");
 * you may not use this file except in compliance with the License.
 * You may obtain a copy of the License at
 *
 *         http://www.apache.org/licenses/LICENSE-2.0
 *
 * Unless required by applicable law or agreed to in writing, software
 * distributed under the License is distributed on an "AS IS" BASIS,
 * WITHOUT WARRANTIES OR CONDITIONS OF ANY KIND, either express or implied.
 * See the License for the specific language governing permissions and
 * limitations under the License.
 */
package io.gravitee.am.model.application;

/**
 * @author Titouan COMPIEGNE (titouan.compiegne at graviteesource.com)
 * @author GraviteeSource Team
 */
public enum ApplicationType {
<<<<<<< HEAD
    WEB, NATIVE, BROWSER, SERVICE, RESOURCE_SERVER, MCP
=======
    WEB, NATIVE, BROWSER, SERVICE, RESOURCE_SERVER, AGENT
>>>>>>> e067318f
}<|MERGE_RESOLUTION|>--- conflicted
+++ resolved
@@ -20,9 +20,5 @@
  * @author GraviteeSource Team
  */
 public enum ApplicationType {
-<<<<<<< HEAD
-    WEB, NATIVE, BROWSER, SERVICE, RESOURCE_SERVER, MCP
-=======
-    WEB, NATIVE, BROWSER, SERVICE, RESOURCE_SERVER, AGENT
->>>>>>> e067318f
+    WEB, NATIVE, BROWSER, SERVICE, RESOURCE_SERVER, AGENT, MCP
 }