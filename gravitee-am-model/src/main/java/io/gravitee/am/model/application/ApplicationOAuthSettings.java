/**
 * Copyright (C) 2015 The Gravitee team (http://gravitee.io)
 *
 * Licensed under the Apache License, Version 2.0 (the "License");
 * you may not use this file except in compliance with the License.
 * You may obtain a copy of the License at
 *
 *         http://www.apache.org/licenses/LICENSE-2.0
 *
 * Unless required by applicable law or agreed to in writing, software
 * distributed under the License is distributed on an "AS IS" BASIS,
 * WITHOUT WARRANTIES OR CONDITIONS OF ANY KIND, either express or implied.
 * See the License for the specific language governing permissions and
 * limitations under the License.
 */
package io.gravitee.am.model.application;

import io.gravitee.am.model.TokenClaim;
import io.gravitee.am.model.oidc.JWKSet;

import java.util.*;

/**
 * See <a href="https://openid.net/specs/openid-connect-registration-1_0.html#ClientMetadata">2. Client Metadata</a>
 * See <a href="https://tools.ietf.org/html/rfc7591">OAuth 2.0 Dynamic Client Registration Protocol</a>
 *
 * @author Titouan COMPIEGNE (titouan.compiegne at graviteesource.com)
 * @author GraviteeSource Team
 */
public class ApplicationOAuthSettings {

    private final static int DEFAULT_ACCESS_TOKEN_VALIDITY_SECONDS = 7200;
    private final static int DEFAULT_REFRESH_TOKEN_VALIDITY_SECONDS = 14400;
    private final static int DEFAULT_ID_TOKEN_VALIDITY_SECONDS = 14400;

    /**
     * The client identifier
     */
    private String clientId;
    /**
     * The client secret
     */
    private String clientSecret;
    /**
     * The client type (OAuth 2.0 perspective public or confidential)
     */
    private String clientType;
    /**
     * Array of Redirection URI values used by the Client.
     * One of these registered Redirection URI values MUST exactly match the redirect_uri parameter value used in each Authorization Requests
     */
    private List<String> redirectUris;
    /**
     * JSON array containing a list of the OAuth 2.0 response_type values that the Client is declaring that it will restrict itself to using.
     * If omitted, the default is that the Client will use only the code Response Type.
     */
    private List<String> responseTypes;
    /**
     * JSON array containing a list of the OAuth 2.0 Grant Types that the Client is declaring that it will restrict itself to using.
     * If omitted, the default is that the Client will use only the authorization_code Grant Type.
     */
    private List<String> grantTypes;
    /**
     * Kind of the application. The default, if omitted, is web. The defined values are native or web.
     */
    private String applicationType;
    /**
     * Array of e-mail addresses of people responsible for this Client
     */
    private List<String> contacts;
    /**
     * Name of the Client to be presented to the End-User.
     */
    private String clientName;
    /**
     * URL that references a logo for the Client application. If present, the server SHOULD display this image to the End-User during approval.
     */
    private String logoUri;
    /**
     * URL of the home page of the Client. The value of this field MUST point to a valid Web page.
     */
    private String clientUri;
    /**
     * URL that the Relying Party Client provides to the End-User to read about the how the profile data will be used.
     */
    private String policyUri;
    /**
     * URL that the Relying Party Client provides to the End-User to read about the Relying Party's terms of service.
     */
    private String tosUri;
    /**
     * URL for the Client's JSON Web Key Set [JWK] document.
     * If the Client signs requests to the Server, it contains the signing key(s) the Server uses to validate signatures from the Client.
     */
    private String jwksUri;
    /**
     * Client's JSON Web Key Set [JWK] document, passed by value.
     * The semantics of the jwks parameter are the same as the jwks_uri parameter, other than that the JWK Set is passed by value, rather than by reference.
     */
    private JWKSet jwks;
    /**
     * URL using the https scheme to be used in calculating Pseudonymous Identifiers by the OP.
     */
    private String sectorIdentifierUri;
    /**
     * subject_type requested for responses to this Client
     */
    private String subjectType;
    /**
     * JWS alg algorithm [JWA] REQUIRED for signing the ID Token issued to this Client.
     */
    private String idTokenSignedResponseAlg;
    /**
     * JWE alg algorithm [JWA] REQUIRED for encrypting the ID Token issued to this Client.
     */
    private String idTokenEncryptedResponseAlg;
    /**
     * JWE enc algorithm [JWA] REQUIRED for encrypting the ID Token issued to this Client.
     */
    private String idTokenEncryptedResponseEnc;
    /**
     * JWS alg algorithm [JWA] REQUIRED for signing UserInfo Responses.
     */
    private String userinfoSignedResponseAlg;
    /**
     * JWE [JWE] alg algorithm [JWA] REQUIRED for encrypting UserInfo Responses.
     */
    private String userinfoEncryptedResponseAlg;
    /**
     * JWE enc algorithm [JWA] REQUIRED for encrypting UserInfo Responses.
     */
    private String userinfoEncryptedResponseEnc;
    /**
     * JWS [JWS] alg algorithm [JWA] that MUST be used for signing Request Objects sent to the OP.
     */
    private String requestObjectSigningAlg;
    /**
     * JWE [JWE] alg algorithm [JWA] the RP is declaring that it may use for encrypting Request Objects sent to the OP.
     */
    private String requestObjectEncryptionAlg;
    /**
     * JWE enc algorithm [JWA] the RP is declaring that it may use for encrypting Request Objects sent to the OP.
     */
    private String requestObjectEncryptionEnc;
    /**
     * Requested Client Authentication method for the Token Endpoint.
     */
    private String tokenEndpointAuthMethod;
    /**
     * [JWS] alg algorithm [JWA] that MUST be used for signing the JWT [JWT] used to authenticate the Client at the Token Endpoint for the private_key_jwt and client_secret_jwt authentication methods.
     */
    private String tokenEndpointAuthSigningAlg;
    /**
     * Default Maximum Authentication Age.
     */
    private Integer defaultMaxAge;
    /**
     * Boolean value specifying whether the auth_time Claim in the ID Token is REQUIRED.
     */
    private Boolean requireAuthTime = false;
    /**
     * Default requested Authentication Context Class Reference values.
     */
    private List<String> defaultACRvalues;
    /**
     * URI using the https scheme that a third party can use to initiate a login by the RP,
     */
    private String initiateLoginUri;
    /**
     * Array of request_uri values that are pre-registered by the RP for use at the OP.
     */
    private List<String> requestUris;
    /**
     * A unique identifier string (e.g., a Universally Unique Identifier (UUID)) assigned by the client developer or software publisher
     * used by registration endpoints to identify the client software to be dynamically registered.
     */
    private String softwareId;
    /**
     * A version identifier string for the client software identified by "software_id".
     */
    private String softwareVersion;
    /**
     * A software statement containing client metadata values about the client software as claims.
     * This is a string value containing the entire signed JWT.
     */
    private String softwareStatement;

    private String registrationAccessToken;

    private String registrationClientUri;
    /**
     * Time at which the client identifier was issued.
     * The time is represented as the number of seconds from 1970-01-01T00:00:00Z as measured in UTC until the date/time of issuance.
     */
    private Date clientIdIssuedAt;
    /**
     * REQUIRED if "client_secret" is issued.  Time at which the client secret will expire or 0 if it will not expire.
     */
    private Date clientSecretExpiresAt;
    /**
     * String containing a space-separated list of scope values (as described in Section 3.3 of OAuth 2.0 [RFC6749]) that the client can use when requesting access tokens.
     */
    private List<String> scopes;
    /**
     * Scope approval duration times
     */
    private Map<String, Integer> scopeApprovals;
    /**
     * Enhance scopes with user roles' permissions
     */
    private boolean enhanceScopesWithUserPermissions;
    /**
     * Access Token validity in seconds
     */
    private int accessTokenValiditySeconds = DEFAULT_ACCESS_TOKEN_VALIDITY_SECONDS;
    /**
     * Refresh Token validity in seconds
     */
    private int refreshTokenValiditySeconds = DEFAULT_REFRESH_TOKEN_VALIDITY_SECONDS;
    /**
     * ID Token validity in seconds
     */
    private int idTokenValiditySeconds = DEFAULT_ID_TOKEN_VALIDITY_SECONDS;
    /**
     * Token claims mapping settings
     */
    private List<TokenClaim> tokenCustomClaims;

    private String tlsClientAuthSubjectDn;

    private String tlsClientAuthSanDns;

    private String tlsClientAuthSanUri;

    private String tlsClientAuthSanIp;

    private String tlsClientAuthSanEmail;

    /**
     * JWS alg algorithm [JWA] REQUIRED for signing Authorization Responses.
     */
    private String authorizationSignedResponseAlg;

    /**
     * JWE [JWE] alg algorithm [JWA] REQUIRED for encrypting Authorization Responses.
     */
    private String authorizationEncryptedResponseAlg;

    /**
     * JWE enc algorithm [JWA] REQUIRED for encrypting Authorization Responses.
     */
    private String authorizationEncryptedResponseEnc;

    /**
<<<<<<< HEAD
     * Ensure usage of the Authorization Code Flow with Proof Key for Code Exchange (PKCE)
     * especially for SPA and Native apps
     */
    private boolean forcePKCE;
=======
     * Array of URLs supplied by the RP to which it MAY request that the End-User's User Agent be redirected using the post_logout_redirect_uri parameter after a logout has been performed.
     */
    private List<String> postLogoutRedirectUris;
>>>>>>> 7c86af81

    public ApplicationOAuthSettings() {
    }

    public ApplicationOAuthSettings(ApplicationOAuthSettings other) {
        this.clientId = other.clientId;
        this.clientSecret = other.clientSecret;
        this.clientType = other.clientType;
        this.redirectUris = other.redirectUris != null ? new ArrayList<>(other.redirectUris) : null;
        this.responseTypes = other.responseTypes != null ? new ArrayList<>(other.responseTypes) : null;
        this.grantTypes = other.grantTypes != null ? new ArrayList<>(other.grantTypes) : null;
        this.applicationType = other.applicationType;
        this.contacts = other.contacts != null ? new ArrayList<>(other.contacts) : null;
        this.clientName = other.clientName;
        this.logoUri = other.logoUri;
        this.clientUri = other.clientUri;
        this.policyUri = other.policyUri;
        this.tosUri = other.tosUri;
        this.jwksUri = other.jwksUri;
        this.jwks = other.jwks;
        this.sectorIdentifierUri = other.sectorIdentifierUri;
        this.subjectType = other.subjectType;
        this.idTokenSignedResponseAlg = other.idTokenSignedResponseAlg;
        this.idTokenEncryptedResponseAlg = other.idTokenEncryptedResponseAlg;
        this.idTokenEncryptedResponseEnc = other.idTokenEncryptedResponseEnc;
        this.userinfoSignedResponseAlg = other.userinfoSignedResponseAlg;
        this.userinfoEncryptedResponseAlg = other.userinfoEncryptedResponseAlg;
        this.userinfoEncryptedResponseEnc = other.userinfoEncryptedResponseEnc;
        this.requestObjectSigningAlg = other.requestObjectSigningAlg;
        this.requestObjectEncryptionAlg = other.requestObjectEncryptionAlg;
        this.requestObjectEncryptionEnc = other.requestObjectEncryptionEnc;
        this.tokenEndpointAuthMethod = other.tokenEndpointAuthMethod;
        this.tokenEndpointAuthSigningAlg = other.tokenEndpointAuthSigningAlg;
        this.defaultMaxAge = other.defaultMaxAge;
        this.requireAuthTime = other.requireAuthTime;
        this.defaultACRvalues = other.defaultACRvalues != null ? new ArrayList<>(other.defaultACRvalues): null;
        this.initiateLoginUri = other.initiateLoginUri;
        this.requestUris = other.requestUris != null ? new ArrayList<>(other.requestUris) : null;
        this.softwareId = other.softwareId;
        this.softwareVersion = other.softwareVersion;
        this.softwareStatement = other.softwareStatement;
        this.registrationAccessToken = other.registrationAccessToken;
        this.registrationClientUri = other.registrationClientUri;
        this.clientIdIssuedAt = other.clientIdIssuedAt;
        this.clientSecretExpiresAt = other.clientSecretExpiresAt;
        this.scopes = other.scopes != null ? new ArrayList<>(other.scopes) : null;
        this.scopeApprovals = other.scopeApprovals != null ? new HashMap<>(other.scopeApprovals): null;
        this.enhanceScopesWithUserPermissions = other.enhanceScopesWithUserPermissions;
        this.accessTokenValiditySeconds = other.accessTokenValiditySeconds;
        this.refreshTokenValiditySeconds = other.refreshTokenValiditySeconds;
        this.idTokenValiditySeconds = other.idTokenValiditySeconds;
        this.tokenCustomClaims = other.tokenCustomClaims != null ? new ArrayList<>(other.tokenCustomClaims): null;
        this.tlsClientAuthSubjectDn = other.tlsClientAuthSubjectDn;
        this.tlsClientAuthSanDns = other.tlsClientAuthSanDns;
        this.tlsClientAuthSanEmail = other.tlsClientAuthSanEmail;
        this.tlsClientAuthSanIp = other.tlsClientAuthSanIp;
        this.tlsClientAuthSanUri = other.tlsClientAuthSanUri;
        this.authorizationSignedResponseAlg = other.authorizationSignedResponseAlg;
        this.authorizationEncryptedResponseAlg = other.authorizationEncryptedResponseAlg;
        this.authorizationEncryptedResponseEnc = other.authorizationEncryptedResponseEnc;
<<<<<<< HEAD
        this.forcePKCE = other.forcePKCE;
=======
        this.postLogoutRedirectUris = other.postLogoutRedirectUris;
>>>>>>> 7c86af81
    }

    public String getClientId() {
        return clientId;
    }

    public void setClientId(String clientId) {
        this.clientId = clientId;
    }

    public String getClientSecret() {
        return clientSecret;
    }

    public void setClientSecret(String clientSecret) {
        this.clientSecret = clientSecret;
    }

    public String getClientType() {
        return clientType;
    }

    public void setClientType(String clientType) {
        this.clientType = clientType;
    }

    public List<String> getRedirectUris() {
        return redirectUris;
    }

    public void setRedirectUris(List<String> redirectUris) {
        this.redirectUris = redirectUris;
    }

    public List<String> getResponseTypes() {
        return responseTypes;
    }

    public void setResponseTypes(List<String> responseTypes) {
        this.responseTypes = responseTypes;
    }

    public List<String> getGrantTypes() {
        return grantTypes;
    }

    public void setGrantTypes(List<String> grantTypes) {
        this.grantTypes = grantTypes;
    }

    public String getApplicationType() {
        return applicationType;
    }

    public void setApplicationType(String applicationType) {
        this.applicationType = applicationType;
    }

    public List<String> getContacts() {
        return contacts;
    }

    public void setContacts(List<String> contacts) {
        this.contacts = contacts;
    }

    public String getClientName() {
        return clientName;
    }

    public void setClientName(String clientName) {
        this.clientName = clientName;
    }

    public String getLogoUri() {
        return logoUri;
    }

    public void setLogoUri(String logoUri) {
        this.logoUri = logoUri;
    }

    public String getClientUri() {
        return clientUri;
    }

    public void setClientUri(String clientUri) {
        this.clientUri = clientUri;
    }

    public String getPolicyUri() {
        return policyUri;
    }

    public void setPolicyUri(String policyUri) {
        this.policyUri = policyUri;
    }

    public String getTosUri() {
        return tosUri;
    }

    public void setTosUri(String tosUri) {
        this.tosUri = tosUri;
    }

    public String getJwksUri() {
        return jwksUri;
    }

    public void setJwksUri(String jwksUri) {
        this.jwksUri = jwksUri;
    }

    public JWKSet getJwks() {
        return jwks;
    }

    public void setJwks(JWKSet jwks) {
        this.jwks = jwks;
    }

    public String getSectorIdentifierUri() {
        return sectorIdentifierUri;
    }

    public void setSectorIdentifierUri(String sectorIdentifierUri) {
        this.sectorIdentifierUri = sectorIdentifierUri;
    }

    public String getSubjectType() {
        return subjectType;
    }

    public void setSubjectType(String subjectType) {
        this.subjectType = subjectType;
    }

    public String getIdTokenSignedResponseAlg() {
        return idTokenSignedResponseAlg;
    }

    public void setIdTokenSignedResponseAlg(String idTokenSignedResponseAlg) {
        this.idTokenSignedResponseAlg = idTokenSignedResponseAlg;
    }

    public String getIdTokenEncryptedResponseAlg() {
        return idTokenEncryptedResponseAlg;
    }

    public void setIdTokenEncryptedResponseAlg(String idTokenEncryptedResponseAlg) {
        this.idTokenEncryptedResponseAlg = idTokenEncryptedResponseAlg;
    }

    public String getIdTokenEncryptedResponseEnc() {
        return idTokenEncryptedResponseEnc;
    }

    public void setIdTokenEncryptedResponseEnc(String idTokenEncryptedResponseEnc) {
        this.idTokenEncryptedResponseEnc = idTokenEncryptedResponseEnc;
    }

    public String getUserinfoSignedResponseAlg() {
        return userinfoSignedResponseAlg;
    }

    public void setUserinfoSignedResponseAlg(String userinfoSignedResponseAlg) {
        this.userinfoSignedResponseAlg = userinfoSignedResponseAlg;
    }

    public String getUserinfoEncryptedResponseAlg() {
        return userinfoEncryptedResponseAlg;
    }

    public void setUserinfoEncryptedResponseAlg(String userinfoEncryptedResponseAlg) {
        this.userinfoEncryptedResponseAlg = userinfoEncryptedResponseAlg;
    }

    public String getUserinfoEncryptedResponseEnc() {
        return userinfoEncryptedResponseEnc;
    }

    public void setUserinfoEncryptedResponseEnc(String userinfoEncryptedResponseEnc) {
        this.userinfoEncryptedResponseEnc = userinfoEncryptedResponseEnc;
    }

    public String getRequestObjectSigningAlg() {
        return requestObjectSigningAlg;
    }

    public void setRequestObjectSigningAlg(String requestObjectSigningAlg) {
        this.requestObjectSigningAlg = requestObjectSigningAlg;
    }

    public String getRequestObjectEncryptionAlg() {
        return requestObjectEncryptionAlg;
    }

    public void setRequestObjectEncryptionAlg(String requestObjectEncryptionAlg) {
        this.requestObjectEncryptionAlg = requestObjectEncryptionAlg;
    }

    public String getRequestObjectEncryptionEnc() {
        return requestObjectEncryptionEnc;
    }

    public void setRequestObjectEncryptionEnc(String requestObjectEncryptionEnc) {
        this.requestObjectEncryptionEnc = requestObjectEncryptionEnc;
    }

    public String getTokenEndpointAuthMethod() {
        return tokenEndpointAuthMethod;
    }

    public void setTokenEndpointAuthMethod(String tokenEndpointAuthMethod) {
        this.tokenEndpointAuthMethod = tokenEndpointAuthMethod;
    }

    public String getTokenEndpointAuthSigningAlg() {
        return tokenEndpointAuthSigningAlg;
    }

    public void setTokenEndpointAuthSigningAlg(String tokenEndpointAuthSigningAlg) {
        this.tokenEndpointAuthSigningAlg = tokenEndpointAuthSigningAlg;
    }

    public Integer getDefaultMaxAge() {
        return defaultMaxAge;
    }

    public void setDefaultMaxAge(Integer defaultMaxAge) {
        this.defaultMaxAge = defaultMaxAge;
    }

    public Boolean getRequireAuthTime() {
        return requireAuthTime;
    }

    public void setRequireAuthTime(Boolean requireAuthTime) {
        this.requireAuthTime = requireAuthTime;
    }

    public List<String> getDefaultACRvalues() {
        return defaultACRvalues;
    }

    public void setDefaultACRvalues(List<String> defaultACRvalues) {
        this.defaultACRvalues = defaultACRvalues;
    }

    public String getInitiateLoginUri() {
        return initiateLoginUri;
    }

    public void setInitiateLoginUri(String initiateLoginUri) {
        this.initiateLoginUri = initiateLoginUri;
    }

    public List<String> getRequestUris() {
        return requestUris;
    }

    public void setRequestUris(List<String> requestUris) {
        this.requestUris = requestUris;
    }

    public String getSoftwareId() {
        return softwareId;
    }

    public void setSoftwareId(String softwareId) {
        this.softwareId = softwareId;
    }

    public String getSoftwareVersion() {
        return softwareVersion;
    }

    public void setSoftwareVersion(String softwareVersion) {
        this.softwareVersion = softwareVersion;
    }

    public String getSoftwareStatement() {
        return softwareStatement;
    }

    public void setSoftwareStatement(String softwareStatement) {
        this.softwareStatement = softwareStatement;
    }

    public String getRegistrationAccessToken() {
        return registrationAccessToken;
    }

    public void setRegistrationAccessToken(String registrationAccessToken) {
        this.registrationAccessToken = registrationAccessToken;
    }

    public String getRegistrationClientUri() {
        return registrationClientUri;
    }

    public void setRegistrationClientUri(String registrationClientUri) {
        this.registrationClientUri = registrationClientUri;
    }

    public Date getClientIdIssuedAt() {
        return clientIdIssuedAt;
    }

    public void setClientIdIssuedAt(Date clientIdIssuedAt) {
        this.clientIdIssuedAt = clientIdIssuedAt;
    }

    public Date getClientSecretExpiresAt() {
        return clientSecretExpiresAt;
    }

    public void setClientSecretExpiresAt(Date clientSecretExpiresAt) {
        this.clientSecretExpiresAt = clientSecretExpiresAt;
    }

    public List<String> getScopes() {
        return scopes;
    }

    public void setScopes(List<String> scopes) {
        this.scopes = scopes;
    }

    public Map<String, Integer> getScopeApprovals() {
        return scopeApprovals;
    }

    public void setScopeApprovals(Map<String, Integer> scopeApprovals) {
        this.scopeApprovals = scopeApprovals;
    }

    public boolean isEnhanceScopesWithUserPermissions() {
        return enhanceScopesWithUserPermissions;
    }

    public void setEnhanceScopesWithUserPermissions(boolean enhanceScopesWithUserPermissions) {
        this.enhanceScopesWithUserPermissions = enhanceScopesWithUserPermissions;
    }

    public int getAccessTokenValiditySeconds() {
        return accessTokenValiditySeconds;
    }

    public void setAccessTokenValiditySeconds(int accessTokenValiditySeconds) {
        this.accessTokenValiditySeconds = accessTokenValiditySeconds;
    }

    public int getRefreshTokenValiditySeconds() {
        return refreshTokenValiditySeconds;
    }

    public void setRefreshTokenValiditySeconds(int refreshTokenValiditySeconds) {
        this.refreshTokenValiditySeconds = refreshTokenValiditySeconds;
    }

    public int getIdTokenValiditySeconds() {
        return idTokenValiditySeconds;
    }

    public void setIdTokenValiditySeconds(int idTokenValiditySeconds) {
        this.idTokenValiditySeconds = idTokenValiditySeconds;
    }

    public List<TokenClaim> getTokenCustomClaims() {
        return tokenCustomClaims;
    }

    public void setTokenCustomClaims(List<TokenClaim> tokenCustomClaims) {
        this.tokenCustomClaims = tokenCustomClaims;
    }

    public String getTlsClientAuthSubjectDn() {
        return tlsClientAuthSubjectDn;
    }

    public void setTlsClientAuthSubjectDn(String tlsClientAuthSubjectDn) {
        this.tlsClientAuthSubjectDn = tlsClientAuthSubjectDn;
    }

    public String getTlsClientAuthSanDns() {
        return tlsClientAuthSanDns;
    }

    public void setTlsClientAuthSanDns(String tlsClientAuthSanDns) {
        this.tlsClientAuthSanDns = tlsClientAuthSanDns;
    }

    public String getTlsClientAuthSanUri() {
        return tlsClientAuthSanUri;
    }

    public void setTlsClientAuthSanUri(String tlsClientAuthSanUri) {
        this.tlsClientAuthSanUri = tlsClientAuthSanUri;
    }

    public String getTlsClientAuthSanIp() {
        return tlsClientAuthSanIp;
    }

    public void setTlsClientAuthSanIp(String tlsClientAuthSanIp) {
        this.tlsClientAuthSanIp = tlsClientAuthSanIp;
    }

    public String getTlsClientAuthSanEmail() {
        return tlsClientAuthSanEmail;
    }

    public void setTlsClientAuthSanEmail(String tlsClientAuthSanEmail) {
        this.tlsClientAuthSanEmail = tlsClientAuthSanEmail;
    }

    public String getAuthorizationSignedResponseAlg() {
        return authorizationSignedResponseAlg;
    }

    public void setAuthorizationSignedResponseAlg(String authorizationSignedResponseAlg) {
        this.authorizationSignedResponseAlg = authorizationSignedResponseAlg;
    }

    public String getAuthorizationEncryptedResponseAlg() {
        return authorizationEncryptedResponseAlg;
    }

    public void setAuthorizationEncryptedResponseAlg(String authorizationEncryptedResponseAlg) {
        this.authorizationEncryptedResponseAlg = authorizationEncryptedResponseAlg;
    }

    public String getAuthorizationEncryptedResponseEnc() {
        return authorizationEncryptedResponseEnc;
    }

    public void setAuthorizationEncryptedResponseEnc(String authorizationEncryptedResponseEnc) {
        this.authorizationEncryptedResponseEnc = authorizationEncryptedResponseEnc;
    }

<<<<<<< HEAD
    public boolean isForcePKCE() {
        return forcePKCE;
    }

    public void setForcePKCE(boolean forcePKCE) {
        this.forcePKCE = forcePKCE;
=======
    public List<String> getPostLogoutRedirectUris() {
        return postLogoutRedirectUris;
    }

    public void setPostLogoutRedirectUris(List<String> postLogoutRedirectUris) {
        this.postLogoutRedirectUris = postLogoutRedirectUris;
>>>>>>> 7c86af81
    }
}<|MERGE_RESOLUTION|>--- conflicted
+++ resolved
@@ -252,16 +252,15 @@
     private String authorizationEncryptedResponseEnc;
 
     /**
-<<<<<<< HEAD
      * Ensure usage of the Authorization Code Flow with Proof Key for Code Exchange (PKCE)
      * especially for SPA and Native apps
      */
     private boolean forcePKCE;
-=======
+
+    /**
      * Array of URLs supplied by the RP to which it MAY request that the End-User's User Agent be redirected using the post_logout_redirect_uri parameter after a logout has been performed.
      */
     private List<String> postLogoutRedirectUris;
->>>>>>> 7c86af81
 
     public ApplicationOAuthSettings() {
     }
@@ -322,11 +321,8 @@
         this.authorizationSignedResponseAlg = other.authorizationSignedResponseAlg;
         this.authorizationEncryptedResponseAlg = other.authorizationEncryptedResponseAlg;
         this.authorizationEncryptedResponseEnc = other.authorizationEncryptedResponseEnc;
-<<<<<<< HEAD
         this.forcePKCE = other.forcePKCE;
-=======
         this.postLogoutRedirectUris = other.postLogoutRedirectUris;
->>>>>>> 7c86af81
     }
 
     public String getClientId() {
@@ -769,20 +765,19 @@
         this.authorizationEncryptedResponseEnc = authorizationEncryptedResponseEnc;
     }
 
-<<<<<<< HEAD
     public boolean isForcePKCE() {
         return forcePKCE;
     }
 
     public void setForcePKCE(boolean forcePKCE) {
         this.forcePKCE = forcePKCE;
-=======
+    }
+
     public List<String> getPostLogoutRedirectUris() {
         return postLogoutRedirectUris;
     }
 
     public void setPostLogoutRedirectUris(List<String> postLogoutRedirectUris) {
         this.postLogoutRedirectUris = postLogoutRedirectUris;
->>>>>>> 7c86af81
     }
 }