--- conflicted
+++ resolved
@@ -22,11 +22,7 @@
     <parent>
         <artifactId>gravitee-am-resource</artifactId>
         <groupId>io.gravitee.am.resource</groupId>
-<<<<<<< HEAD
         <version>3.13.3-SNAPSHOT</version>
-=======
-        <version>3.10.10</version>
->>>>>>> a98f21fa
     </parent>
     <modelVersion>4.0.0</modelVersion>
 
