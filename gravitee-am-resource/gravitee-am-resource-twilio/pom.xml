--- conflicted
+++ resolved
@@ -22,17 +22,12 @@
     <parent>
         <artifactId>gravitee-am-resource</artifactId>
         <groupId>io.gravitee.am.resource</groupId>
-<<<<<<< HEAD
         <version>3.14.7-SNAPSHOT</version>
-=======
-        <version>3.10.16</version>
->>>>>>> 97318ef8
     </parent>
     <modelVersion>4.0.0</modelVersion>
 
     <artifactId>gravitee-am-resource-twilio</artifactId>
     <name>Gravitee IO - Access Management - Resource - Twilio Verify</name>
-
 
     <dependencies>
 
@@ -68,7 +63,17 @@
                     <artifactId>jackson-databind</artifactId>
                     <groupId>com.fasterxml.jackson.core</groupId>
                 </exclusion>
+                <exclusion>
+                    <artifactId>commons-io</artifactId>
+                    <groupId>commons-io</groupId>
+                </exclusion>
             </exclusions>
+        </dependency>
+
+        <dependency>
+            <groupId>commons-io</groupId>
+            <artifactId>commons-io</artifactId>
+            <version>${commons-io.version}</version>
         </dependency>
 
         <dependency>
