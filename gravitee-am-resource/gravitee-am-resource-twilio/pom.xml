<?xml version="1.0" encoding="UTF-8"?>
<!--

    Copyright (C) 2015 The Gravitee team (http://gravitee.io)

    Licensed under the Apache License, Version 2.0 (the "License");
    you may not use this file except in compliance with the License.
    You may obtain a copy of the License at

            http://www.apache.org/licenses/LICENSE-2.0

    Unless required by applicable law or agreed to in writing, software
    distributed under the License is distributed on an "AS IS" BASIS,
    WITHOUT WARRANTIES OR CONDITIONS OF ANY KIND, either express or implied.
    See the License for the specific language governing permissions and
    limitations under the License.

-->
<project xmlns="http://maven.apache.org/POM/4.0.0"
         xmlns:xsi="http://www.w3.org/2001/XMLSchema-instance"
         xsi:schemaLocation="http://maven.apache.org/POM/4.0.0 http://maven.apache.org/xsd/maven-4.0.0.xsd">
    <parent>
        <artifactId>gravitee-am-resource</artifactId>
        <groupId>io.gravitee.am.resource</groupId>
<<<<<<< HEAD
        <version>3.15.3-SNAPSHOT</version>
=======
        <version>3.14.7</version>
>>>>>>> 06211928
    </parent>
    <modelVersion>4.0.0</modelVersion>

    <artifactId>gravitee-am-resource-twilio</artifactId>
    <name>Gravitee IO - Access Management - Resource - Twilio Verify</name>

    <dependencies>

        <dependency>
            <groupId>io.gravitee.am.resource</groupId>
            <artifactId>gravitee-am-resource-api</artifactId>
            <version>${project.version}</version>
            <scope>provided</scope>
        </dependency>

        <dependency>
            <groupId>io.gravitee.am.common</groupId>
            <artifactId>gravitee-am-common</artifactId>
            <version>${project.version}</version>
            <scope>provided</scope>
        </dependency>

        <!-- Twilio -->
        <dependency>
            <groupId>com.twilio.sdk</groupId>
            <artifactId>twilio</artifactId>
            <version>8.9.0</version>
            <exclusions>
                <exclusion>
                    <artifactId>jackson-annotations</artifactId>
                    <groupId>com.fasterxml.jackson.core</groupId>
                </exclusion>
                <exclusion>
                    <artifactId>jackson-core</artifactId>
                    <groupId>com.fasterxml.jackson.core</groupId>
                </exclusion>
                <exclusion>
                    <artifactId>jackson-databind</artifactId>
                    <groupId>com.fasterxml.jackson.core</groupId>
                </exclusion>
                <exclusion>
                    <artifactId>commons-io</artifactId>
                    <groupId>commons-io</groupId>
                </exclusion>
            </exclusions>
        </dependency>

        <dependency>
            <groupId>commons-io</groupId>
            <artifactId>commons-io</artifactId>
            <version>${commons-io.version}</version>
        </dependency>

        <dependency>
            <artifactId>jackson-annotations</artifactId>
            <groupId>com.fasterxml.jackson.core</groupId>
            <scope>provided</scope>
        </dependency>
        <dependency>
            <artifactId>jackson-core</artifactId>
            <groupId>com.fasterxml.jackson.core</groupId>
            <scope>provided</scope>
        </dependency>
        <dependency>
            <artifactId>jackson-databind</artifactId>
            <groupId>com.fasterxml.jackson.core</groupId>
            <scope>provided</scope>
        </dependency>

        <!-- Spring -->
        <dependency>
            <groupId>org.springframework</groupId>
            <artifactId>spring-beans</artifactId>
            <scope>provided</scope>
        </dependency>

        <!-- rxjava -->
        <dependency>
            <groupId>io.reactivex.rxjava2</groupId>
            <artifactId>rxjava</artifactId>
            <scope>provided</scope>
        </dependency>
    </dependencies>


    <build>
        <resources>
            <resource>
                <directory>src/main/resources</directory>
                <filtering>true</filtering>
            </resource>
        </resources>
        <plugins>
            <plugin>
                <groupId>org.codehaus.mojo</groupId>
                <artifactId>properties-maven-plugin</artifactId>
                <version>1.0.0</version>
                <executions>
                    <execution>
                        <phase>initialize</phase>
                        <id>load-plugin-properties</id>
                        <goals>
                            <goal>read-project-properties</goal>
                        </goals>
                        <configuration>
                            <files>
                                <file>${project.basedir}/src/main/resources/plugin.properties</file>
                            </files>
                            <quiet>false</quiet>
                        </configuration>
                    </execution>
                </executions>
            </plugin>
            <plugin>
                <artifactId>maven-assembly-plugin</artifactId>
                <version>2.3</version>
                <configuration>
                    <appendAssemblyId>false</appendAssemblyId>
                    <descriptors>
                        <descriptor>src/main/assembly/plugin-assembly.xml</descriptor>
                    </descriptors>
                </configuration>
                <executions>
                    <execution>
                        <id>make-plugin-assembly</id>
                        <phase>package</phase>
                        <goals>
                            <goal>single</goal>
                        </goals>
                    </execution>
                </executions>
            </plugin>
        </plugins>
    </build>
</project><|MERGE_RESOLUTION|>--- conflicted
+++ resolved
@@ -22,11 +22,7 @@
     <parent>
         <artifactId>gravitee-am-resource</artifactId>
         <groupId>io.gravitee.am.resource</groupId>
-<<<<<<< HEAD
         <version>3.15.3-SNAPSHOT</version>
-=======
-        <version>3.14.7</version>
->>>>>>> 06211928
     </parent>
     <modelVersion>4.0.0</modelVersion>
 
