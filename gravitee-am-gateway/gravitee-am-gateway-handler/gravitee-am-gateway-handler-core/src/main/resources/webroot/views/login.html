<!DOCTYPE html>
<html lang="en" xmlns:th="http://www.thymeleaf.org">

<head>
    <meta charset="utf-8">
    <meta http-equiv="X-UA-Compatible" content="IE=edge">
    <meta name="viewport" content="width=device-width, initial-scale=1">
    <title>Login</title>

    <!-- CSS -->
    <link rel="stylesheet" th:href="@{assets/css/main.css}">

    <!-- Favicon and touch icons -->
    <link rel="shortcut icon" th:href="${theme.faviconUrl} ?: @{assets/ico/favicon.ico}">

    <!-- Custom CSS -->
    <style th:if="${theme.css}" th:text="${theme.css}"></style>
    <style th:if="${theme.customCss}" th:text="${theme.customCss}"></style>

    <script th:if="${bot_detection_plugin == 'google-recaptcha-v3-am-bot-detection'}"
            th:src="${'https://www.google.com/recaptcha/api.js?render=' + bot_detection_configuration.siteKey}"></script>
</head>

<body>
<<<<<<< HEAD
<div class="container">
    <div class="header">
        <img class="logo" th:src="${theme.logoUrl} ?: @{assets/images/gravitee-logo.svg}">
        <div class="title">
            <span th:text="#{login.title} + ' ' + ${client.name}"></span>
        </div>
        <div th:if="${allowRegister && !identifierFirstLoginEnabled}" class="header-description">
            <label th:text="#{login.description} + ' '" />
            <a th:href="${registerAction}" th:text="#{login.signup}" />
=======
    <div class="mdl-layout mdl-js-layout">
        <div class="login-container">
            <div class="login-form">
                <div class="login-form-title">
                    <label>Sign in</label>
                    <span>to continue to <span th:text="${domain.name}"></span></span>
                </div>
                <form id="form" role="form" th:action="${action}" th:if="${!hideLoginForm}" method="post">
                    <div class="login-form-content">
                        <div class="input-textfield">
                            <label for="username">Username</label>
                            <input type="text" id="username" name="username"
                                   th:value="${param.username}" th:autofocus="${param.username == null}" required
                                   th:readonly="${param.username != null}"
                            />
                        </div>
                        <div class="input-textfield">
                            <label for="password">Password</label>
                            <input type="password" id="password" name="password" th:autofocus="${param.username != null}" required />
                        </div>
                        <div th:if="${error}" class="login-error-info">
                            <span>
                                <span class="error" th:text="${error}"></span>
                                <small class="error_description" th:text="*{error_description}?: 'Wrong user or password'"></small>
                            </span>
                        </div>
                    </div>

                    <input type="hidden" th:name="${_csrf.parameterName}" th:value="${_csrf.token}"/>
                    <input type="hidden" th:name="client_id" th:value="${param.client_id}"/>

                    <input type="hidden" th:if="${bot_detection_plugin == 'google-recaptcha-v3-am-bot-detection'}"
                           th:id="${bot_detection_configuration.get('tokenParameterName')}"
                           th:name="${bot_detection_configuration.get('tokenParameterName')}" />

                    <div class="login-form-actions">
                        <button class="mdl-button mdl-js-button mdl-button--raised mdl-js-ripple-effect mdl-button--accent">Sign in</button>
                    </div>

                    <div class="login-form-additional-actions">
                        <div th:if="${identifierFirstLoginEnabled}">
                            <a th:href="${backToLoginIdentifierAction}">Switch account</a>
                        </div>
                        <div th:if="${allowForgotPassword}">
                            <a th:href="${forgotPasswordAction}">Forgot Password ?</a>
                        </div>
                        <div th:if="${allowRegister && !identifierFirstLoginEnabled}">
                            <a th:href="${registerAction}">No account ? Register</a>
                        </div>
                        <div  th:if="${allowPasswordless && !identifierFirstLoginEnabled}">
                            <a th:href="${passwordlessAction}">Sign in with fingerprint, device or security key</a>
                        </div>
                    </div>
                </form>
                <div th:if="${socialProviders and !socialProviders.empty}" class="social-login-buttons">
                    <div th:if="${!hideLoginForm}" class="signup-or-separator">
                        <h6 class="text">or Sign in with</h6>
                        <hr>
                    </div>
                    <div class="mdl-social-button">
                        <a th:href="${authorizeUrls.get(socialProvider.getId())}"
                           th:class="'mdl-button mdl-js-button mdl-button--raised mdl-js-ripple-effect btn-' + ${socialProvider.getType()}"
                           th:each="socialProvider : ${socialProviders}">
                            <img th:if="${socialProvider.getType()} == 'franceconnect'" th:src="@{assets/images/FCboutons-10.svg}" height="70">
                            <span th:if="${socialProvider.getType()} != 'franceconnect'">
                                <i th:class="'fab fa-' + ${socialProvider.getType()}"></i> <span th:text="${socialProvider.getName()}"></span>
                            </span>
                        </a>
                    </div>
                </div>
                <div  th:if="${allowPasswordless && hideLoginForm}">
                    <a th:href="${passwordlessAction}">Sign in with fingerprint, device or security key</a>
                </div>
            </div>
>>>>>>> b63f17da
        </div>
    </div>

    <div class="section">
        <form class="form" id="form" role="form" th:action="${action}" th:if="${!hideLoginForm}" method="post">
            <div class="form-field">
                <input class="input-field" type="text" id="username" name="username"
                       th:placeholder="#{login.label.username}"
                       th:value="${param.username}"
                       autofocus="autofocus"
                       required
                       th:readonly="${param.username != null}" />
            </div>

            <div class="form-field">
                <input class="input-field" type="password" id="password" name="password"
                       th:placeholder="#{login.label.password}"
                       required />
                <button type="button" class="icon-button icon-input-field toggle-password">
                    <span class="icons primary">visibility_off</span>
                </button>
            </div>

            <div class="section" th:if="${allowForgotPassword}">
                <a th:href="${forgotPasswordAction}" th:text="#{login.forgot.password}" />
            </div>

            <div th:if="${error}" class="item error-text">
                <span>
                    <span class="error" th:text="${error}"></span>
                    <small th:text="*{error_description}?: #{login.error.default.message}"></small>
                </span>
            </div>

            <input type="hidden" th:name="${_csrf.parameterName}" th:value="${_csrf.token}"/>
            <input type="hidden" th:name="client_id" th:value="${param.client_id}"/>
            <input type="hidden" th:if="${bot_detection_plugin == 'google-recaptcha-v3-am-bot-detection'}"
                   th:id="${bot_detection_configuration.get('tokenParameterName')}"
                   th:name="${bot_detection_configuration.get('tokenParameterName')}"/>

            <div>
                <button id="btnSubmit" class="button primary" th:text="#{login.button.submit}"></button>
            </div>
        </form>
    </div>

    <div class="section">
        <a th:if="${identifierFirstLoginEnabled}" th:href="${backToLoginIdentifierAction}">
            <span class="icons">arrow_back</span>
            <span th:text="#{login.switch.account}"/>
        </a>
        <a th:if="${allowPasswordless && (!identifierFirstLoginEnabled || hideLoginForm)}"
           th:href="${passwordlessAction}"
           class="button social">
            <span th:text="#{login.passwordless}"/>
        </a>
    </div>

    <div th:if="${socialProviders and !socialProviders.empty}" class="section">
        <a th:href="${authorizeUrls.get(socialProvider.getId())}"
           th:class="${socialProvider.getType()} != 'franceconnect' ? 'button social btn-' + ${socialProvider.getType()} : ''"
           th:each="socialProvider : ${socialProviders}">
            <img th:if="${socialProvider.getType()} == 'franceconnect'" th:src="@{assets/images/FCboutons-10.svg}" height="70">
            <span th:if="${socialProvider.getType()} != 'franceconnect'" th:text="#{login.social.before} + ' ' + ${socialProvider.getName()}"></span>
        </a>
    </div>
</div>

<!--[if lt IE 10]>
<script th:src="@{assets/js/placeholder.js}"></script>
<![endif]-->
<script th:src="@{assets/material/material.min.js}"></script>
<script th:src="@{assets/js/jquery-3.5.1.min.js}"></script>
<script th:inline="javascript" th:attr="nonce=${script_inline_nonce}">
    $(document).ready(function () {

        $("#btnSubmit").on("click", function (event) {
            /*[# th:if="${bot_detection_plugin == 'google-recaptcha-v3-am-bot-detection'}"]*/
            event.preventDefault();
            grecaptcha.ready(function () {
                grecaptcha.execute(/*[[${bot_detection_configuration.siteKey}]]*/, {action: 'submit'}).then(function (token) {
                    $("#" + /*[[${bot_detection_configuration.get('tokenParameterName')}]]*/ "no-name").val(token);
                    $("#form").unbind('submit').submit();
                });
            });
            /*[/]*/
        });

        $(".toggle-password").on("click", function () {
            const icon = $(this).find(".icons").first();
            const input = $(this).parent().find("input").first();
            icon.text() === "visibility" ? icon.text("visibility_off") : icon.text("visibility");
            input.attr("type") === "password" ? input.attr("type", "text") : input.attr("type", "password");
        });

        $("#username").on("keyup", toggleSubmit);
        $("#password").on("keyup", toggleSubmit);

        function toggleSubmit() {
            const submitBtn = $("#btnSubmit");
            if ($("#username").val() === "" || $("#password").val() === "") {
                submitBtn.prop('disabled', true);
                submitBtn.addClass("button-disabled");
            } else {
                submitBtn.prop('disabled', false);
                submitBtn.removeClass("button-disabled");
            }
        }
    });
</script>

<script th:if="${rememberDeviceIsActive && deviceIdentifierProvider == 'FingerprintJsV3Pro'}"
        th:src="@{assets/js/remember-device/fingerprintjs-v3-pro.js}"></script>
<script th:if="${rememberDeviceIsActive && deviceIdentifierProvider == 'FingerprintJsV3Pro'}" th:attr="nonce=${script_inline_nonce}">
    $(document).ready(function () {
        loadFingerprintJsV3Pro("[[${fingerprint_js_v3_pro_browser_token}]]", "[[${fingerprint_js_v3_pro_region}]]", fp => {
            if (fp.visitorId) {
                $("#form")
                    .append('<input type="hidden" name="deviceId" value="' + fp.visitorId + '"/>')
            }
        });
    });
</script>

<script th:if="${rememberDeviceIsActive && deviceIdentifierProvider == 'FingerprintJsV3Community'}"
        th:src="@{assets/js/remember-device/fingerprintjs-v3.js}"></script>
<script th:if="${rememberDeviceIsActive && deviceIdentifierProvider == 'FingerprintJsV3Community'}" th:attr="nonce=${script_inline_nonce}">
    $(document).ready(function () {
        loadFingerprintJsV3(fp => {
            if (fp.visitorId) {
                $("#form")
                    .append('<input type="hidden" name="deviceId" value="' + fp.visitorId + '"/>')
            }
            if (fp.components && fp.components.platform && fp.components.platform.value) {
                $("#form").append('<input type="hidden" name="deviceType" value="' + fp.components.platform.value + '"/>');
            }
        });
    });
</script>
</body>
</html><|MERGE_RESOLUTION|>--- conflicted
+++ resolved
@@ -22,7 +22,6 @@
 </head>
 
 <body>
-<<<<<<< HEAD
 <div class="container">
     <div class="header">
         <img class="logo" th:src="${theme.logoUrl} ?: @{assets/images/gravitee-logo.svg}">
@@ -32,82 +31,6 @@
         <div th:if="${allowRegister && !identifierFirstLoginEnabled}" class="header-description">
             <label th:text="#{login.description} + ' '" />
             <a th:href="${registerAction}" th:text="#{login.signup}" />
-=======
-    <div class="mdl-layout mdl-js-layout">
-        <div class="login-container">
-            <div class="login-form">
-                <div class="login-form-title">
-                    <label>Sign in</label>
-                    <span>to continue to <span th:text="${domain.name}"></span></span>
-                </div>
-                <form id="form" role="form" th:action="${action}" th:if="${!hideLoginForm}" method="post">
-                    <div class="login-form-content">
-                        <div class="input-textfield">
-                            <label for="username">Username</label>
-                            <input type="text" id="username" name="username"
-                                   th:value="${param.username}" th:autofocus="${param.username == null}" required
-                                   th:readonly="${param.username != null}"
-                            />
-                        </div>
-                        <div class="input-textfield">
-                            <label for="password">Password</label>
-                            <input type="password" id="password" name="password" th:autofocus="${param.username != null}" required />
-                        </div>
-                        <div th:if="${error}" class="login-error-info">
-                            <span>
-                                <span class="error" th:text="${error}"></span>
-                                <small class="error_description" th:text="*{error_description}?: 'Wrong user or password'"></small>
-                            </span>
-                        </div>
-                    </div>
-
-                    <input type="hidden" th:name="${_csrf.parameterName}" th:value="${_csrf.token}"/>
-                    <input type="hidden" th:name="client_id" th:value="${param.client_id}"/>
-
-                    <input type="hidden" th:if="${bot_detection_plugin == 'google-recaptcha-v3-am-bot-detection'}"
-                           th:id="${bot_detection_configuration.get('tokenParameterName')}"
-                           th:name="${bot_detection_configuration.get('tokenParameterName')}" />
-
-                    <div class="login-form-actions">
-                        <button class="mdl-button mdl-js-button mdl-button--raised mdl-js-ripple-effect mdl-button--accent">Sign in</button>
-                    </div>
-
-                    <div class="login-form-additional-actions">
-                        <div th:if="${identifierFirstLoginEnabled}">
-                            <a th:href="${backToLoginIdentifierAction}">Switch account</a>
-                        </div>
-                        <div th:if="${allowForgotPassword}">
-                            <a th:href="${forgotPasswordAction}">Forgot Password ?</a>
-                        </div>
-                        <div th:if="${allowRegister && !identifierFirstLoginEnabled}">
-                            <a th:href="${registerAction}">No account ? Register</a>
-                        </div>
-                        <div  th:if="${allowPasswordless && !identifierFirstLoginEnabled}">
-                            <a th:href="${passwordlessAction}">Sign in with fingerprint, device or security key</a>
-                        </div>
-                    </div>
-                </form>
-                <div th:if="${socialProviders and !socialProviders.empty}" class="social-login-buttons">
-                    <div th:if="${!hideLoginForm}" class="signup-or-separator">
-                        <h6 class="text">or Sign in with</h6>
-                        <hr>
-                    </div>
-                    <div class="mdl-social-button">
-                        <a th:href="${authorizeUrls.get(socialProvider.getId())}"
-                           th:class="'mdl-button mdl-js-button mdl-button--raised mdl-js-ripple-effect btn-' + ${socialProvider.getType()}"
-                           th:each="socialProvider : ${socialProviders}">
-                            <img th:if="${socialProvider.getType()} == 'franceconnect'" th:src="@{assets/images/FCboutons-10.svg}" height="70">
-                            <span th:if="${socialProvider.getType()} != 'franceconnect'">
-                                <i th:class="'fab fa-' + ${socialProvider.getType()}"></i> <span th:text="${socialProvider.getName()}"></span>
-                            </span>
-                        </a>
-                    </div>
-                </div>
-                <div  th:if="${allowPasswordless && hideLoginForm}">
-                    <a th:href="${passwordlessAction}">Sign in with fingerprint, device or security key</a>
-                </div>
-            </div>
->>>>>>> b63f17da
         </div>
     </div>
 
@@ -119,12 +42,14 @@
                        th:value="${param.username}"
                        autofocus="autofocus"
                        required
+                       th:autofocus="${param.username == null}"
                        th:readonly="${param.username != null}" />
             </div>
 
             <div class="form-field">
                 <input class="input-field" type="password" id="password" name="password"
                        th:placeholder="#{login.label.password}"
+                       th:autofocus="${param.username != null}"
                        required />
                 <button type="button" class="icon-button icon-input-field toggle-password">
                     <span class="icons primary">visibility_off</span>
