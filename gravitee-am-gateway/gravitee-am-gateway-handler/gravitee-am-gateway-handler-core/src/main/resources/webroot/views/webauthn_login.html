--- conflicted
+++ resolved
@@ -27,7 +27,6 @@
             <span th:text="#{webauthn.login.description}"/>
         </div>
     </div>
-<<<<<<< HEAD
     <div class="section">
         <form class="form" role="form" id="login" method="post" th:action="${action}">
             <div>
@@ -60,13 +59,8 @@
 </div>
 
 <script th:src="@{../assets/js/webauthn.auth-v2.js}"></script>
-<script th:src="@{../assets/js/webauthn-login-v2.js}"></script>
+<script th:src="@{../assets/js/webauthn-login-v3.js}"></script>
 <script th:if="${rememberDeviceIsActive}" th:src="@{../assets/js/jquery-3.5.1.min.js}"></script>
-=======
-    <script th:src="@{../assets/js/webauthn.auth-v2.js}"></script>
-    <script th:src="@{../assets/js/webauthn-login-v3.js}"></script>
-    <script th:if="${rememberDeviceIsActive}" th:src="@{../assets/js/jquery-3.5.1.min.js}"></script>
->>>>>>> 256a3938
 
 <script th:if="${rememberDeviceIsActive && deviceIdentifierProvider == 'FingerprintJsV3Pro'}"
         th:src="@{../assets/js/remember-device/fingerprintjs-v3-pro.js}"></script>
