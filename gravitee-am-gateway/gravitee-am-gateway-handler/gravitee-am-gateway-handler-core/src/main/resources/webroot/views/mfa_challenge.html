--- conflicted
+++ resolved
@@ -91,16 +91,12 @@
     <![endif]-->
     <script th:src="@{../assets/material/material.min.js}"></script>
     <script th:src="@{../assets/js/jquery-3.5.1.min.js}"></script>
-<<<<<<< HEAD
     <script th:if="${factor.factorType.type == 'FIDO2'}" th:src="@{../assets/js/webauthn.auth-v2.js}"></script>
     <script th:if="${factor.factorType.type == 'FIDO2'}" th:src="@{../assets/js/webauthn-fido2-login.js}"></script>
-    <script th:inline="javascript">
+    <script th:attr="nonce=${script_inline_nonce}">
         /*<![CDATA[*/
         $(document).ready(function () {
             const factorType = /*[[${factor.factorType.type}]]*/ '';
-=======
-    <script th:attr="nonce=${script_inline_nonce}">
->>>>>>> 0e040698
 
             if (factorType !== "FIDO2") {
                 $(".mdl-textfield__input").focus(function () {
