<!DOCTYPE html>
<html lang="en" xmlns:th="http://www.thymeleaf.org">
<head>
    <meta charset="utf-8">
    <meta http-equiv="X-UA-Compatible" content="IE=edge">
    <meta name="viewport" content="width=device-width, initial-scale=1">
    <title>MFA Enroll</title>
    <!-- CSS -->
    <link rel="stylesheet" th:href="@{../assets/material/material.blue_grey-blue.min.css}">
    <link rel="stylesheet" th:href="@{../assets/material/material.icons.css}">
    <link rel="stylesheet" th:href="@{../assets/font-awesome/css/font-awesome.min.css}">
    <link rel="stylesheet" th:href="@{../assets/css/mfa_enroll.css}">
    <link rel="stylesheet" th:href="@{../assets/css/intl-tel-input.css}">

    <!-- Favicon and touch icons -->
    <link rel="shortcut icon" th:href="@{../assets/ico/favicon.ico}">
</head>
<body>
<div class="mdl-layout mdl-js-layout">
    <div class="mfa-enroll-container">
        <div class="mfa-enroll-form">
            <div th:if="${factors.size == 1}" class="mfa-enroll-form-title">
                <label>Multi-Factor Auth Setup</label>
            </div>
            <div th:if="${factors.size > 1}" class="mfa-enroll-form-title">
                <label>Select a Multi-Factor Auth Setup</label>
            </div>
            <div class="mdl-tabs mdl-js-tabs" >

                <div class="mdl-tabs__tab-bar">
                    <a th:href="'#fact' + ${factIter.index}" class="mdl-tabs__tab" th:each="factor,factIter : ${factors}" th:text="${factor.name}"></a>
                </div>

                <div class="mdl-tabs__panel " th:attrappend="class=${ factIter.index == 0 }?@{is-active}" th:id="'fact' + ${factIter.index}" th:each="factor,factIter : ${factors}">
                    <form role="form" th:id="${factor.id}" th:action="${action}" method="post" >
                        <!--
                        START OF MFA FACTORS SWITCH
                        -->

                        <!-- TOTP FACTOR -->
                        <div th:if="${factor.factorType == 'TOTP'}" class="mfa-enroll-form-description">
                            <div>
                                <ul class="mdl-list">
                                    <li class="mdl-list__item mdl-list__item--three-line">
                                        <span class="mdl-list__item-primary-content">
                                            <i class="material-icons mdl-list__item-avatar">cloud_download</i>
                                            <span>1. Download a mobile app</span>
                                            <span class="mdl-list__item-text-body">
                                                Download and install a two-factor authenticator application like <i>FreeOTP</i> or <i>Google Authenticator</i>.
                                            </span>
                                        </span>
                                    </li>
                                    <li class="mdl-list__item mdl-list__item--three-line">
                                        <span class="mdl-list__item-primary-content">
                                          <i class="material-icons  mdl-list__item-avatar">settings</i>
                                          <span>2. Configure the app</span>
                                          <span class="mdl-list__item-text-body">
                                              Open the application and scan the barcode. A one-time password code will be displayed to the screen.
                                          </span>
                                        </span>
                                    </li>
                                    <li class="mdl-list__item mdl-list__item--three-line">
                                        <span class="mdl-list__item-primary-content">
                                            <i class="material-icons  mdl-list__item-avatar">rotate_right</i>
                                            <span>3. Finish set up</span>
                                            <span class="mdl-list__item-text-body">
                                                Go to the next step and enter the code provided by the application.
                                            </span>
                                        </span>
                                    </li>
                                </ul>
                            </div>
                            <div>
                                <img th:src="${factor.enrollment.barcode}" width="200" />
                            </div>
                            <input type="hidden" th:id="'sharedSecret' + ${factIter.index}" th:name="'sharedSecret' + ${factIter.index}" th:value="${factor.enrollment.key}" />
                        </div>

                        <!-- SMS|CALL FACTOR -->
                        <div th:if="${factor.factorType == 'SMS' || factor.factorType == 'CALL'}" class="mfa-enroll-form-description">
                            <div>
                                <ul class="mdl-list">
                                    <li class="mdl-list__item mdl-list__item--three-line">
                                        <span class="mdl-list__item-primary-content">
                                            <i th:if="${factor.factorType == 'CALL'}" class="material-icons mdl-list__item-avatar">phone_enabled</i>
                                            <i th:if="${factor.factorType == 'SMS'}" class="material-icons mdl-list__item-avatar">textsms</i>
                                            <span th:if="${phoneNumber != null}">1. Confirm your phone number </span>
                                            <span th:if="${phoneNumber == null}">1. Enter your phone number </span>
                                            <input th:id="'phoneFact' + ${factIter.index}" type="tel" th:name="'phoneFact' + ${factIter.index}"  th:value="${phoneNumber}" >
                                        </span>
                                    </li>
                                    <li th:id="'invalidphoneFact' + ${factIter.index}" class="mfa-enroll-error-info error">
                                        Invalid Phone Number
                                    </li>
                                    <li class="mdl-list__item mdl-list__item--three-line">
                                        <span class="mdl-list__item-primary-content">
                                            <i class="material-icons  mdl-list__item-avatar">rotate_right</i>
                                            <span>2. Finish set up</span>
                                            <span class="mdl-list__item-text-body">
                                                Go to the next step and enter the code provided by [[${factor.factorType}]].
                                            </span>
                                        </span>
                                    </li>
                                </ul>
                            </div>
                        </div>

                        <!-- EMAIL FACTOR -->
                        <div th:if="${factor.factorType == 'EMAIL'}" class="mfa-enroll-form-description">
                            <div>
                                <ul class="mdl-list">
                                    <li class="mdl-list__item mdl-list__item--three-line">
                                        <span class="mdl-list__item-primary-content">
                                            <i class="material-icons mdl-list__item-avatar">email</i>
                                            <span th:if="${emailAddress != null}">1. Confirm your email address </span>
                                            <span th:if="${emailAddress == null}">1. Enter your email address </span>
                                            <input th:id="'emailFact' + ${factIter.index}" type="email" th:name="'emailFact' + ${factIter.index}"  th:value="${emailAddress}" >
                                        </span>
                                    </li>
                                    <li th:id="'invalidemailFact' + ${factIter.index}" class="mfa-enroll-error-info error">
                                        Invalid Email Address
                                    </li>
                                    <li class="mdl-list__item mdl-list__item--three-line">
                                        <span class="mdl-list__item-primary-content">
                                            <i class="material-icons  mdl-list__item-avatar">rotate_right</i>
                                            <span>2. Finish set up</span>
                                            <span class="mdl-list__item-text-body">
                                                Go to the next step and enter the code provided by Email.
                                            </span>
                                        </span>
                                    </li>
                                </ul>
                            </div>
                            <input type="hidden" th:id="'sharedSecret' + ${factIter.index}" th:name="'sharedSecret' + ${factIter.index}" th:value="${factor.enrollment.key}" />
                        </div>

                        <!-- HTTP FACTOR -->
                        <div th:if="${factor.factorType == 'HTTP'}" class="mfa-enroll-form-description">
                            <div>
                                <ul class="mdl-list">
                                    <li class="mdl-list__item mdl-list__item--three-line">
                                        <span class="mdl-list__item-primary-content">
                                            <i class="material-icons  mdl-list__item-avatar">rotate_right</i>
                                            <span>2. Finish set up</span>
                                            <span class="mdl-list__item-text-body">
                                                Go to the next step and enter the code provided by HTTP.
                                            </span>
                                        </span>
                                    </li>
                                </ul>
                            </div>
                        </div>

                        <!-- FIDO2 FACTOR -->
                        <div th:if="${factor.factorType == 'FIDO2'}" class="mfa-enroll-form-description">
                            <div>
                                <ul class="mdl-list">
                                    <li class="mdl-list__item mdl-list__item--three-line">
                                        <span class="mdl-list__item-primary-content">
                                            <i class="material-icons mdl-list__item-avatar">fingerprint</i>
                                            <span>Select 'Next' button to trigger registration process</span>
                                        </span>
                                    </li>
                                </ul>
                            </div>
                        </div>

                        <!--
                        END OF MFA FACTORS SWITCH
                        -->
                        <div th:if="${error}" class="mfa-enroll-error-info">
                            <span>
                                <span class="error" th:text="${error}"></span>
                                <small class="error_description" th:text="*{error_description}?: 'Error during enrollment'"></small>
                            </span>
                        </div>

                        <input type="hidden" th:name="${_csrf.parameterName}" th:value="${_csrf.token}"/>
                        <input type="hidden" th:name="factorId" th:value="${factor.id}" />
                        <input th:if="${factor.factorType == 'SMS' || factor.factorType == 'CALL'}" type="hidden" id="phone" name="phone" value=""/>
                        <input th:if="${factor.factorType == 'EMAIL'}" type="hidden" id="email" name="email" value=""/>
                        <input th:if="${factor.factorType == 'EMAIL' || factor.factorType == 'TOTP' }" type="hidden" id="sharedSecret" name="sharedSecret" value=""/>
                        <div class="mfa-enroll-form-actions">
                            <button th:if="${mfa_force_enrollment == false}" type="submit" name="user_mfa_enrollment" value="false" class="button--skipped">Skip for now</button>
                            <span style="flex: 1 1 0%;"></span>
<<<<<<< HEAD
                            <button th:if="${factor.factorType == 'TOTP'}"  type="submit" th:data1="${factor.id}" th:data2="'sharedSecret' + ${factIter.index}" th:onclick="javascript:assignSharedSecret(event, this.getAttribute('data1'), this.getAttribute('data2'))" name="user_mfa_enrollment" value="true" class="mdl-button mdl-js-button mdl-button--raised mdl-js-ripple-effect mdl-button--accent">Next</button>
                            <button th:if="${factor.factorType == 'SMS' || factor.factorType == 'CALL'}"  type="submit" th:data1="${factor.id}" th:data2="'phoneFact' + ${factIter.index}" th:onclick="javascript:checkPhoneNumber(event, this.getAttribute('data1'), this.getAttribute('data2'))" name="user_mfa_enrollment" value="true" class="mdl-button mdl-js-button mdl-button--raised mdl-js-ripple-effect mdl-button--accent">Next</button>
                            <button th:if="${factor.factorType == 'EMAIL'}"  type="submit" th:data1="${factor.id}" th:data2="'emailFact' + ${factIter.index}" th:data3="'sharedSecret' + ${factIter.index}" th:onclick="javascript:checkEmail(event, this.getAttribute('data1'), this.getAttribute('data2'), this.getAttribute('data3'))" name="user_mfa_enrollment" value="true" class="mdl-button mdl-js-button mdl-button--raised mdl-js-ripple-effect mdl-button--accent">Next</button>
                            <button th:if="${factor.factorType == 'HTTP'}"  type="submit" name="user_mfa_enrollment" value="true" class="mdl-button mdl-js-button mdl-button--raised mdl-js-ripple-effect mdl-button--accent">Next</button>
                            <button th:if="${factor.factorType == 'FIDO2'}"  type="submit" name="user_mfa_enrollment" value="true" class="mdl-button mdl-js-button mdl-button--raised mdl-js-ripple-effect mdl-button--accent">Next</button>
=======
                            <button th:if="${factor.factorType == 'TOTP'}" th:id="'submit' + ${factor.id}" type="submit" name="user_mfa_enrollment" value="true" class="mdl-button mdl-js-button mdl-button--raised mdl-js-ripple-effect mdl-button--accent">Next</button>
                            <button th:if="${factor.factorType == 'SMS' || factor.factorType == 'CALL'}" th:id="'submit' + ${factor.id}" type="submit" name="user_mfa_enrollment" value="true" class="mdl-button mdl-js-button mdl-button--raised mdl-js-ripple-effect mdl-button--accent">Next</button>
                            <button th:if="${factor.factorType == 'EMAIL'}" th:id="'submit' + ${factor.id}" type="submit" name="user_mfa_enrollment" value="true" class="mdl-button mdl-js-button mdl-button--raised mdl-js-ripple-effect mdl-button--accent">Next</button>
                            <button th:if="${factor.factorType == 'HTTP'}" th:id="'submit' + ${factor.id}" type="submit" name="user_mfa_enrollment" value="true" class="mdl-button mdl-js-button mdl-button--raised mdl-js-ripple-effect mdl-button--accent">Next</button>
>>>>>>> 0e040698
                        </div>
                    </form>
                </div>
            </div>
        </div>
    </div>
</div>
<!--[if lt IE 10]>
<script th:src="@{assets/js/placeholder.js}"></script>
<![endif]-->
<script th:src="@{../assets/material/material.min.js}"></script>
<script th:src="@{../assets/js/jquery-3.5.1.min.js}"></script>
<script th:src="@{../assets/js/intl-tel-input-17.0.8.min.js}"></script>
<script th:inline="javascript" th:attr="nonce=${script_inline_nonce}">
/*<![CDATA[*/

const intlFields = {};

function hideError(eltId){
    $("#invalid" + eltId).hide();
}

function checkPhoneNumber(event, factor, eltId) {
  const phoneInput = intlFields[eltId];
  const phoneNumber = phoneInput.getNumber();

  // intl-tel-input validity check, Requires plugin updates for updates on phone number validity
  if (phoneInput.isValidNumber()) {
    $("#invalid" + eltId).hide();
    $("#"+factor).find( '#phone' )[0].value = phoneNumber;
    $("#"+factor).submit();
  } else {
    // do not submit form in case of wrong number
    event.preventDefault();
    $("#invalid" + eltId).show();
  }
}

function assignSharedSecret(factor, eltId) {
  const sharedSecret = $("#" + eltId);
  $("#"+factor).find( '#sharedSecret' )[0].value = sharedSecret.val();
  $("#"+factor).submit();
}

function checkEmail(event, factor, eltId, sharedSecretId) {
  const emailInput = $("#" + eltId);
  const sharedSecret = $("#" + sharedSecretId);

  if (emailInput.val() != null) {
    hideError(eltId);
    $("#"+factor).find( '#email' )[0].value = emailInput.val();
    $("#"+factor).find( '#sharedSecret' )[0].value = sharedSecret.val();
    $("#"+factor).submit();
  } else {
    // do not submit form in case of wrong number
    event.preventDefault();
    $("#invalid" + eltId).show();
  }
}

$(document).ready(function() {

    $(".mdl-textfield__input").focus(function() {
        if (!this.value) {
            $(this).prop('required', true);
            $(this).parent().addClass('is-invalid');
        }
    });
    $(".mdl-button[type='submit']").click(function(event) {
        $(this).siblings(".mdl-textfield").addClass('is-invalid');
        $(this).siblings(".mdl-textfield").children(".mdl-textfield__input").prop('required', true);
    });

    function initializeIntlTelInput(eltId, countries) {
        // hide the invalid phone number message
        hideError(eltId);

        // Handle international prefixes, format phone input field
        // Uses intl-tel-input plugin
        const phoneInputField = document.querySelector("#"+eltId);
        const phoneInput = window.intlTelInput(phoneInputField, {
          autoPlaceholder: "off",
          dropdownContainer: document.body,
          onlyCountries: countries,
          utilsScript: "../assets/js/intl-tel-input-17.0.8-utils.js",
        });
        return phoneInput;
    }

    /*[# th:each="factor,factIter: ${factors}"]*/
    if ( [[${factor.factorType}]] == 'SMS' || [[${factor.factorType}]] == 'CALL' ) {
        intlFields['phoneFact'+/*[[${factIter.index}]]*/] = initializeIntlTelInput("phoneFact"+/*[[${factIter.index}]]*/, /*[[${factor.enrollment.countries}]]*/);
        $("#submit"+/*[[${factor.id}]]*/).click((event) => {
             checkPhoneNumber(event, /*[[${factor.id}]]*/, 'phoneFact' + /*[[${factIter.index}]]*/);
        });

        $("#phoneFact" + /*[[${factIter.index}]]*/).keydown((event) => {
             hideError('phoneFact' + /*[[${factIter.index}]]*/);
        });
    }

    if ( [[${factor.factorType}]] == 'EMAIL' ) {
        hideError("emailFact"+/*[[${factIter.index}]]*/);
        $("#submit"+/*[[${factor.id}]]*/).click((event) => {
            checkEmail(event, /*[[${factor.id}]]*/, 'emailFact' + /*[[${factIter.index}]]*/, 'sharedSecret' + /*[[${factIter.index}]]*/);
        });

        $("#emailFact" + /*[[${factIter.index}]]*/).keydown((event) => {
             hideError('emailFact' + /*[[${factIter.index}]]*/);
        });
    }

    if ( [[${factor.factorType}]] == 'TOTP' ) {
        $("#submit"+/*[[${factor.id}]]*/).click(() => {
            assignSharedSecret(/*[[${factor.id}]]*/, 'sharedSecret' + /*[[${factIter.index}]]*/);
        });
    }
    /*[/]*/
});
/*]]>*/
</script>
</body>
</html><|MERGE_RESOLUTION|>--- conflicted
+++ resolved
@@ -183,18 +183,11 @@
                         <div class="mfa-enroll-form-actions">
                             <button th:if="${mfa_force_enrollment == false}" type="submit" name="user_mfa_enrollment" value="false" class="button--skipped">Skip for now</button>
                             <span style="flex: 1 1 0%;"></span>
-<<<<<<< HEAD
-                            <button th:if="${factor.factorType == 'TOTP'}"  type="submit" th:data1="${factor.id}" th:data2="'sharedSecret' + ${factIter.index}" th:onclick="javascript:assignSharedSecret(event, this.getAttribute('data1'), this.getAttribute('data2'))" name="user_mfa_enrollment" value="true" class="mdl-button mdl-js-button mdl-button--raised mdl-js-ripple-effect mdl-button--accent">Next</button>
-                            <button th:if="${factor.factorType == 'SMS' || factor.factorType == 'CALL'}"  type="submit" th:data1="${factor.id}" th:data2="'phoneFact' + ${factIter.index}" th:onclick="javascript:checkPhoneNumber(event, this.getAttribute('data1'), this.getAttribute('data2'))" name="user_mfa_enrollment" value="true" class="mdl-button mdl-js-button mdl-button--raised mdl-js-ripple-effect mdl-button--accent">Next</button>
-                            <button th:if="${factor.factorType == 'EMAIL'}"  type="submit" th:data1="${factor.id}" th:data2="'emailFact' + ${factIter.index}" th:data3="'sharedSecret' + ${factIter.index}" th:onclick="javascript:checkEmail(event, this.getAttribute('data1'), this.getAttribute('data2'), this.getAttribute('data3'))" name="user_mfa_enrollment" value="true" class="mdl-button mdl-js-button mdl-button--raised mdl-js-ripple-effect mdl-button--accent">Next</button>
-                            <button th:if="${factor.factorType == 'HTTP'}"  type="submit" name="user_mfa_enrollment" value="true" class="mdl-button mdl-js-button mdl-button--raised mdl-js-ripple-effect mdl-button--accent">Next</button>
-                            <button th:if="${factor.factorType == 'FIDO2'}"  type="submit" name="user_mfa_enrollment" value="true" class="mdl-button mdl-js-button mdl-button--raised mdl-js-ripple-effect mdl-button--accent">Next</button>
-=======
                             <button th:if="${factor.factorType == 'TOTP'}" th:id="'submit' + ${factor.id}" type="submit" name="user_mfa_enrollment" value="true" class="mdl-button mdl-js-button mdl-button--raised mdl-js-ripple-effect mdl-button--accent">Next</button>
                             <button th:if="${factor.factorType == 'SMS' || factor.factorType == 'CALL'}" th:id="'submit' + ${factor.id}" type="submit" name="user_mfa_enrollment" value="true" class="mdl-button mdl-js-button mdl-button--raised mdl-js-ripple-effect mdl-button--accent">Next</button>
                             <button th:if="${factor.factorType == 'EMAIL'}" th:id="'submit' + ${factor.id}" type="submit" name="user_mfa_enrollment" value="true" class="mdl-button mdl-js-button mdl-button--raised mdl-js-ripple-effect mdl-button--accent">Next</button>
                             <button th:if="${factor.factorType == 'HTTP'}" th:id="'submit' + ${factor.id}" type="submit" name="user_mfa_enrollment" value="true" class="mdl-button mdl-js-button mdl-button--raised mdl-js-ripple-effect mdl-button--accent">Next</button>
->>>>>>> 0e040698
+                            <button th:if="${factor.factorType == 'FIDO2'}"  type="submit" name="user_mfa_enrollment" value="true" class="mdl-button mdl-js-button mdl-button--raised mdl-js-ripple-effect mdl-button--accent">Next</button>
                         </div>
                     </form>
                 </div>
