--- conflicted
+++ resolved
@@ -63,7 +63,6 @@
         isMaxConsecutiveLettersOk = !isOverMaxConsecutiveLetters(passwordInput.value, passwordSettings.maxConsecutiveLetters);
         validateMessageElement(maxConsecutiveLetters, isMaxConsecutiveLettersOk);
     }
-<<<<<<< HEAD
 
     //validate user profile in password
     let isExcludeUserProfileInfoInPasswordOk = true;
@@ -78,10 +77,6 @@
     }
     submitBtn.disabled = !(isMinLengthOk && isIncludeNumbersOk && isIncludeSpecialCharactersOk && isLettersInMixedCaseOk && isMaxConsecutiveLettersOk && isExcludeUserProfileInfoInPasswordOk);
 }
-=======
-    submitBtn.disabled = !(isMinLengthOk && isIncludeNumbersOk && isIncludeSpecialCharactersOk && isLettersInMixedCaseOk && isMaxConsecutiveLettersOk);
-});
->>>>>>> 7bb03122
 
 /**
  *
