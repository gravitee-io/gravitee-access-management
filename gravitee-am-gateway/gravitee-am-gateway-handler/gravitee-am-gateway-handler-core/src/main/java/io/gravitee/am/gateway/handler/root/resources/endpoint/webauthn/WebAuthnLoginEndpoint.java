--- conflicted
+++ resolved
@@ -89,17 +89,12 @@
 
             final MultiMap queryParams = RequestUtils.getCleanedQueryParams(routingContext.request());
             routingContext.put(ConstantKeys.ACTION_KEY, UriBuilderRequest.resolveProxyRequest(routingContext.request(), routingContext.request().path(), queryParams, true));
-<<<<<<< HEAD
 
             var optionalSettings = Optional.ofNullable(LoginSettings.getInstance(domain, client)).filter(Objects::nonNull);
             var isIdentifierFirstEnabled = optionalSettings.map(LoginSettings::isIdentifierFirstEnabled).orElse(false);
 
             final String loginActionKey = routingContext.get(CONTEXT_PATH) + (isIdentifierFirstEnabled ? "/login/identifier" : "/login");
             routingContext.put(ConstantKeys.LOGIN_ACTION_KEY, UriBuilderRequest.resolveProxyRequest(routingContext.request(), loginActionKey, queryParams, true));
-            routingContext.put(ConstantKeys.DOMAIN_CONTEXT_KEY, domain);
-=======
-            routingContext.put(ConstantKeys.LOGIN_ACTION_KEY, UriBuilderRequest.resolveProxyRequest(routingContext.request(), routingContext.get(CONTEXT_PATH) + "/login", queryParams, true));
->>>>>>> 1ecc0989
             routingContext.put(ConstantKeys.PARAM_CONTEXT_KEY, Collections.singletonMap(Parameters.CLIENT_ID, client.getClientId()));
 
             // render the webauthn login page
