/**
 * Copyright (C) 2015 The Gravitee team (http://gravitee.io)
 *
 * Licensed under the Apache License, Version 2.0 (the "License");
 * you may not use this file except in compliance with the License.
 * You may obtain a copy of the License at
 *
 *         http://www.apache.org/licenses/LICENSE-2.0
 *
 * Unless required by applicable law or agreed to in writing, software
 * distributed under the License is distributed on an "AS IS" BASIS,
 * WITHOUT WARRANTIES OR CONDITIONS OF ANY KIND, either express or implied.
 * See the License for the specific language governing permissions and
 * limitations under the License.
 */
package io.gravitee.am.gateway.handler.manager.resource.impl;

import io.gravitee.am.common.event.EventManager;
import io.gravitee.am.common.event.ResourceEvent;
import io.gravitee.am.gateway.handler.manager.resource.ResourceManager;
import io.gravitee.am.model.Domain;
import io.gravitee.am.model.ReferenceType;
import io.gravitee.am.model.common.event.Payload;
<<<<<<< HEAD
import io.gravitee.am.plugins.handlers.api.provider.ProviderConfiguration;
=======
import io.gravitee.am.model.resource.ServiceResource;
>>>>>>> 8be7bfea
import io.gravitee.am.plugins.resource.core.ResourcePluginManager;
import io.gravitee.am.resource.api.ResourceProvider;
import io.gravitee.am.service.ServiceResourceService;
import io.gravitee.am.service.exception.ResourceNotFoundException;
import io.gravitee.common.event.Event;
import io.gravitee.common.event.EventListener;
import io.gravitee.common.service.AbstractService;
import io.reactivex.Maybe;
import io.reactivex.schedulers.Schedulers;
import org.slf4j.Logger;
import org.slf4j.LoggerFactory;
import org.springframework.beans.factory.InitializingBean;
import org.springframework.beans.factory.annotation.Autowired;

import java.util.HashSet;
import java.util.Map;
import java.util.Set;
import java.util.concurrent.ConcurrentHashMap;

/**
 * @author Eric LELEU (eric.leleu at graviteesource.com)
 * @author GraviteeSource Team
 */
public class ResourceManagerImpl extends AbstractService implements ResourceManager, EventListener<ResourceEvent, Payload>, InitializingBean {

    private static final Logger logger = LoggerFactory.getLogger(ResourceManagerImpl.class);

    @Autowired
    private ResourcePluginManager resourcePluginManager;

    @Autowired
    private Domain domain;

    @Autowired
    private EventManager eventManager;

    @Autowired
    private ServiceResourceService resourceService;

<<<<<<< HEAD
    private final Map<String, ResourceProvider> resourceProviders = new ConcurrentHashMap<>();
=======
    private Map<String, ResourceProvider> resourceProviders = new ConcurrentHashMap<>();
    private Map<String, ServiceResource> resources = new ConcurrentHashMap<>();
>>>>>>> 8be7bfea

    @Override
    protected void doStart() throws Exception {
        super.doStart();

        logger.info("Register event listener for resource events for domain {}", domain.getName());
        eventManager.subscribeForEvents(this, ResourceEvent.class, domain.getId());
    }

    @Override
    protected void doStop() throws Exception {
        super.doStop();

        logger.info("Dispose event listener for resource events for domain {}", domain.getName());
        eventManager.unsubscribeForEvents(this, ResourceEvent.class, domain.getId());
        // stop providers and remove them from the local cache
        Set<String> resourceIds = new HashSet<>(this.resourceProviders.keySet());
        resourceIds.forEach(this::unloadResource);
    }

    @Override
    public void afterPropertiesSet() throws Exception {
        // load all known resource for the domain on startup
        resourceService.findByDomain(this.domain.getId())
                .subscribeOn(Schedulers.io())
                .subscribe(
                        res -> {
                            var providerConfiguration = new ProviderConfiguration(res.getType(), res.getConfiguration());
                            ResourceProvider provider = resourcePluginManager.create(providerConfiguration);
                            provider.start();
                            resourceProviders.put(res.getId(), provider);
                            resources.put(res.getId(), res);
                            logger.info("Resource {} loaded for domain {}", res.getName(), domain.getName());
                        },
                        error -> logger.error("Unable to initialize resources for domain {}", domain.getName(), error)
                );
    }

    public ResourceProvider getResourceProvider(String resourceId) {
        return this.resourceProviders.get(resourceId);
    }

    @Override
    public void onEvent(Event<ResourceEvent, Payload> event) {
        if (event.content().getReferenceType() == ReferenceType.DOMAIN && domain.getId().equals(event.content().getReferenceId())) {
            switch (event.type()) {
                case DEPLOY:
                case UPDATE:
                    reloadResource(event.content().getId());
                    break;
                case UNDEPLOY:
                    unloadResource(event.content().getId());
                    break;
            }
        }
    }

    private void reloadResource(String resourceId) {
        resourceService.findById(resourceId)
                .switchIfEmpty(Maybe.error(new ResourceNotFoundException("Resource " + resourceId + " not found")))
<<<<<<< HEAD
                .map(res -> resourcePluginManager.create(new ProviderConfiguration(res.getType(), res.getConfiguration())))
                .subscribe(
                        provider -> {
                            provider.start();
                            this.resourceProviders.put(resourceId, provider);
                        },
                        error -> logger.error("Initialization of Resource provider '{}' failed", resourceId, error));
    }

    private void refreshResource(String resourceId) {
        unloadResource(resourceId);
        loadResource(resourceId);
=======
                .map(res -> {
                    if (needDeployment(res)) {
                        unloadResource(res.getId());
                        var provider = resourcePluginManager.create(res.getType(), res.getConfiguration());
                        provider.start();
                        this.resources.put(res.getId(), res);
                        this.resourceProviders.put(resourceId, provider);
                    }
                    return res;
                })
                .subscribe(
                        provider -> logger.debug("Initialization of resource provider '{}' successful", resourceId),
                        error -> logger.error("Initialization of resource provider '{}' failed", resourceId, error),
                        ()-> logger.debug("Initialization of resource provider provider '{}' already done", resourceId)
                );
>>>>>>> 8be7bfea
    }

    private void unloadResource(String resourceId) {
        try {
            ResourceProvider resourceProvider = getResourceProvider(resourceId);
            if (resourceProvider != null) {
                resourceProvider.stop();
                this.resources.remove(resourceId);
                this.resourceProviders.remove(resourceId);
            }
        } catch (Exception e) {
            logger.error("Resource '{}' stopped with error", resourceId, e);
        }
    }


    /**
     * @param resource
     * @return true if the Resource has never been deployed or if the deployed version is not up to date
     */
    private boolean needDeployment(ServiceResource resource) {
        final ServiceResource deployedResource = this.resources.get(resource.getId());
        return (deployedResource == null || deployedResource.getUpdatedAt().before(resource.getUpdatedAt()));
    }
}<|MERGE_RESOLUTION|>--- conflicted
+++ resolved
@@ -21,11 +21,8 @@
 import io.gravitee.am.model.Domain;
 import io.gravitee.am.model.ReferenceType;
 import io.gravitee.am.model.common.event.Payload;
-<<<<<<< HEAD
 import io.gravitee.am.plugins.handlers.api.provider.ProviderConfiguration;
-=======
 import io.gravitee.am.model.resource.ServiceResource;
->>>>>>> 8be7bfea
 import io.gravitee.am.plugins.resource.core.ResourcePluginManager;
 import io.gravitee.am.resource.api.ResourceProvider;
 import io.gravitee.am.service.ServiceResourceService;
@@ -65,12 +62,8 @@
     @Autowired
     private ServiceResourceService resourceService;
 
-<<<<<<< HEAD
     private final Map<String, ResourceProvider> resourceProviders = new ConcurrentHashMap<>();
-=======
-    private Map<String, ResourceProvider> resourceProviders = new ConcurrentHashMap<>();
-    private Map<String, ServiceResource> resources = new ConcurrentHashMap<>();
->>>>>>> 8be7bfea
+    private final Map<String, ServiceResource> resources = new ConcurrentHashMap<>();
 
     @Override
     protected void doStart() throws Exception {
@@ -131,24 +124,10 @@
     private void reloadResource(String resourceId) {
         resourceService.findById(resourceId)
                 .switchIfEmpty(Maybe.error(new ResourceNotFoundException("Resource " + resourceId + " not found")))
-<<<<<<< HEAD
-                .map(res -> resourcePluginManager.create(new ProviderConfiguration(res.getType(), res.getConfiguration())))
-                .subscribe(
-                        provider -> {
-                            provider.start();
-                            this.resourceProviders.put(resourceId, provider);
-                        },
-                        error -> logger.error("Initialization of Resource provider '{}' failed", resourceId, error));
-    }
-
-    private void refreshResource(String resourceId) {
-        unloadResource(resourceId);
-        loadResource(resourceId);
-=======
                 .map(res -> {
                     if (needDeployment(res)) {
                         unloadResource(res.getId());
-                        var provider = resourcePluginManager.create(res.getType(), res.getConfiguration());
+                        var provider = resourcePluginManager.create(new ProviderConfiguration(res.getType(), res.getConfiguration()));
                         provider.start();
                         this.resources.put(res.getId(), res);
                         this.resourceProviders.put(resourceId, provider);
@@ -160,7 +139,6 @@
                         error -> logger.error("Initialization of resource provider '{}' failed", resourceId, error),
                         ()-> logger.debug("Initialization of resource provider provider '{}' already done", resourceId)
                 );
->>>>>>> 8be7bfea
     }
 
     private void unloadResource(String resourceId) {
