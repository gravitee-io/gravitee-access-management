--- conflicted
+++ resolved
@@ -174,19 +174,12 @@
 
     private void updateBotDetection(BotDetection detection) {
         try {
-<<<<<<< HEAD
-            var providerConfig = new ProviderConfiguration(detection.getType(), detection.getConfiguration());
-            BotDetectionProvider botDetectionProvider = botDetectionPluginManager.create(providerConfig);
-            final BotDetectionProvider previousProvider = this.providers.put(detection.getId(), botDetectionProvider);
-            stopBotDetectionProvider(previousProvider);
-            this.botDetections.put(detection.getId(), detection);
-=======
             if (needDeployment(detection)) {
-                BotDetectionProvider botDetectionProvider = botDetectionPluginManager.create(detection.getType(), detection.getConfiguration());
+                var providerConfig = new ProviderConfiguration(detection.getType(), detection.getConfiguration());
+                BotDetectionProvider botDetectionProvider = botDetectionPluginManager.create(providerConfig);
                 final BotDetectionProvider previousProvider = this.providers.put(detection.getId(), botDetectionProvider);
                 stopBotDetectionProvider(previousProvider);
                 this.botDetections.put(detection.getId(), detection);
->>>>>>> 8be7bfea
 
                 LOGGER.info("Bot detection {} loaded for domain {}", detection.getName(), domain.getName());
             } else {
