/**
 * Copyright (C) 2015 The Gravitee team (http://gravitee.io)
 *
 * Licensed under the Apache License, Version 2.0 (the "License");
 * you may not use this file except in compliance with the License.
 * You may obtain a copy of the License at
 *
 *         http://www.apache.org/licenses/LICENSE-2.0
 *
 * Unless required by applicable law or agreed to in writing, software
 * distributed under the License is distributed on an "AS IS" BASIS,
 * WITHOUT WARRANTIES OR CONDITIONS OF ANY KIND, either express or implied.
 * See the License for the specific language governing permissions and
 * limitations under the License.
 */
package io.gravitee.am.gateway.handler.root.resources.endpoint.user.password;

import io.gravitee.am.gateway.handler.common.utils.ConstantKeys;
import io.gravitee.am.gateway.handler.common.vertx.utils.UriBuilderRequest;
import io.gravitee.am.gateway.handler.root.resources.endpoint.AbstractEndpoint;
import io.gravitee.am.model.Domain;
import io.gravitee.am.model.PasswordSettings;
import io.gravitee.am.model.Template;
import io.gravitee.am.model.oidc.Client;
import io.gravitee.common.http.HttpHeaders;
import io.gravitee.common.http.MediaType;
import io.vertx.core.Handler;
import io.vertx.reactivex.core.http.HttpServerRequest;
import io.vertx.reactivex.ext.web.RoutingContext;
import io.vertx.reactivex.ext.web.common.template.TemplateEngine;
import io.vertx.reactivex.ext.web.templ.thymeleaf.ThymeleafTemplateEngine;
import org.slf4j.Logger;
import org.slf4j.LoggerFactory;

import java.util.HashMap;
import java.util.Map;

import static io.gravitee.am.gateway.handler.common.utils.ThymeleafDataHelper.generateData;

/**
 * @author Titouan COMPIEGNE (titouan.compiegne at graviteesource.com)
 * @author GraviteeSource Team
 */
public class ResetPasswordEndpoint extends AbstractEndpoint implements Handler<RoutingContext> {

    private static final Logger logger = LoggerFactory.getLogger(ResetPasswordEndpoint.class);

    private final Domain domain;

    public ResetPasswordEndpoint(TemplateEngine engine, Domain domain) {
        super(engine);
        this.domain = domain;
    }

    @Override
    public void handle(RoutingContext routingContext) {
        HttpServerRequest request = routingContext.request();
        // retrieve client (if exists)
        Client client = routingContext.get(ConstantKeys.CLIENT_CONTEXT_KEY);
        PasswordSettings.getInstance(client, domain).ifPresent(v -> routingContext.put(ConstantKeys.PASSWORD_SETTINGS_PARAM_KEY, v));

        String error = request.getParam(ConstantKeys.ERROR_PARAM_KEY);
        routingContext.put(ConstantKeys.ERROR_PARAM_KEY, error);

        String errorDescription = request.getParam(ConstantKeys.ERROR_DESCRIPTION_PARAM_KEY);
        routingContext.put(ConstantKeys.ERROR_DESCRIPTION_PARAM_KEY, errorDescription);

        copyValue(request, routingContext, ConstantKeys.SUCCESS_PARAM_KEY);
        copyValue(request, routingContext, ConstantKeys.WARNING_PARAM_KEY);
        // add query params to context
        copyValue(request, routingContext, ConstantKeys.TOKEN_PARAM_KEY);

        // put parameters in context (backward compatibility)
        Map<String, String> params = new HashMap<>();
        params.computeIfAbsent(ConstantKeys.ERROR_PARAM_KEY, val -> error);
        params.computeIfAbsent(ConstantKeys.ERROR_DESCRIPTION_PARAM_KEY, val -> errorDescription);
        routingContext.put(ConstantKeys.PARAM_CONTEXT_KEY, params);
        routingContext.put(ConstantKeys.ACTION_KEY, UriBuilderRequest.resolveProxyRequest(routingContext.request(), routingContext.request().path()));

        // render the reset password page
<<<<<<< HEAD
        this.renderPage(routingContext, routingContext.data(), client, logger, "Unable to render reset password page");
=======
        engine.render(generateData(routingContext, domain, client), getTemplateFileName(client), res -> {
            if (res.succeeded()) {
                routingContext.response().putHeader(HttpHeaders.CONTENT_TYPE, MediaType.TEXT_HTML);
                routingContext.response().end(res.result());
            } else {
                logger.error("Unable to render reset password page", res.cause());
                routingContext.fail(res.cause());
            }
        });
>>>>>>> 1ecc0989
    }


    @Override
    public String getTemplateSuffix() {
        return Template.RESET_PASSWORD.template();
    }
}<|MERGE_RESOLUTION|>--- conflicted
+++ resolved
@@ -78,19 +78,7 @@
         routingContext.put(ConstantKeys.ACTION_KEY, UriBuilderRequest.resolveProxyRequest(routingContext.request(), routingContext.request().path()));
 
         // render the reset password page
-<<<<<<< HEAD
-        this.renderPage(routingContext, routingContext.data(), client, logger, "Unable to render reset password page");
-=======
-        engine.render(generateData(routingContext, domain, client), getTemplateFileName(client), res -> {
-            if (res.succeeded()) {
-                routingContext.response().putHeader(HttpHeaders.CONTENT_TYPE, MediaType.TEXT_HTML);
-                routingContext.response().end(res.result());
-            } else {
-                logger.error("Unable to render reset password page", res.cause());
-                routingContext.fail(res.cause());
-            }
-        });
->>>>>>> 1ecc0989
+        this.renderPage(routingContext, generateData(routingContext, domain, client), client, logger, "Unable to render reset password page");
     }
 
 
