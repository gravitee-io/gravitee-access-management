/**
 * Copyright (C) 2015 The Gravitee team (http://gravitee.io)
 *
 * Licensed under the Apache License, Version 2.0 (the "License");
 * you may not use this file except in compliance with the License.
 * You may obtain a copy of the License at
 *
 *         http://www.apache.org/licenses/LICENSE-2.0
 *
 * Unless required by applicable law or agreed to in writing, software
 * distributed under the License is distributed on an "AS IS" BASIS,
 * WITHOUT WARRANTIES OR CONDITIONS OF ANY KIND, either express or implied.
 * See the License for the specific language governing permissions and
 * limitations under the License.
 */
package io.gravitee.am.gateway.handler.root.service.user;

import io.gravitee.am.gateway.handler.root.service.response.RegistrationResponse;
import io.gravitee.am.gateway.handler.root.service.response.ResetPasswordResponse;
import io.gravitee.am.gateway.handler.root.service.user.model.ForgotPasswordParameters;
import io.gravitee.am.gateway.handler.root.service.user.model.UserToken;
import io.gravitee.am.model.User;
import io.gravitee.am.model.factor.EnrolledFactor;
import io.gravitee.am.model.oidc.Client;
import io.reactivex.Completable;
import io.reactivex.Maybe;
import io.reactivex.Single;

/**
 * @author Titouan COMPIEGNE (titouan.compiegne at graviteesource.com)
 * @author GraviteeSource Team
 */
public interface UserService {

    Maybe<UserToken> verifyToken(String token);

    Single<UserToken> extractSessionFromIdToken(String idToken);

    Single<RegistrationResponse> register(Client client, User user, io.gravitee.am.identityprovider.api.User principal);

    Single<RegistrationResponse> confirmRegistration(Client client, User user, io.gravitee.am.identityprovider.api.User principal);

    Single<ResetPasswordResponse> resetPassword(Client client, User user, io.gravitee.am.identityprovider.api.User principal);

    Completable forgotPassword(ForgotPasswordParameters inputParameters, Client client, io.gravitee.am.identityprovider.api.User principal);

<<<<<<< HEAD
    Single<User> addFactor(String userId, EnrolledFactor enrolledFactor, io.gravitee.am.identityprovider.api.User principal);
=======
    Completable logout(User user, boolean invalidateTokens, io.gravitee.am.identityprovider.api.User principal);

    Single<User> addFactor(String userId, EnrolledFactor enrolledFactor);
>>>>>>> a98f21fa

    default Single<RegistrationResponse> register(Client client, User user) {
        return register(client, user, null);
    }

    default Single<ResetPasswordResponse> resetPassword(Client client, User user) {
        return resetPassword(client, user, null);
    }

    default Completable forgotPassword(String email, Client client) {
        ForgotPasswordParameters params = new ForgotPasswordParameters(email, false, false);
        return forgotPassword(params, client, null);
    }

    default Single<RegistrationResponse> confirmRegistration(Client client, User user) {
        return confirmRegistration(client, user, null);
    }

}<|MERGE_RESOLUTION|>--- conflicted
+++ resolved
@@ -44,13 +44,9 @@
 
     Completable forgotPassword(ForgotPasswordParameters inputParameters, Client client, io.gravitee.am.identityprovider.api.User principal);
 
-<<<<<<< HEAD
-    Single<User> addFactor(String userId, EnrolledFactor enrolledFactor, io.gravitee.am.identityprovider.api.User principal);
-=======
     Completable logout(User user, boolean invalidateTokens, io.gravitee.am.identityprovider.api.User principal);
 
-    Single<User> addFactor(String userId, EnrolledFactor enrolledFactor);
->>>>>>> a98f21fa
+    Single<User> addFactor(String userId, EnrolledFactor enrolledFactor, io.gravitee.am.identityprovider.api.User principal);
 
     default Single<RegistrationResponse> register(Client client, User user) {
         return register(client, user, null);
