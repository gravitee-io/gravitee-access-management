/**
 * Copyright (C) 2015 The Gravitee team (http://gravitee.io)
 *
 * Licensed under the Apache License, Version 2.0 (the "License");
 * you may not use this file except in compliance with the License.
 * You may obtain a copy of the License at
 *
 *         http://www.apache.org/licenses/LICENSE-2.0
 *
 * Unless required by applicable law or agreed to in writing, software
 * distributed under the License is distributed on an "AS IS" BASIS,
 * WITHOUT WARRANTIES OR CONDITIONS OF ANY KIND, either express or implied.
 * See the License for the specific language governing permissions and
 * limitations under the License.
 */
package io.gravitee.am.gateway.handler.root.resources.handler.login;

import com.google.common.net.HttpHeaders;
import io.gravitee.am.common.exception.authentication.AuthenticationException;
import io.gravitee.am.common.exception.oauth2.OAuth2Exception;
import io.gravitee.am.common.oauth2.Parameters;
import io.gravitee.am.common.utils.ConstantKeys;
<<<<<<< HEAD
import io.gravitee.am.common.web.UriBuilder;
=======
import io.gravitee.am.gateway.handler.common.auth.idp.IdentityProviderManager;
>>>>>>> 9823b2bb
import io.gravitee.am.gateway.handler.common.vertx.utils.UriBuilderRequest;
import io.gravitee.am.gateway.policy.PolicyChainException;
import io.gravitee.am.model.Domain;
import io.gravitee.am.model.login.LoginSettings;
import io.gravitee.am.model.oidc.Client;
import io.gravitee.am.service.AuthenticationFlowContextService;
import io.gravitee.am.service.exception.AbstractManagementException;
import io.gravitee.common.http.HttpStatusCode;
import io.vertx.core.Handler;
import io.vertx.reactivex.core.MultiMap;
import io.vertx.reactivex.core.http.HttpServerResponse;
import io.vertx.reactivex.ext.web.RoutingContext;
import org.slf4j.Logger;
import org.slf4j.LoggerFactory;

import java.net.URI;
import java.net.URISyntaxException;
import java.util.*;
import java.util.stream.Stream;

import static io.gravitee.am.service.utils.ResponseTypeUtils.isHybridFlow;
import static io.gravitee.am.service.utils.ResponseTypeUtils.isImplicitFlow;
import static io.gravitee.am.common.utils.ConstantKeys.PARAM_CONTEXT_KEY;

/**
 * @author Titouan COMPIEGNE (titouan.compiegne at graviteesource.com)
 * @author GraviteeSource Team
 */
public class LoginCallbackFailureHandler implements Handler<RoutingContext> {

    private static final Logger logger = LoggerFactory.getLogger(LoginCallbackFailureHandler.class);
    private final Domain domain;
<<<<<<< HEAD

    private AuthenticationFlowContextService authenticationFlowContextService;

    public LoginCallbackFailureHandler(
            Domain domain,
            AuthenticationFlowContextService authenticationFlowContextService
    ) {
=======
    private final AuthenticationFlowContextService authenticationFlowContextService;
    private final IdentityProviderManager identityProviderManager;

    public LoginCallbackFailureHandler(Domain domain,
                                       AuthenticationFlowContextService authenticationFlowContextService,
                                       IdentityProviderManager identityProviderManager) {
>>>>>>> 9823b2bb
        this.domain = domain;
        this.authenticationFlowContextService = authenticationFlowContextService;
        this.identityProviderManager = identityProviderManager;
    }

    @Override
    public void handle(RoutingContext routingContext) {
        if (routingContext.failed()) {
            Throwable throwable = routingContext.failure();
            if (throwable instanceof OAuth2Exception
                    || throwable instanceof AbstractManagementException
                    || throwable instanceof AuthenticationException
                    || throwable instanceof PolicyChainException) {
                redirect(routingContext, throwable);
            } else {
                logger.error(throwable.getMessage(), throwable);
                if (routingContext.statusCode() != -1) {
                    routingContext
                            .response()
                            .setStatusCode(routingContext.statusCode())
                            .end();
                } else {
                    routingContext
                            .response()
                            .setStatusCode(HttpStatusCode.INTERNAL_SERVER_ERROR_500)
                            .end();
                }
            }
        }
    }

    private void redirect(RoutingContext context, Throwable throwable) {
        try {
            // logout user if exists
            if (context.user() != null) {
                // clear AuthenticationFlowContext. data of this context have a TTL so we can fire and forget in case on error.
                authenticationFlowContextService.clearContext(context.session().get(ConstantKeys.TRANSACTION_ID_KEY))
                        .doOnError((error) -> logger.info("Deletion of some authentication flow data fails '{}'", error.getMessage()))
                        .subscribe();

                context.clearUser();
                context.session().destroy();
            }

            // redirect the user to either the login page or the SP redirect uri if hide login option is enabled
            final Client client = context.get(ConstantKeys.CLIENT_CONTEXT_KEY);
            final MultiMap originalParams = context.get(PARAM_CONTEXT_KEY);
            final LoginSettings loginSettings = LoginSettings.getInstance(domain, client);

            // if client has activated hide login form and has only one active external IdP
            // redirect to the SP redirect_uri to avoid an infinite loop between AM and the external IdP
            long externalIdentities = Optional.ofNullable(client.getIdentities())
                    .map(Collection::stream)
                    .orElseGet(Stream::empty)
                    .map(idp -> identityProviderManager.getIdentityProvider(idp))
                    .filter(idp -> idp != null && idp.isExternal())
                    .count();
            if (loginSettings != null && loginSettings.isHideForm() && externalIdentities == 1) {
                redirectToSP(originalParams, client, context, throwable);
            } else {
                redirectToLoginPage(originalParams, client, context, throwable);
            }
<<<<<<< HEAD
            params.set(Parameters.CLIENT_ID, client.getClientId());
            params.set(ConstantKeys.ERROR_PARAM_KEY, "social_authentication_failed");
            params.set(ConstantKeys.ERROR_DESCRIPTION_PARAM_KEY, UriBuilder.encodeURIComponent(throwable.getCause() != null ? throwable.getCause().getMessage() : throwable.getMessage()));
            String uri = getUri(context, params);
            doRedirect(context.response(), uri);
=======
>>>>>>> 9823b2bb
        } catch (Exception ex) {
            logger.error("An error has occurred while redirecting to the login page", ex);
            context
                    .response()
                    .setStatusCode(HttpStatusCode.SERVICE_UNAVAILABLE_503)
                    .end();
        }
    }

<<<<<<< HEAD
    private String getUri(RoutingContext context, MultiMap params) {
        Client client = context.get(ConstantKeys.CLIENT_CONTEXT_KEY);
        LoginSettings loginSettings = LoginSettings.getInstance(domain, client);
        final String replacement = loginSettings != null && loginSettings.isIdentifierFirstEnabled() ? "/identifier" : "";
        final String path = context.request().path().replaceFirst("/callback", replacement);
        return UriBuilderRequest.resolveProxyRequest(context.request(), path, params);
=======
    private void redirectToSP(MultiMap originalParams,
                              Client client,
                              RoutingContext context,
                              Throwable throwable) throws URISyntaxException {
        // Get the SP redirect_uri
        final String spRedirectUri = (originalParams != null && originalParams.get(Parameters.REDIRECT_URI) != null) ?
                originalParams.get(Parameters.REDIRECT_URI) :
                client.getRedirectUris().get(0);

        // append error message
        Map<String, String> query = new LinkedHashMap<>();
        query.put(ConstantKeys.ERROR_PARAM_KEY, "server_error");
        query.put(ConstantKeys.ERROR_DESCRIPTION_PARAM_KEY, throwable.getCause() != null ? throwable.getCause().getMessage() : throwable.getMessage());
        if (originalParams != null && originalParams.get(Parameters.STATE) != null) {
            query.put(Parameters.STATE, originalParams.get(Parameters.STATE));
        }
        boolean fragment = (originalParams != null && originalParams.get(Parameters.RESPONSE_TYPE) != null) ?
                (isImplicitFlow(originalParams.get(Parameters.RESPONSE_TYPE)) || isHybridFlow(originalParams.get(Parameters.RESPONSE_TYPE))) : false;

        // prepare final redirect uri
        UriBuilder template = UriBuilder.newInstance();

        // get URI from the redirect_uri parameter
        UriBuilder builder = UriBuilder.fromURIString(spRedirectUri);
        URI redirectUri = builder.build();

        // create final redirect uri
        template.scheme(redirectUri.getScheme())
                .host(redirectUri.getHost())
                .port(redirectUri.getPort())
                .userInfo(redirectUri.getUserInfo())
                .path(redirectUri.getPath());

        // append error parameters in "application/x-www-form-urlencoded" format
        if (fragment) {
            query.forEach((k, v) -> template.addFragmentParameter(k, UriBuilder.encodeURIComponent(v)));
        } else {
            query.forEach((k, v) -> template.addParameter(k, UriBuilder.encodeURIComponent(v)));
        }
        doRedirect(context.response(), template.build().toString());
    }

    private void redirectToLoginPage(MultiMap originalParams,
                                     Client client,
                                     RoutingContext context,
                                     Throwable throwable) {
        final MultiMap params = MultiMap.caseInsensitiveMultiMap();
        if (originalParams != null) {
            params.setAll(originalParams);
        }
        params.set(Parameters.CLIENT_ID, client.getClientId());
        params.set(ConstantKeys.ERROR_PARAM_KEY, "social_authentication_failed");
        params.set(ConstantKeys.ERROR_DESCRIPTION_PARAM_KEY, UriBuilder.encodeURIComponent(throwable.getCause() != null ? throwable.getCause().getMessage() : throwable.getMessage()));
        String uri = UriBuilderRequest.resolveProxyRequest(context.request(), context.request().path().replaceFirst("/callback", ""), params);
        doRedirect(context.response(), uri);
>>>>>>> 9823b2bb
    }

    private void doRedirect(HttpServerResponse response, String url) {
        response
                .putHeader(HttpHeaders.LOCATION, url)
                .setStatusCode(302)
                .end();
    }
}<|MERGE_RESOLUTION|>--- conflicted
+++ resolved
@@ -20,11 +20,8 @@
 import io.gravitee.am.common.exception.oauth2.OAuth2Exception;
 import io.gravitee.am.common.oauth2.Parameters;
 import io.gravitee.am.common.utils.ConstantKeys;
-<<<<<<< HEAD
 import io.gravitee.am.common.web.UriBuilder;
-=======
 import io.gravitee.am.gateway.handler.common.auth.idp.IdentityProviderManager;
->>>>>>> 9823b2bb
 import io.gravitee.am.gateway.handler.common.vertx.utils.UriBuilderRequest;
 import io.gravitee.am.gateway.policy.PolicyChainException;
 import io.gravitee.am.model.Domain;
@@ -37,17 +34,18 @@
 import io.vertx.reactivex.core.MultiMap;
 import io.vertx.reactivex.core.http.HttpServerResponse;
 import io.vertx.reactivex.ext.web.RoutingContext;
+import java.net.URI;
+import java.net.URISyntaxException;
+import java.util.Collection;
+import java.util.LinkedHashMap;
+import java.util.Map;
+import java.util.Optional;
 import org.slf4j.Logger;
 import org.slf4j.LoggerFactory;
 
-import java.net.URI;
-import java.net.URISyntaxException;
-import java.util.*;
-import java.util.stream.Stream;
-
+import static io.gravitee.am.common.utils.ConstantKeys.PARAM_CONTEXT_KEY;
 import static io.gravitee.am.service.utils.ResponseTypeUtils.isHybridFlow;
 import static io.gravitee.am.service.utils.ResponseTypeUtils.isImplicitFlow;
-import static io.gravitee.am.common.utils.ConstantKeys.PARAM_CONTEXT_KEY;
 
 /**
  * @author Titouan COMPIEGNE (titouan.compiegne at graviteesource.com)
@@ -57,22 +55,12 @@
 
     private static final Logger logger = LoggerFactory.getLogger(LoginCallbackFailureHandler.class);
     private final Domain domain;
-<<<<<<< HEAD
-
-    private AuthenticationFlowContextService authenticationFlowContextService;
-
-    public LoginCallbackFailureHandler(
-            Domain domain,
-            AuthenticationFlowContextService authenticationFlowContextService
-    ) {
-=======
     private final AuthenticationFlowContextService authenticationFlowContextService;
     private final IdentityProviderManager identityProviderManager;
 
     public LoginCallbackFailureHandler(Domain domain,
                                        AuthenticationFlowContextService authenticationFlowContextService,
                                        IdentityProviderManager identityProviderManager) {
->>>>>>> 9823b2bb
         this.domain = domain;
         this.authenticationFlowContextService = authenticationFlowContextService;
         this.identityProviderManager = identityProviderManager;
@@ -124,10 +112,9 @@
 
             // if client has activated hide login form and has only one active external IdP
             // redirect to the SP redirect_uri to avoid an infinite loop between AM and the external IdP
-            long externalIdentities = Optional.ofNullable(client.getIdentities())
-                    .map(Collection::stream)
-                    .orElseGet(Stream::empty)
-                    .map(idp -> identityProviderManager.getIdentityProvider(idp))
+            long externalIdentities = Optional.ofNullable(client.getIdentityProviders()).stream()
+                    .flatMap(Collection::stream)
+                    .map(idp -> identityProviderManager.getIdentityProvider(idp.getIdentity()))
                     .filter(idp -> idp != null && idp.isExternal())
                     .count();
             if (loginSettings != null && loginSettings.isHideForm() && externalIdentities == 1) {
@@ -135,14 +122,6 @@
             } else {
                 redirectToLoginPage(originalParams, client, context, throwable);
             }
-<<<<<<< HEAD
-            params.set(Parameters.CLIENT_ID, client.getClientId());
-            params.set(ConstantKeys.ERROR_PARAM_KEY, "social_authentication_failed");
-            params.set(ConstantKeys.ERROR_DESCRIPTION_PARAM_KEY, UriBuilder.encodeURIComponent(throwable.getCause() != null ? throwable.getCause().getMessage() : throwable.getMessage()));
-            String uri = getUri(context, params);
-            doRedirect(context.response(), uri);
-=======
->>>>>>> 9823b2bb
         } catch (Exception ex) {
             logger.error("An error has occurred while redirecting to the login page", ex);
             context
@@ -152,14 +131,6 @@
         }
     }
 
-<<<<<<< HEAD
-    private String getUri(RoutingContext context, MultiMap params) {
-        Client client = context.get(ConstantKeys.CLIENT_CONTEXT_KEY);
-        LoginSettings loginSettings = LoginSettings.getInstance(domain, client);
-        final String replacement = loginSettings != null && loginSettings.isIdentifierFirstEnabled() ? "/identifier" : "";
-        final String path = context.request().path().replaceFirst("/callback", replacement);
-        return UriBuilderRequest.resolveProxyRequest(context.request(), path, params);
-=======
     private void redirectToSP(MultiMap originalParams,
                               Client client,
                               RoutingContext context,
@@ -176,8 +147,9 @@
         if (originalParams != null && originalParams.get(Parameters.STATE) != null) {
             query.put(Parameters.STATE, originalParams.get(Parameters.STATE));
         }
-        boolean fragment = (originalParams != null && originalParams.get(Parameters.RESPONSE_TYPE) != null) ?
-                (isImplicitFlow(originalParams.get(Parameters.RESPONSE_TYPE)) || isHybridFlow(originalParams.get(Parameters.RESPONSE_TYPE))) : false;
+        boolean fragment = originalParams != null &&
+                originalParams.get(Parameters.RESPONSE_TYPE) != null &&
+                (isImplicitFlow(originalParams.get(Parameters.RESPONSE_TYPE)) || isHybridFlow(originalParams.get(Parameters.RESPONSE_TYPE)));
 
         // prepare final redirect uri
         UriBuilder template = UriBuilder.newInstance();
@@ -213,9 +185,16 @@
         params.set(Parameters.CLIENT_ID, client.getClientId());
         params.set(ConstantKeys.ERROR_PARAM_KEY, "social_authentication_failed");
         params.set(ConstantKeys.ERROR_DESCRIPTION_PARAM_KEY, UriBuilder.encodeURIComponent(throwable.getCause() != null ? throwable.getCause().getMessage() : throwable.getMessage()));
-        String uri = UriBuilderRequest.resolveProxyRequest(context.request(), context.request().path().replaceFirst("/callback", ""), params);
+        String uri = getUri(context, params);
         doRedirect(context.response(), uri);
->>>>>>> 9823b2bb
+    }
+
+    private String getUri(RoutingContext context, MultiMap params) {
+        Client client = context.get(ConstantKeys.CLIENT_CONTEXT_KEY);
+        LoginSettings loginSettings = LoginSettings.getInstance(domain, client);
+        final String replacement = loginSettings != null && loginSettings.isIdentifierFirstEnabled() ? "/identifier" : "";
+        final String path = context.request().path().replaceFirst("/callback", replacement);
+        return UriBuilderRequest.resolveProxyRequest(context.request(), path, params);
     }
 
     private void doRedirect(HttpServerResponse response, String url) {
