--- conflicted
+++ resolved
@@ -27,12 +27,9 @@
 import org.slf4j.Logger;
 import org.slf4j.LoggerFactory;
 
-import java.util.Collections;
 import java.util.HashMap;
 import java.util.LinkedHashMap;
 import java.util.Map;
-
-import static io.gravitee.am.gateway.handler.common.utils.ThymeleafDataHelper.generateData;
 
 /**
  * Handle OpenID Connect response with response_type = id_token or id_token token.
@@ -93,8 +90,7 @@
         }
 
         // implicit flow, we need to retrieve hash url from the browser to get access_token, id_token, ...
-<<<<<<< HEAD
-        engine.render(Collections.emptyMap(), "login_callback")
+        engine.render(new HashMap<>(), "login_callback")
                 .subscribe(
                         buffer -> {
                             context.response().putHeader(HttpHeaders.CONTENT_TYPE, MediaType.TEXT_HTML);
@@ -105,17 +101,6 @@
                             context.fail(throwable.getCause());
                         }
                 );
-=======
-        engine.render(new HashMap<>(), "login_callback", res -> {
-            if (res.succeeded()) {
-                context.response().putHeader(HttpHeaders.CONTENT_TYPE, MediaType.TEXT_HTML);
-                context.response().end(res.result());
-            } else {
-                logger.error("Unable to render login callback page", res.cause());
-                context.fail(res.cause());
-            }
-        });
->>>>>>> dcbe49f2
     }
 
     private Map<String, String> getParams(String query) {
