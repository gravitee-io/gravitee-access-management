--- conflicted
+++ resolved
@@ -338,16 +338,11 @@
                             .flatMapMaybe(authProvider -> {
                                 return identityProviderManager.getUserProvider(authProvider)
                                         .flatMap(userProvider -> {
-<<<<<<< HEAD
                                             final String username = params.getUsername();
                                             final Maybe<io.gravitee.am.identityprovider.api.User> findQuery = StringUtils.isEmpty(email) ?
                                                     userProvider.findByUsername(username) : userProvider.findByEmail(email) ;
                                             return findQuery
-                                                    .map(user -> Optional.of(user))
-=======
-                                            return userProvider.findByEmail(email)
                                                     .map(user -> Optional.of(convert(user, authProvider)))
->>>>>>> caeb2550
                                                     .defaultIfEmpty(Optional.empty())
                                                     .onErrorReturnItem(Optional.empty());
                                         })
