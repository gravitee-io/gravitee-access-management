--- conflicted
+++ resolved
@@ -98,14 +98,13 @@
     private UserValidator userValidator;
 
     @Autowired
-<<<<<<< HEAD
+    private JWTService jwtService;
+
+    @Autowired
+    private TokenService tokenService;
+
+    @Autowired
     private EmailValidator emailValidator;
-=======
-    private JWTService jwtService;
-
-    @Autowired
-    private TokenService tokenService;
->>>>>>> 7bb03122
 
     @Override
     public Maybe<UserToken> verifyToken(String token) {
