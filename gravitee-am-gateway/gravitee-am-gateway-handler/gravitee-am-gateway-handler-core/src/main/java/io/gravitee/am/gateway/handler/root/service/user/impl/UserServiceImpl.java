/**
 * Copyright (C) 2015 The Gravitee team (http://gravitee.io)
 *
 * Licensed under the Apache License, Version 2.0 (the "License");
 * you may not use this file except in compliance with the License.
 * You may obtain a copy of the License at
 *
 *         http://www.apache.org/licenses/LICENSE-2.0
 *
 * Unless required by applicable law or agreed to in writing, software
 * distributed under the License is distributed on an "AS IS" BASIS,
 * WITHOUT WARRANTIES OR CONDITIONS OF ANY KIND, either express or implied.
 * See the License for the specific language governing permissions and
 * limitations under the License.
 */
package io.gravitee.am.gateway.handler.root.service.user.impl;

import io.gravitee.am.common.audit.EventType;
import io.gravitee.am.common.exception.authentication.AccountInactiveException;
import io.gravitee.am.common.exception.jwt.ExpiredJWTException;
import io.gravitee.am.common.oidc.StandardClaims;
import io.gravitee.am.common.utils.ConstantKeys;
import io.gravitee.am.common.utils.RandomString;
import io.gravitee.am.gateway.handler.common.auth.idp.IdentityProviderManager;
import io.gravitee.am.gateway.handler.common.auth.user.EndUserAuthentication;
import io.gravitee.am.gateway.handler.common.client.ClientSyncService;
import io.gravitee.am.gateway.handler.common.email.EmailService;
import io.gravitee.am.gateway.handler.common.jwt.JWTService;
import io.gravitee.am.gateway.handler.root.service.response.RegistrationResponse;
import io.gravitee.am.gateway.handler.root.service.response.ResetPasswordResponse;
import io.gravitee.am.gateway.handler.root.service.user.UserService;
import io.gravitee.am.gateway.handler.root.service.user.model.ForgotPasswordParameters;
import io.gravitee.am.gateway.handler.root.service.user.model.UserToken;
import io.gravitee.am.identityprovider.api.DefaultUser;
import io.gravitee.am.identityprovider.api.UserProvider;
import io.gravitee.am.identityprovider.api.DummyRequest;
import io.gravitee.am.identityprovider.api.SimpleAuthenticationContext;
import io.gravitee.am.jwt.JWTParser;
import io.gravitee.am.model.Domain;
import io.gravitee.am.model.EnrollmentSettings;
import io.gravitee.am.model.IdentityProvider;
import io.gravitee.am.model.MFASettings;
import io.gravitee.am.model.ReferenceType;
import io.gravitee.am.model.Template;
import io.gravitee.am.model.User;
import io.gravitee.am.model.account.AccountSettings;
import io.gravitee.am.model.factor.EnrolledFactor;
import io.gravitee.am.model.oidc.Client;
import io.gravitee.am.repository.management.api.search.LoginAttemptCriteria;
import io.gravitee.am.service.AuditService;
import io.gravitee.am.service.CredentialService;
import io.gravitee.am.service.LoginAttemptService;
import io.gravitee.am.service.TokenService;
import io.gravitee.am.service.exception.ClientNotFoundException;
import io.gravitee.am.service.exception.EmailFormatInvalidException;
import io.gravitee.am.service.exception.EnforceUserIdentityException;
import io.gravitee.am.service.exception.UserAlreadyExistsException;
import io.gravitee.am.service.exception.UserInvalidException;
import io.gravitee.am.service.exception.UserNotFoundException;
import io.gravitee.am.service.exception.UserProviderNotFoundException;
import io.gravitee.am.service.impl.PasswordHistoryService;
import io.gravitee.am.service.reporter.builder.AuditBuilder;
import io.gravitee.am.service.reporter.builder.management.UserAuditBuilder;
import io.gravitee.am.service.validators.email.EmailValidator;
import io.gravitee.am.service.validators.user.UserValidator;
import io.reactivex.Completable;
import io.reactivex.Maybe;
import io.reactivex.MaybeSource;
import io.reactivex.Observable;
import io.reactivex.Single;
import io.reactivex.functions.Predicate;
import org.slf4j.Logger;
import org.slf4j.LoggerFactory;
import org.springframework.beans.factory.annotation.Autowired;
import org.springframework.beans.factory.annotation.Qualifier;
import org.springframework.util.StringUtils;

import java.util.ArrayList;
import java.util.Date;
import java.util.HashMap;
import java.util.List;
import java.util.Map;
import java.util.Map.Entry;
import java.util.Objects;
import java.util.Optional;

<<<<<<< HEAD
import static io.gravitee.am.model.ReferenceType.DOMAIN;
=======
import static com.google.common.base.Strings.isNullOrEmpty;
>>>>>>> 6ad4c88c
import static java.lang.Boolean.FALSE;
import static java.lang.Boolean.TRUE;
import static java.util.Map.entry;
import static java.util.Objects.isNull;
import static java.util.Objects.nonNull;
import static java.util.Optional.ofNullable;
import static java.util.stream.Collectors.toList;
<<<<<<< HEAD
import java.util.ArrayList;
import java.util.Date;
import java.util.HashMap;
import java.util.List;
import java.util.Map;
import java.util.Optional;
=======
>>>>>>> 6ad4c88c

/**
 * @author Titouan COMPIEGNE (titouan.compiegne at graviteesource.com)
 * @author GraviteeSource Team
 */
public class UserServiceImpl implements UserService {

    private static final String DEFAULT_IDP_PREFIX = "default-idp-";

    private Logger logger = LoggerFactory.getLogger(this.getClass());

    @Autowired
    private io.gravitee.am.gateway.handler.common.user.UserService userService;

    @Autowired
    @Qualifier("managementJwtParser")
    private JWTParser jwtParser;

    @Autowired
    private Domain domain;

    @Autowired
    private EmailService emailService;

    @Autowired
    private IdentityProviderManager identityProviderManager;

    @Autowired
    private ClientSyncService clientSyncService;

    @Autowired
    private AuditService auditService;

    @Autowired
    private LoginAttemptService loginAttemptService;

    @Autowired
    private CredentialService credentialService;

    @Autowired
    private UserValidator userValidator;

    @Autowired
    private JWTService jwtService;

    @Autowired
    private TokenService tokenService;

    @Autowired
    private EmailValidator emailValidator;

    @Autowired
    private PasswordHistoryService passwordHistoryService;

    @Override
    public Maybe<UserToken> verifyToken(String token) {
        return Maybe.fromCallable(() -> jwtParser.parse(token))
                .flatMap(jwt -> userService.findById(jwt.getSub())
                        .zipWith(clientSource(jwt.getAud()),
                                (user, optionalClient) -> new UserToken(user, optionalClient.orElse(null), jwt)));
    }

    @Override
    public Single<UserToken> extractSessionFromIdToken(String idToken) {
        // The OP SHOULD accept ID Tokens when the RP identified by the ID Token's aud claim and/or sid claim has a current session
        // or had a recent session at the OP, even when the exp time has passed.
        return jwtService.decode(idToken)
                .flatMap(jwt -> {
                    return clientSyncService.findByClientId(jwt.getAud())
                            .switchIfEmpty(Single.error(new ClientNotFoundException(jwt.getAud())))
                            .flatMap(client -> {
                                return jwtService.decodeAndVerify(idToken, client)
                                        .onErrorResumeNext(ex -> (ex instanceof ExpiredJWTException) ? Single.just(jwt) : Single.error(ex))
                                        .flatMap(jwt1 -> {
                                            return userService.findById(jwt1.getSub())
                                                    .switchIfEmpty(Single.error(new UserNotFoundException(jwt.getSub())))
                                                    .map(user -> {
                                                        if (!user.getReferenceId().equals(domain.getId())) {
                                                            throw new UserNotFoundException(jwt.getSub());
                                                        }
                                                        return new UserToken(user, client, jwt);
                                                    });
                                        });
                            });
                });
    }

    @Override
    public Single<RegistrationResponse> register(Client client, User user, io.gravitee.am.identityprovider.api.User principal) {
        // set user idp source
        AccountSettings accountSettings = AccountSettings.getInstance(domain, client);
        final String source = (accountSettings != null && accountSettings.getDefaultIdentityProviderForRegistration() != null) ? accountSettings.getDefaultIdentityProviderForRegistration()
                : (user.getSource() == null ? DEFAULT_IDP_PREFIX + domain.getId() : user.getSource());
        final var rawPassword = user.getPassword();
        // validate user and then check user uniqueness
        return userValidator.validate(user)
                .andThen(userService.findByDomainAndUsernameAndSource(domain.getId(), user.getUsername(), source)
                        .isEmpty()
                        .flatMapMaybe(isEmpty -> {
                            if (!isEmpty) {
                                return Maybe.error(new UserAlreadyExistsException(user.getUsername()));
                            }

                            // check if user provider exists
                            return identityProviderManager.getUserProvider(source);
                        })
                        .switchIfEmpty(Maybe.error(new UserProviderNotFoundException(source)))
                        .flatMapSingle(userProvider -> userProvider.create(convert(user)))
                        .flatMap(idpUser -> {
                            // AM 'users' collection is not made for authentication (but only management stuff)
                            // clear password
                            user.setPassword(null);
                            // set external id
                            user.setExternalId(idpUser.getId());
                            // set source
                            user.setSource(source);
                            // set domain
                            user.setReferenceType(ReferenceType.DOMAIN);
                            user.setReferenceId(domain.getId());
                            // internal user
                            user.setInternal(true);
                            // additional information
                            extractAdditionalInformation(user, idpUser.getAdditionalInformation());
                            // set date information
                            user.setCreatedAt(new Date());
                            user.setUpdatedAt(user.getCreatedAt());
                            if (accountSettings != null && accountSettings.isAutoLoginAfterRegistration()) {
                                user.setLoggedAt(new Date());
                                user.setLoginsCount(1l);
                            }
                            return userService.create(user);
                        })
                        .flatMap( amUser -> {
                            createPasswordHistory(client, amUser, rawPassword, principal);
                            return userService.enhance(amUser);
                        })
                        .map(user1 -> new RegistrationResponse(user1, accountSettings != null ? accountSettings.getRedirectUriAfterRegistration() : null, accountSettings != null && accountSettings.isAutoLoginAfterRegistration()))
                        .doOnSuccess(registrationResponse -> {
                            // reload principal
                            final User user1 = registrationResponse.getUser();
                            io.gravitee.am.identityprovider.api.User principal1 = reloadPrincipal(principal, user1);
                            auditService.report(AuditBuilder.builder(UserAuditBuilder.class).domain(domain.getId()).client(client).principal(principal1).type(EventType.USER_REGISTERED));
                        })
                        .doOnError(throwable -> auditService.report(AuditBuilder.builder(UserAuditBuilder.class).domain(domain.getId()).client(user.getClient()).principal(principal).type(EventType.USER_REGISTERED).throwable(throwable))));
    }

    @Override
    public Single<RegistrationResponse> confirmRegistration(Client client, User user, io.gravitee.am.identityprovider.api.User
            principal) {
        final var rawPassword = user.getPassword();
        // user has completed his account, add it to the idp
        return identityProviderManager.getUserProvider(user.getSource())
                .switchIfEmpty(Maybe.error(new UserProviderNotFoundException(user.getSource())))
                // update the idp user
                .flatMapSingle(userProvider -> userProvider.findByUsername(user.getUsername())
                        .switchIfEmpty(Maybe.error(new UserNotFoundException(user.getUsername())))
                        .flatMapSingle(idpUser -> userProvider.update(idpUser.getId(), convert(user)))
                        .onErrorResumeNext(ex -> {
                            if (ex instanceof UserNotFoundException) {
                                // idp user not found, create its account
                                return userProvider.create(convert(user));
                            }
                            return Single.error(ex);
                        }))
                .flatMap(idpUser -> {
                    // update 'users' collection for management and audit purpose
                    user.setPassword(null);
                    user.setRegistrationCompleted(true);
                    user.setEnabled(true);
                    user.setExternalId(idpUser.getId());
                    user.setUpdatedAt(new Date());
                    // additional information
                    extractAdditionalInformation(user, idpUser.getAdditionalInformation());
                    // set login information
                    AccountSettings accountSettings = AccountSettings.getInstance(domain, client);
                    if (accountSettings != null && accountSettings.isAutoLoginAfterRegistration()) {
                        user.setLoggedAt(new Date());
                        user.setLoginsCount(1l);
                    }
                    return userService.update(user);
                })
                .flatMap( amUser -> {
                    createPasswordHistory(client, amUser, rawPassword, principal);
                    return userService.enhance(amUser);
                })
                .map(user1 -> {
                    AccountSettings accountSettings = AccountSettings.getInstance(domain, client);
                    return new RegistrationResponse(user1, accountSettings != null ? accountSettings.getRedirectUriAfterRegistration() : null, accountSettings != null ? accountSettings.isAutoLoginAfterRegistration() : false);
                })
                .doOnSuccess(response -> auditService.report(AuditBuilder.builder(UserAuditBuilder.class).domain(domain.getId()).client(user.getClient()).principal(principal).type(EventType.REGISTRATION_CONFIRMATION)))
                .doOnError(throwable -> auditService.report(AuditBuilder.builder(UserAuditBuilder.class).domain(domain.getId()).client(user.getClient()).principal(principal).type(EventType.REGISTRATION_CONFIRMATION).throwable(throwable)));

    }

    @SuppressWarnings({"ReactiveStreamsUnusedPublisher", "ResultOfMethodCallIgnored"})
    @Override
    public Completable checkPassword(User user, String password, io.gravitee.am.identityprovider.api.User principal) {
        return identityProviderManager.getUserProvider(user.getSource())
                .switchIfEmpty(Maybe.error(new UserProviderNotFoundException(user.getSource())))
                .flatMap(userProvider -> identityProviderManager.get(user.getSource())
                        .flatMap(provider -> provider.loadUserByUsername(new EndUserAuthentication(user.getUsername(), password, new SimpleAuthenticationContext(new DummyRequest())))))
                        .ignoreElement();
    }

    @Override
    public Single<ResetPasswordResponse> resetPassword(Client client, User user, io.gravitee.am.identityprovider.api.User principal) {
        // get account settings
        final AccountSettings accountSettings = AccountSettings.getInstance(domain, client);

        // if user registration is not completed and force registration option is disabled throw invalid account exception
        if (TRUE.equals(user.isInactive()) && !forceUserRegistration(accountSettings)) {
            return Single.error(new AccountInactiveException("User needs to complete the activation process"));
        }

        // only idp manage password, find user idp and update its password
        return identityProviderManager.getUserProvider(user.getSource())
                .switchIfEmpty(Maybe.error(new UserProviderNotFoundException(user.getSource())))
                // update the idp user
                .flatMapSingle(userProvider -> {
                    // retrieve its technical from the idp and then update the password
                    // we can't rely on the external_id since the value can be different from IdP user ID
                    // see https://github.com/gravitee-io/issues/issues/8407
                    return userProvider.findByUsername(user.getUsername())
                            .switchIfEmpty(Maybe.error(new UserNotFoundException(user.getUsername())))
                            .flatMapSingle(idpUser -> passwordHistoryService
                                    .addPasswordToHistory(DOMAIN, domain.getId(), user, user.getPassword() , principal, getPasswordSettings(client))
                                    .switchIfEmpty(Maybe.just(new PasswordHistory()))
                                    .flatMapSingle(passwordHistory -> userProvider.updatePassword(idpUser, user.getPassword())))
                            .onErrorResumeNext(ex -> {
                                if (ex instanceof UserNotFoundException && forceUserRegistration(accountSettings)) {
                                    // idp user not found, create its account, only if force registration is enabled
                                    return userProvider.create(convert(user));
                                }
                                return Single.error(ex);
                            });
                })
                // update the user in the AM repository
                .flatMap(idpUser -> {
                    // update 'users' collection for management and audit purpose
                    // if user was in pre-registration mode, end the registration process
                    if (TRUE.equals(user.isPreRegistration())) {
                        user.setRegistrationCompleted(true);
                        user.setEnabled(true);
                    }
                    user.setAccountNonLocked(true);
                    user.setAccountLockedAt(null);
                    user.setAccountLockedUntil(null);
                    user.setPassword(null);
                    user.setExternalId(idpUser.getId());
                    user.setLastPasswordReset(new Date());
                    user.setUpdatedAt(new Date());
                    // additional information
                    extractAdditionalInformation(user, idpUser.getAdditionalInformation());
                    // set login information
                    if (accountSettings != null && accountSettings.isAutoLoginAfterResetPassword()) {
                        user.setLoggedAt(new Date());
                        user.setLoginsCount(user.getLoginsCount() + 1);
                    }
                    return userService.update(user);
                })
                // reset login attempts in case of reset password action
                .flatMap(user1 -> {
                    LoginAttemptCriteria criteria = new LoginAttemptCriteria.Builder()
                            .domain(user1.getReferenceId())
                            .client(user1.getClient())
                            .username(user1.getUsername())
                            .build();
                    return loginAttemptService.reset(criteria).andThen(Single.just(user1));
                })
                // delete passwordless devices
                .flatMap(user1 -> {
                    if (accountSettings != null && accountSettings.isDeletePasswordlessDevicesAfterResetPassword()) {
                        return credentialService.deleteByUserId(user1.getReferenceType(), user1.getReferenceId(), user1.getId())
                                .andThen(Single.just(user1));
                    }
                    return Single.just(user1);
                })
                .flatMap(user1 -> {
                    if (accountSettings != null && accountSettings.isResetPasswordInvalidateTokens()) {
                        return tokenService.deleteByUserId(user1.getId())
                                .toSingleDefault(user1)
                                .onErrorResumeNext(err -> {
                                    logger.warn("Tokens not invalidated for user {} due to : {}", user1.getId(), err.getMessage());
                                    return Single.just(user1);
                                });
                    }
                    return Single.just(user1);
                })
                .flatMap(userService::enhance)
                .map(user1 -> new ResetPasswordResponse(user1, accountSettings != null ? accountSettings.getRedirectUriAfterResetPassword() : null, accountSettings != null ? accountSettings.isAutoLoginAfterResetPassword() : false))
                .doOnSuccess(response -> auditService.report(AuditBuilder.builder(UserAuditBuilder.class).domain(domain.getId()).client(client).principal(principal).type(EventType.USER_PASSWORD_RESET).user(user)))
                .doOnError(throwable -> auditService.report(AuditBuilder.builder(UserAuditBuilder.class).domain(domain.getId()).client(client).principal(principal).type(EventType.USER_PASSWORD_RESET).user(user).throwable(throwable)));
    }

    @Override
    public Completable forgotPassword(ForgotPasswordParameters params, Client client, io.gravitee.am.identityprovider.api.User principal) {

        final String email = params.getEmail();
        if (email != null && !emailValidator.validate(email)) {
            return Completable.error(new EmailFormatInvalidException(email));
        }

        return userService.findByDomainAndCriteria(domain.getId(), params.buildCriteria())
                .flatMap(users -> {
                    List<User> foundUsers = new ArrayList<>(users);
                    // narrow users
                    if (users.size() > 1) {
                        // filter by identity provider
                        if (client.getIdentityProviders() != null && !client.getIdentityProviders().isEmpty()) {
                            foundUsers = users.stream()
                                    .flatMap(u -> client.getIdentityProviders().stream().map(appIdp -> entry(u, appIdp.getIdentity())))
                                    .filter(entry -> {
                                        var user = entry.getKey();
                                        var identity = entry.getValue();
                                        return Objects.equals(user.getSource(), identity);
                                    }).map(Entry::getKey).collect(toList());
                        }

                        if (foundUsers.size() > 1) {
                            // try to filter by latest application used
                            List<User> filteredSourceUsers = users
                                    .stream()
                                    .filter(u -> u.getClient() == null || client.getId().equals(u.getClient()))
                                    .collect(toList());

                            if (!filteredSourceUsers.isEmpty()) {
                                foundUsers = new ArrayList<>(filteredSourceUsers);
                            }
                        }
                    }

                    // If multiple results, check if ConfirmIdentity isn't required before returning the first User.
                    if (foundUsers.size() == 1 || (foundUsers.size() > 1 && !params.isConfirmIdentityEnabled())) {
                        User user = foundUsers.get(0);

                        //fixes https://graviteecommunity.atlassian.net/browse/AM-71
                        if (client.getIdentityProviders() != null) {
                            final IdentityProvider identityProvider = identityProviderManager.getIdentityProvider(user.getSource());
                            final boolean isClientHasUserIdp = client.getIdentityProviders()
                                    .stream()
                                    .anyMatch(applicationIdentityProvider -> applicationIdentityProvider.getIdentity().equals(identityProvider.getId()));

                            if (!isClientHasUserIdp) {
                                return Single.error(new UserNotFoundException(email));
                            }
                        }

                        // check if user can update its password according to its identity provider type
                        return identityProviderManager.getUserProvider(user.getSource())
                                .switchIfEmpty(Single.error(new UserInvalidException("User [ " + user.getUsername() + " ] cannot be updated because its identity provider does not support user provisioning")))
                                .flatMap(userProvider -> {
                                    // if user registration is not completed and force registration option is disabled throw invalid account exception
                                    AccountSettings accountSettings = AccountSettings.getInstance(domain, client);

                                    if (user.isInactive() && !forceUserRegistration(accountSettings)) {
                                        return Single.error(new AccountInactiveException("User [ " + user.getUsername() + " ] needs to complete the activation process"));
                                    }

                                    if (!user.isEnabled() && !user.isInactive()) {
                                        return Single.error(new AccountInactiveException("User [ " + user.getUsername() + " ] is disabled."));
                                    }

                                    // fetch latest information from the identity provider and return the user
                                    return userProvider.findByUsername(user.getUsername())
                                            .map(Optional::ofNullable)
                                            .defaultIfEmpty(Optional.empty())
                                            .flatMapSingle(optUser -> {
                                                if (optUser.isEmpty()) {
                                                    return Single.just(user);
                                                }
                                                return userService.update(enhanceUser(user, optUser.get()));
                                            });
                                });
                    }

                    if (foundUsers.size() > 1) {
                        return Single.error(new EnforceUserIdentityException());
                    }

                    // if user has no email or email is unknown
                    // fallback to registered user providers if user has never been authenticated
                    if (client.getIdentityProviders() == null || client.getIdentityProviders().isEmpty()) {
                        return Single.error(new UserNotFoundException(email));
                    }

                    if (isNullOrEmpty(params.getEmail()) & StringUtils.isEmpty(params.getUsername())) {
                        // no user found using criteria. email & username are missing, unable to search the user through UserProvider
                        return Single.error(new UserNotFoundException(email));
                    }

                    // Single field search using email or username with IdP linked to the clientApp
                    // email used in priority for backward compatibility
                    return Observable.fromIterable(client.getIdentityProviders())
                            .flatMapMaybe(authProvider -> identityProviderManager.getUserProvider(authProvider.getIdentity())
                                    .flatMap(userProvider -> {
                                        final String username = params.getUsername();

                                        // search by username, email or both
                                        final Maybe<io.gravitee.am.identityprovider.api.User> findQuery = (!isNullOrEmpty(username) && !isNullOrEmpty(email)) ?
                                                findByUsernameAndEmail(userProvider, params) :
                                                (isNullOrEmpty(email) ? userProvider.findByUsername(username) : userProvider.findByEmail(email));

                                        return findQuery
                                                .map(user -> Optional.of(new UserAuthentication(user, authProvider.getIdentity())))
                                                .defaultIfEmpty(Optional.empty())
                                                .onErrorReturnItem(Optional.empty());
                                    })
                                    .defaultIfEmpty(Optional.empty()))
                            .takeUntil((Predicate<? super Optional<UserAuthentication>>) Optional::isPresent)
                            .lastOrError()
                            .flatMap(optional -> {
                                // be sure to not duplicate an existing user
                                if (optional.isEmpty()) {
                                    return Single.error(new UserNotFoundException());
                                }
                                final UserAuthentication idpUser = optional.get();
                                return userService.findByDomainAndUsernameAndSource(domain.getId(), idpUser.getUser().getUsername(), idpUser.getSource())
                                        .switchIfEmpty(Maybe.defer(() -> userService.findByDomainAndExternalIdAndSource(domain.getId(), idpUser.getUser().getId(), idpUser.getSource())))
                                        .map(Optional::ofNullable)
                                        .defaultIfEmpty(Optional.empty())
                                        .flatMapSingle(optEndUser -> {
                                            if (optEndUser.isEmpty()) {
                                                return userService.create(convert(idpUser.getUser(), idpUser.getSource()));
                                            }
                                            return userService.update(enhanceUser(optEndUser.get(), idpUser.getUser()));
                                        });
                            })
                            .onErrorResumeNext(Single.error(new UserNotFoundException(email != null ? email : params.getUsername())));
                })
                .doOnSuccess(user -> new Thread(() -> emailService.send(Template.RESET_PASSWORD, user, client)).start())
                .doOnSuccess(user1 -> {
                    // reload principal
                    io.gravitee.am.identityprovider.api.User principal1 = reloadPrincipal(principal, user1);
                    auditService.report(AuditBuilder.builder(UserAuditBuilder.class).domain(domain.getId()).client(client).principal(principal1).type(EventType.FORGOT_PASSWORD_REQUESTED));
                })
                .doOnError(throwable -> auditService.report(AuditBuilder.builder(UserAuditBuilder.class).domain(domain.getId()).client(client).principal(principal).type(EventType.FORGOT_PASSWORD_REQUESTED).throwable(throwable)))
                .ignoreElement();
    }

    /**
     * Find user by username and by email, if both search methods return a user with an inconsistent user id,
     * then the Maybe returned by this method will be empty.
     *
     * @param userProvider
     * @param params
     * @return
     */
    private static Maybe<io.gravitee.am.identityprovider.api.User> findByUsernameAndEmail(UserProvider userProvider, ForgotPasswordParameters params) {
        return Maybe.zip(userProvider.findByUsername(params.getUsername()), userProvider.findByEmail(params.getEmail()), (byUsername, byEmail) -> Map.of(byEmail.getId().equals(byUsername.getId()), byEmail))
                .filter(tuple -> tuple.containsKey(Boolean.TRUE))
                .map(tuple -> tuple.get(Boolean.TRUE));
    }

    @Override
    public Completable logout(User user, boolean invalidateTokens, io.gravitee.am.identityprovider.api.User principal) {
        return userService.findById(user.getId())
                .flatMapCompletable(user1 -> {
                    user1.setLastLogoutAt(new Date());
                    user1.setUpdatedAt(new Date());
                    return userService.update(user1)
                            .flatMapCompletable(user2 -> {
                                if (invalidateTokens) {
                                    return tokenService.deleteByUserId(user2.getId());
                                }
                                return Completable.complete();
                            });
                })
                .doOnComplete(() -> auditService.report(AuditBuilder.builder(UserAuditBuilder.class).domain(domain.getId()).client(user.getClient()).principal(principal).type(EventType.USER_LOGOUT)))
                .doOnError(throwable -> auditService.report(AuditBuilder.builder(UserAuditBuilder.class).domain(domain.getId()).client(user.getClient()).principal(principal).type(EventType.USER_LOGOUT).throwable(throwable)));
    }

    @Override
    public Single<User> addFactor(String userId, EnrolledFactor enrolledFactor, io.gravitee.am.identityprovider.api.User principal) {
        return userService.addFactor(userId, enrolledFactor, principal);
    }

    @Override
    public Single<User> updateFactor(String userId, EnrolledFactor enrolledFactor, io.gravitee.am.identityprovider.api.User principal) {
        return userService.updateFactor(userId, enrolledFactor, principal);
    }

    @Override
    public Completable setMfaEnrollmentSkippedTime(Client client, User user) {
        var mfaEnrollmentSettings = getMfaEnrollmentSettings(client);
        final Boolean active = Optional.ofNullable(mfaEnrollmentSettings.getForceEnrollment()).orElse(false);
        if (FALSE.equals(active) && nonNull(user)) {
            Date now = new Date();
            long skipTime = ofNullable(mfaEnrollmentSettings.getSkipTimeSeconds()).orElse(ConstantKeys.DEFAULT_ENROLLMENT_SKIP_TIME_SECONDS) * 1000L;
            if (isNull(user.getMfaEnrollmentSkippedAt()) || user.getMfaEnrollmentSkippedAt().getTime() + skipTime < now.getTime()) {
                user.setMfaEnrollmentSkippedAt(now);
                return userService.update(user).ignoreElement();
            }
        }
        return Completable.complete();
    }

    private EnrollmentSettings getMfaEnrollmentSettings(Client client) {
        return ofNullable(client)
                .filter(Objects::nonNull)
                .map(Client::getMfaSettings)
                .filter(Objects::nonNull).map(MFASettings::getEnrollment)
                .orElse(new EnrollmentSettings());
    }

    private MaybeSource<Optional<Client>> clientSource(String audience) {
        if (audience == null) {
            return Maybe.just(Optional.empty());
        }

        return clientSyncService.findById(audience)
                .map(client -> Optional.of(client))
                .defaultIfEmpty(Optional.empty());
    }

    private boolean forceUserRegistration(AccountSettings accountSettings) {
        return accountSettings != null && accountSettings.isCompleteRegistrationWhenResetPassword();
    }

    private io.gravitee.am.identityprovider.api.User reloadPrincipal(io.gravitee.am.identityprovider.api.User principal, User user) {
        io.gravitee.am.identityprovider.api.User principal1 = new DefaultUser(user.getUsername());
        ((DefaultUser) principal1).setId(user.getId());
        ((DefaultUser) principal1).setAdditionalInformation(principal != null && principal.getAdditionalInformation() != null ? new HashMap<>(principal.getAdditionalInformation()) : new HashMap<>());
        principal1.getAdditionalInformation()
                .put(StandardClaims.NAME,
                        user.getDisplayName() != null ? user.getDisplayName() :
                                (user.getFirstName() != null ? user.getFirstName() + (user.getLastName() != null ? " " + user.getLastName() : "") : user.getUsername()));
        return principal1;
    }

    private io.gravitee.am.identityprovider.api.User convert(User user) {
        DefaultUser idpUser = new DefaultUser(user.getUsername());
        idpUser.setCredentials(user.getPassword());

        Map<String, Object> additionalInformation = new HashMap<>();
        if (user.getFirstName() != null) {
            idpUser.setFirstName(user.getFirstName());
            additionalInformation.put(StandardClaims.GIVEN_NAME, user.getFirstName());
        }
        if (user.getLastName() != null) {
            idpUser.setLastName(user.getLastName());
            additionalInformation.put(StandardClaims.FAMILY_NAME, user.getLastName());
        }
        if (user.getEmail() != null) {
            idpUser.setEmail(user.getEmail());
            additionalInformation.put(StandardClaims.EMAIL, user.getEmail());
        }
        if (user.getAdditionalInformation() != null) {
            user.getAdditionalInformation().forEach(additionalInformation::putIfAbsent);
        }
        idpUser.setAdditionalInformation(additionalInformation);
        return idpUser;
    }

    private User convert(io.gravitee.am.identityprovider.api.User idpUser, String source) {
        User newUser = new User();
        newUser.setId(RandomString.generate());
        newUser.setExternalId(idpUser.getId());
        newUser.setUsername(idpUser.getUsername());
        newUser.setInternal(true);
        newUser.setEmail(idpUser.getEmail());
        newUser.setFirstName(idpUser.getFirstName());
        newUser.setLastName(idpUser.getLastName());
        newUser.setAdditionalInformation(idpUser.getAdditionalInformation());
        newUser.setReferenceType(ReferenceType.DOMAIN);
        newUser.setReferenceId(domain.getId());
        newUser.setSource(source);
        return newUser;
    }

    private void extractAdditionalInformation(User user, Map<String, Object> additionalInformation) {
        if (additionalInformation != null) {
            Map<String, Object> extraInformation = new HashMap<>(additionalInformation);
            if (user.getLoggedAt() != null) {
                extraInformation.put(io.gravitee.am.common.oidc.idtoken.Claims.auth_time, user.getLoggedAt().getTime() / 1000);
            }
            extraInformation.put(StandardClaims.SUB, user.getId());
            extraInformation.put(StandardClaims.PREFERRED_USERNAME, user.getUsername());
            if (user.getAdditionalInformation() != null) {
                user.getAdditionalInformation().putAll(extraInformation);
            } else {
                user.setAdditionalInformation(extraInformation);
            }
        }
    }

    private User enhanceUser(User user, io.gravitee.am.identityprovider.api.User idpUser) {
        if (idpUser.getEmail() != null) {
            user.setEmail(idpUser.getEmail());
        }
        if (idpUser.getFirstName() != null) {
            user.setFirstName(idpUser.getFirstName());
        }
        if (idpUser.getLastName() != null) {
            user.setLastName(idpUser.getLastName());
        }
        if (idpUser.getAdditionalInformation() != null) {
            Map<String, Object> additionalInformation = user.getAdditionalInformation() != null ? new HashMap<>(user.getAdditionalInformation()) : new HashMap<>();
            additionalInformation.putAll(idpUser.getAdditionalInformation());
            user.setAdditionalInformation(additionalInformation);
        }
        return user;
    }

    @SuppressWarnings("ResultOfMethodCallIgnored")
    private void createPasswordHistory(Client client, User user, String rawPassword, io.gravitee.am.identityprovider.api.User principal) {
        passwordHistoryService
                .addPasswordToHistory(DOMAIN, domain.getId(), user, rawPassword , principal, getPasswordSettings(client))
                .subscribe(passwordHistory -> logger.debug("Created password history for user {}", user.getUsername()),
                           throwable -> logger.debug("Failed to create password history", throwable));
    }

    private PasswordSettings getPasswordSettings(Client client) {
        return PasswordSettings.getInstance(client, domain).orElse(null);
    }

    private class UserAuthentication {

        private final io.gravitee.am.identityprovider.api.User user;
        private final String source;

        public UserAuthentication(io.gravitee.am.identityprovider.api.User user, String source) {
            this.user = user;
            this.source = source;
        }

        public io.gravitee.am.identityprovider.api.User getUser() {
            return user;
        }

        public String getSource() {
            return source;
        }

    }
}<|MERGE_RESOLUTION|>--- conflicted
+++ resolved
@@ -40,6 +40,8 @@
 import io.gravitee.am.model.EnrollmentSettings;
 import io.gravitee.am.model.IdentityProvider;
 import io.gravitee.am.model.MFASettings;
+import io.gravitee.am.model.PasswordHistory;
+import io.gravitee.am.model.PasswordSettings;
 import io.gravitee.am.model.ReferenceType;
 import io.gravitee.am.model.Template;
 import io.gravitee.am.model.User;
@@ -83,12 +85,8 @@
 import java.util.Map.Entry;
 import java.util.Objects;
 import java.util.Optional;
-
-<<<<<<< HEAD
 import static io.gravitee.am.model.ReferenceType.DOMAIN;
-=======
 import static com.google.common.base.Strings.isNullOrEmpty;
->>>>>>> 6ad4c88c
 import static java.lang.Boolean.FALSE;
 import static java.lang.Boolean.TRUE;
 import static java.util.Map.entry;
@@ -96,15 +94,12 @@
 import static java.util.Objects.nonNull;
 import static java.util.Optional.ofNullable;
 import static java.util.stream.Collectors.toList;
-<<<<<<< HEAD
 import java.util.ArrayList;
 import java.util.Date;
 import java.util.HashMap;
 import java.util.List;
 import java.util.Map;
 import java.util.Optional;
-=======
->>>>>>> 6ad4c88c
 
 /**
  * @author Titouan COMPIEGNE (titouan.compiegne at graviteesource.com)
@@ -299,7 +294,6 @@
 
     }
 
-    @SuppressWarnings({"ReactiveStreamsUnusedPublisher", "ResultOfMethodCallIgnored"})
     @Override
     public Completable checkPassword(User user, String password, io.gravitee.am.identityprovider.api.User principal) {
         return identityProviderManager.getUserProvider(user.getSource())
@@ -309,6 +303,7 @@
                         .ignoreElement();
     }
 
+    @SuppressWarnings({"ReactiveStreamsUnusedPublisher", "ResultOfMethodCallIgnored"})
     @Override
     public Single<ResetPasswordResponse> resetPassword(Client client, User user, io.gravitee.am.identityprovider.api.User principal) {
         // get account settings
