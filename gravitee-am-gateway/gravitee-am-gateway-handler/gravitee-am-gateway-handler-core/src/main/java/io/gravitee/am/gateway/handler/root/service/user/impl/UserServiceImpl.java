/**
 * Copyright (C) 2015 The Gravitee team (http://gravitee.io)
 *
 * Licensed under the Apache License, Version 2.0 (the "License");
 * you may not use this file except in compliance with the License.
 * You may obtain a copy of the License at
 *
 *         http://www.apache.org/licenses/LICENSE-2.0
 *
 * Unless required by applicable law or agreed to in writing, software
 * distributed under the License is distributed on an "AS IS" BASIS,
 * WITHOUT WARRANTIES OR CONDITIONS OF ANY KIND, either express or implied.
 * See the License for the specific language governing permissions and
 * limitations under the License.
 */
package io.gravitee.am.gateway.handler.root.service.user.impl;

import io.gravitee.am.common.audit.EventType;
import io.gravitee.am.common.exception.authentication.AccountInactiveException;
import io.gravitee.am.common.oidc.StandardClaims;
import io.gravitee.am.gateway.handler.common.auth.idp.IdentityProviderManager;
import io.gravitee.am.gateway.handler.common.client.ClientSyncService;
import io.gravitee.am.gateway.handler.common.email.EmailService;
import io.gravitee.am.gateway.handler.root.service.response.RegistrationResponse;
import io.gravitee.am.gateway.handler.root.service.response.ResetPasswordResponse;
import io.gravitee.am.gateway.handler.root.service.user.UserService;
import io.gravitee.am.gateway.handler.root.service.user.model.UserToken;
import io.gravitee.am.identityprovider.api.DefaultUser;
import io.gravitee.am.jwt.JWTParser;
import io.gravitee.am.model.Domain;
import io.gravitee.am.model.ReferenceType;
import io.gravitee.am.model.Template;
import io.gravitee.am.model.User;
import io.gravitee.am.model.account.AccountSettings;
import io.gravitee.am.model.factor.EnrolledFactor;
import io.gravitee.am.model.oidc.Client;
import io.gravitee.am.repository.management.api.search.LoginAttemptCriteria;
import io.gravitee.am.service.AuditService;
import io.gravitee.am.service.LoginAttemptService;
import io.gravitee.am.service.exception.*;
import io.gravitee.am.service.reporter.builder.AuditBuilder;
import io.gravitee.am.service.reporter.builder.management.UserAuditBuilder;
import io.gravitee.am.service.validators.EmailValidator;
import io.gravitee.am.service.validators.UserValidator;
import io.reactivex.Completable;
import io.reactivex.Maybe;
import io.reactivex.MaybeSource;
import io.reactivex.Single;
import org.springframework.beans.factory.annotation.Autowired;
import org.springframework.beans.factory.annotation.Qualifier;

import java.util.*;

/**
 * @author Titouan COMPIEGNE (titouan.compiegne at graviteesource.com)
 * @author GraviteeSource Team
 */
public class UserServiceImpl implements UserService {

    private static final String DEFAULT_IDP_PREFIX = "default-idp-";

    @Autowired
    private io.gravitee.am.gateway.handler.common.user.UserService userService;

    @Autowired
    @Qualifier("managementJwtParser")
    private JWTParser jwtParser;

    @Autowired
    private Domain domain;

    @Autowired
    private EmailService emailService;

    @Autowired
    private IdentityProviderManager identityProviderManager;

    @Autowired
    private ClientSyncService clientSyncService;

    @Autowired
    private AuditService auditService;

    @Autowired
    private LoginAttemptService loginAttemptService;

    @Override
    public Maybe<UserToken> verifyToken(String token) {
        return Maybe.fromCallable(() -> jwtParser.parse(token))
                .flatMap(jwt -> userService.findById(jwt.getSub()).zipWith(clientSource(jwt.getAud()), (user, optionalClient) -> new UserToken(user, optionalClient.orElse(null))));
    }

    @Override
    public Single<RegistrationResponse> register(Client client, User user, io.gravitee.am.identityprovider.api.User principal) {
        // set user idp source
        AccountSettings accountSettings = AccountSettings.getInstance(domain, client);
        final String source = (accountSettings != null && accountSettings.getDefaultIdentityProviderForRegistration() != null) ? accountSettings.getDefaultIdentityProviderForRegistration()
                : (user.getSource() == null ? DEFAULT_IDP_PREFIX + domain.getId() : user.getSource());

        // validate user and then check user uniqueness
        return UserValidator.validate(user).andThen(userService.findByDomainAndUsernameAndSource(domain.getId(), user.getUsername(), source)
                .isEmpty()
                .map(isEmpty -> {
                    if (!isEmpty) {
                        throw new UserAlreadyExistsException(user.getUsername());
                    }
                    return true;
                })
                // check if user provider exists
                .flatMap(irrelevant -> identityProviderManager.getUserProvider(source)
                        .switchIfEmpty(Maybe.error(new UserProviderNotFoundException(source)))
                        .flatMapSingle(userProvider -> userProvider.create(convert(user)))
                        .flatMap(idpUser -> {
                            // AM 'users' collection is not made for authentication (but only management stuff)
                            // clear password
                            user.setPassword(null);
                            // set external id
                            user.setExternalId(idpUser.getId());
                            // set source
                            user.setSource(source);
                            // set domain
                            user.setReferenceType(ReferenceType.DOMAIN);
                            user.setReferenceId(domain.getId());
                            // internal user
                            user.setInternal(true);
                            // additional information
                            extractAdditionalInformation(user, idpUser.getAdditionalInformation());
                            // set date information
                            user.setCreatedAt(new Date());
                            user.setUpdatedAt(user.getCreatedAt());
                            if (accountSettings != null && accountSettings.isAutoLoginAfterRegistration()) {
                                user.setLoggedAt(new Date());
                                user.setLoginsCount(1l);
                            }
                            return userService.create(user);
                        })
                        .flatMap(userService::enhance)
                        .map(user1 -> new RegistrationResponse(user1, accountSettings != null ? accountSettings.getRedirectUriAfterRegistration() : null, accountSettings != null ? accountSettings.isAutoLoginAfterRegistration() : false))
                        .doOnSuccess(registrationResponse -> {
                            // reload principal
                            final User user1 = registrationResponse.getUser();
                            io.gravitee.am.identityprovider.api.User principal1 = reloadPrincipal(principal, user1);
                            auditService.report(AuditBuilder.builder(UserAuditBuilder.class).domain(domain.getId()).client(user.getClient()).principal(principal1).type(EventType.USER_REGISTERED));
                        })
                        .doOnError(throwable -> auditService.report(AuditBuilder.builder(UserAuditBuilder.class).domain(domain.getId()).client(user.getClient()).principal(principal).type(EventType.USER_REGISTERED).throwable(throwable)))
                ));
    }

    @Override
    public Single<RegistrationResponse> confirmRegistration(Client client, User user, io.gravitee.am.identityprovider.api.User principal) {
        // user has completed his account, add it to the idp
        return identityProviderManager.getUserProvider(user.getSource())
                .switchIfEmpty(Maybe.error(new UserProviderNotFoundException(user.getSource())))
                // update the idp user
                .flatMapSingle(userProvider -> {
                    return userProvider.findByUsername(user.getUsername())
                            .switchIfEmpty(Maybe.error(new UserNotFoundException(user.getUsername())))
                            .flatMapSingle(idpUser -> userProvider.update(idpUser.getId(), convert(user)))
                            .onErrorResumeNext(ex -> {
                                if (ex instanceof UserNotFoundException) {
                                    // idp user not found, create its account
                                    return userProvider.create(convert(user));
                                }
                                return Single.error(ex);
                            });
                })
                .flatMap(idpUser -> {
                    // update 'users' collection for management and audit purpose
                    user.setPassword(null);
                    user.setRegistrationCompleted(true);
                    user.setEnabled(true);
                    user.setExternalId(idpUser.getId());
                    user.setUpdatedAt(new Date());
                    // additional information
                    extractAdditionalInformation(user, idpUser.getAdditionalInformation());
                    // set login information
                    AccountSettings accountSettings = AccountSettings.getInstance(domain, client);
                    if (accountSettings != null && accountSettings.isAutoLoginAfterRegistration()) {
                        user.setLoggedAt(new Date());
                        user.setLoginsCount(1l);
                    }
                    return userService.update(user);
                })
                .flatMap(userService::enhance)
                .map(user1 -> {
                    AccountSettings accountSettings = AccountSettings.getInstance(domain, client);
                    return new RegistrationResponse(user1, accountSettings != null ? accountSettings.getRedirectUriAfterRegistration() : null, accountSettings != null ? accountSettings.isAutoLoginAfterRegistration() : false);
                })
                .doOnSuccess(response -> auditService.report(AuditBuilder.builder(UserAuditBuilder.class).domain(domain.getId()).client(user.getClient()).principal(principal).type(EventType.REGISTRATION_CONFIRMATION)))
                .doOnError(throwable -> auditService.report(AuditBuilder.builder(UserAuditBuilder.class).domain(domain.getId()).client(user.getClient()).principal(principal).type(EventType.REGISTRATION_CONFIRMATION).throwable(throwable)));

    }

    @Override
    public Single<ResetPasswordResponse> resetPassword(Client client, User user, io.gravitee.am.identityprovider.api.User principal) {
        // if user registration is not completed and force registration option is disabled throw invalid account exception
        if (user.isInactive() && !forceUserRegistration(domain, client)) {
            return Single.error(new AccountInactiveException("User needs to complete the activation process"));
        }

        // only idp manage password, find user idp and update its password
        return identityProviderManager.getUserProvider(user.getSource())
                .switchIfEmpty(Maybe.error(new UserProviderNotFoundException(user.getSource())))
                // update the idp user
                .flatMapSingle(userProvider -> {
                    return userProvider.findByUsername(user.getUsername())
                            .switchIfEmpty(Maybe.error(new UserNotFoundException(user.getUsername())))
                            .flatMapSingle(idpUser -> {
                                // set password
                                ((DefaultUser) idpUser).setCredentials(user.getPassword());
                                return userProvider.update(idpUser.getId(), idpUser);
                            })
                            .onErrorResumeNext(ex -> {
                                if (ex instanceof UserNotFoundException) {
                                    // idp user not found, create its account
                                    return userProvider.create(convert(user));
                                }
                                return Single.error(ex);
                            });
                })
                // update the user in the AM repository
                .flatMap(idpUser -> {
                    // update 'users' collection for management and audit purpose
                    // if user was in pre-registration mode, end the registration process
                    if (user.isPreRegistration()) {
                        user.setRegistrationCompleted(true);
                        user.setEnabled(true);
                    }
                    user.setAccountNonLocked(true);
                    user.setAccountLockedAt(null);
                    user.setAccountLockedUntil(null);
                    user.setPassword(null);
                    user.setExternalId(idpUser.getId());
                    user.setUpdatedAt(new Date());
                    // additional information
                    extractAdditionalInformation(user, idpUser.getAdditionalInformation());
                    // set login information
                    AccountSettings accountSettings = AccountSettings.getInstance(domain, client);
                    if (accountSettings != null && accountSettings.isAutoLoginAfterResetPassword()) {
                        user.setLoggedAt(new Date());
                        user.setLoginsCount(user.getLoginsCount() + 1);
                    }
                    return userService.update(user);
                })
                // reset login attempts in case of reset password action
                .flatMap(user1 -> {
                    LoginAttemptCriteria criteria = new LoginAttemptCriteria.Builder()
                            .domain(user1.getReferenceId())
                            .client(user1.getClient())
                            .username(user1.getUsername())
                            .build();
                    return loginAttemptService.reset(criteria).andThen(Single.just(user1));
                })
                .flatMap(userService::enhance)
                .map(user1 -> {
                    AccountSettings accountSettings = AccountSettings.getInstance(domain, client);
                    return new ResetPasswordResponse(user1, accountSettings != null ? accountSettings.getRedirectUriAfterResetPassword() : null, accountSettings != null ? accountSettings.isAutoLoginAfterResetPassword() : false);
                })
                .doOnSuccess(response -> auditService.report(AuditBuilder.builder(UserAuditBuilder.class).domain(domain.getId()).client(user.getClient()).principal(principal).type(EventType.USER_PASSWORD_RESET)))
                .doOnError(throwable -> auditService.report(AuditBuilder.builder(UserAuditBuilder.class).domain(domain.getId()).client(user.getClient()).principal(principal).type(EventType.USER_PASSWORD_RESET).throwable(throwable)));
    }

    @Override
    public Completable forgotPassword(String email, Client client, io.gravitee.am.identityprovider.api.User principal) {

        if (!EmailValidator.isValid(email)) {
            return Completable.error(new EmailFormatInvalidException(email));
        }

        return userService.findByDomainAndEmail(domain.getId(), email, false)
                .flatMap(users -> {
                    Optional<User> optionalUser = users
                            .stream()
                            .filter(user -> user.getEmail() != null && email.toLowerCase().equals(user.getEmail().toLowerCase()))
                            .findFirst();
                    // if user has no email or email is unknown throw user not found exception
                    if (!optionalUser.isPresent()) {
                        return Single.error(new UserNotFoundException(email));
                    }

                    User user = optionalUser.get();
                    // check if user can update its password according to its identity provider type
                    return identityProviderManager.getUserProvider(user.getSource())
                            .switchIfEmpty(Single.error(new UserInvalidException("User [ " + user.getUsername() + " ] cannot be updated because its identity provider does not support user provisioning")))
                            .map(__ -> {
                                // if user registration is not completed and force registration option is disabled throw invalid account exception
                                if (user.isInactive() && !forceUserRegistration(domain, client)) {
                                    throw new AccountInactiveException("User [ " + user.getUsername() + " ]needs to complete the activation process");
                                }
                                return user;
                            });
                })
                .doOnSuccess(user -> new Thread(() -> emailService.send(Template.RESET_PASSWORD, user, client)).start())
                .doOnSuccess(user1 -> {
                    // reload principal
                    io.gravitee.am.identityprovider.api.User principal1 = reloadPrincipal(principal, user1);
                    auditService.report(AuditBuilder.builder(UserAuditBuilder.class).domain(domain.getId()).client(client).principal(principal1).type(EventType.FORGOT_PASSWORD_REQUESTED));
                })
                .doOnError(throwable -> auditService.report(AuditBuilder.builder(UserAuditBuilder.class).domain(domain.getId()).client(client).principal(principal).type(EventType.FORGOT_PASSWORD_REQUESTED).throwable(throwable)))
                .toCompletable();
    }

    @Override
    public Single<User> addFactor(String userId, EnrolledFactor enrolledFactor) {
        return userService.findById(userId)
                .switchIfEmpty(Maybe.error(new UserNotFoundException(userId)))
                .flatMapSingle(user -> {
                    List<EnrolledFactor> enrolledFactors = user.getFactors();
                    if (enrolledFactors == null || enrolledFactors.isEmpty()) {
                        enrolledFactors = Collections.singletonList(enrolledFactor);
                    } else {
                        enrolledFactors.add(enrolledFactor);
                    }
                    user.setFactors(enrolledFactors);
                    return userService.update(user);
                });
    }

    private MaybeSource<Optional<Client>> clientSource(String audience) {
        if (audience == null) {
            return Maybe.just(Optional.empty());
        }

        return clientSyncService.findById(audience)
                .map(client -> Optional.of(client))
                .defaultIfEmpty(Optional.empty());
    }

    private boolean forceUserRegistration(Domain domain, Client client) {
        AccountSettings accountSettings = AccountSettings.getInstance(domain, client);
        return accountSettings != null && accountSettings.isCompleteRegistrationWhenResetPassword();
    }

<<<<<<< HEAD
    private io.gravitee.am.identityprovider.api.User reloadPrincipal(io.gravitee.am.identityprovider.api.User principal, User user) {
        io.gravitee.am.identityprovider.api.User principal1 = new DefaultUser(user.getUsername());
        ((DefaultUser) principal1).setId(user.getId());
        ((DefaultUser) principal1).setAdditionalInformation(principal != null && principal.getAdditionalInformation() != null ? new HashMap<>(principal.getAdditionalInformation()) : new HashMap<>());
        principal1.getAdditionalInformation()
                .put(StandardClaims.NAME,
                        user.getDisplayName() != null ? user.getDisplayName() :
                                (user.getFirstName() != null ? user.getFirstName() + (user.getLastName() != null ? " " + user.getLastName() : "") : user.getUsername()));
        return principal1;
    }

    private AccountSettings getAccountSettings(Domain domain, Client client) {
        // if client has no account config return domain config
        if (client != null) {
            if (client.getAccountSettings() == null) {
                return domain.getAccountSettings();
            }

            // if client configuration is not inherited return the client config
            if (!client.getAccountSettings().isInherited()) {
                return client.getAccountSettings();
            }
        }

        // return domain config
        return domain.getAccountSettings();
    }

=======
>>>>>>> 7f7ec795
    private io.gravitee.am.identityprovider.api.User convert(User user) {
        DefaultUser idpUser = new DefaultUser(user.getUsername());
        idpUser.setCredentials(user.getPassword());

        Map<String, Object> additionalInformation = new HashMap<>();
        if (user.getFirstName() != null) {
            idpUser.setFirstName(user.getFirstName());
            additionalInformation.put(StandardClaims.GIVEN_NAME, user.getFirstName());
        }
        if (user.getLastName() != null) {
            idpUser.setLastName(user.getLastName());
            additionalInformation.put(StandardClaims.FAMILY_NAME, user.getLastName());
        }
        if (user.getEmail() != null) {
            idpUser.setEmail(user.getEmail());
            additionalInformation.put(StandardClaims.EMAIL, user.getEmail());
        }
        if (user.getAdditionalInformation() != null) {
            user.getAdditionalInformation().forEach((k, v) -> additionalInformation.putIfAbsent(k, v));
        }
        idpUser.setAdditionalInformation(additionalInformation);
        return idpUser;
    }

    private void extractAdditionalInformation(User user, Map<String, Object> additionalInformation) {
        if (additionalInformation != null) {
            Map<String, Object> extraInformation = new HashMap<>(additionalInformation);
            if (user.getLoggedAt() != null) {
                extraInformation.put(io.gravitee.am.common.oidc.idtoken.Claims.auth_time, user.getLoggedAt().getTime() / 1000);
            }
            extraInformation.put(StandardClaims.SUB, user.getId());
            extraInformation.put(StandardClaims.PREFERRED_USERNAME, user.getUsername());
            if (user.getAdditionalInformation() != null) {
                user.getAdditionalInformation().putAll(extraInformation);
            } else {
                user.setAdditionalInformation(extraInformation);
            }
        }
    }

}<|MERGE_RESOLUTION|>--- conflicted
+++ resolved
@@ -331,7 +331,6 @@
         return accountSettings != null && accountSettings.isCompleteRegistrationWhenResetPassword();
     }
 
-<<<<<<< HEAD
     private io.gravitee.am.identityprovider.api.User reloadPrincipal(io.gravitee.am.identityprovider.api.User principal, User user) {
         io.gravitee.am.identityprovider.api.User principal1 = new DefaultUser(user.getUsername());
         ((DefaultUser) principal1).setId(user.getId());
@@ -343,25 +342,6 @@
         return principal1;
     }
 
-    private AccountSettings getAccountSettings(Domain domain, Client client) {
-        // if client has no account config return domain config
-        if (client != null) {
-            if (client.getAccountSettings() == null) {
-                return domain.getAccountSettings();
-            }
-
-            // if client configuration is not inherited return the client config
-            if (!client.getAccountSettings().isInherited()) {
-                return client.getAccountSettings();
-            }
-        }
-
-        // return domain config
-        return domain.getAccountSettings();
-    }
-
-=======
->>>>>>> 7f7ec795
     private io.gravitee.am.identityprovider.api.User convert(User user) {
         DefaultUser idpUser = new DefaultUser(user.getUsername());
         idpUser.setCredentials(user.getPassword());
