--- conflicted
+++ resolved
@@ -110,8 +110,7 @@
                 : (user.getSource() == null ? DEFAULT_IDP_PREFIX + domain.getId() : user.getSource());
 
         // validate user and then check user uniqueness
-<<<<<<< HEAD
-        return UserValidator.validate(user)
+        return userValidator.validate(user)
                 .andThen(userService.findByDomainAndUsernameAndSource(domain.getId(), user.getUsername(), source)
                         .isEmpty()
                         .flatMapMaybe(isEmpty -> {
@@ -122,18 +121,6 @@
                             // check if user provider exists
                             return identityProviderManager.getUserProvider(source);
                         })
-=======
-        return userValidator.validate(user).andThen(userService.findByDomainAndUsernameAndSource(domain.getId(), user.getUsername(), source)
-                .isEmpty()
-                .map(isEmpty -> {
-                    if (!isEmpty) {
-                        throw new UserAlreadyExistsException(user.getUsername());
-                    }
-                    return true;
-                })
-                // check if user provider exists
-                .flatMap(irrelevant -> identityProviderManager.getUserProvider(source)
->>>>>>> 22d61a4a
                         .switchIfEmpty(Maybe.error(new UserProviderNotFoundException(source)))
                         .flatMapSingle(userProvider -> userProvider.create(convert(user)))
                         .flatMap(idpUser -> {
