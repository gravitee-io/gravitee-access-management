/**
 * Copyright (C) 2015 The Gravitee team (http://gravitee.io)
 *
 * Licensed under the Apache License, Version 2.0 (the "License");
 * you may not use this file except in compliance with the License.
 * You may obtain a copy of the License at
 *
 *         http://www.apache.org/licenses/LICENSE-2.0
 *
 * Unless required by applicable law or agreed to in writing, software
 * distributed under the License is distributed on an "AS IS" BASIS,
 * WITHOUT WARRANTIES OR CONDITIONS OF ANY KIND, either express or implied.
 * See the License for the specific language governing permissions and
 * limitations under the License.
 */
package io.gravitee.am.gateway.handler.root;

import com.fasterxml.jackson.databind.ObjectMapper;
import io.gravitee.am.common.event.EventManager;
import io.gravitee.am.common.policy.ExtensionPoint;
import io.gravitee.am.gateway.handler.api.ProtocolProvider;
import io.gravitee.am.gateway.handler.common.auth.idp.IdentityProviderManager;
import io.gravitee.am.gateway.handler.common.auth.user.UserAuthenticationManager;
import io.gravitee.am.gateway.handler.common.certificate.CertificateManager;
import io.gravitee.am.gateway.handler.common.client.ClientSyncService;
import io.gravitee.am.gateway.handler.common.factor.FactorManager;
import io.gravitee.am.gateway.handler.common.jwt.JWTService;
import io.gravitee.am.gateway.handler.common.vertx.web.auth.provider.UserAuthProvider;
import io.gravitee.am.gateway.handler.common.vertx.web.endpoint.ErrorEndpoint;
import io.gravitee.am.gateway.handler.common.vertx.web.handler.AuthenticationFlowContextHandler;
import io.gravitee.am.gateway.handler.common.vertx.web.handler.CSPHandler;
import io.gravitee.am.gateway.handler.common.vertx.web.handler.PolicyChainHandler;
import io.gravitee.am.gateway.handler.common.vertx.web.handler.SSOSessionHandler;
import io.gravitee.am.gateway.handler.common.vertx.web.handler.XFrameHandler;
import io.gravitee.am.gateway.handler.common.vertx.web.handler.impl.CookieHandler;
import io.gravitee.am.gateway.handler.common.vertx.web.handler.impl.CookieSessionHandler;
import io.gravitee.am.gateway.handler.manager.botdetection.BotDetectionManager;
import io.gravitee.am.gateway.handler.manager.deviceidentifiers.DeviceIdentifierManager;
import io.gravitee.am.gateway.handler.root.resources.auth.handler.SocialAuthHandler;
import io.gravitee.am.gateway.handler.root.resources.auth.provider.SocialAuthenticationProvider;
import io.gravitee.am.gateway.handler.root.resources.endpoint.identifierfirst.IdentifierFirstLoginEndpoint;
import io.gravitee.am.gateway.handler.root.resources.endpoint.login.LoginCallbackEndpoint;
import io.gravitee.am.gateway.handler.root.resources.endpoint.login.LoginEndpoint;
import io.gravitee.am.gateway.handler.root.resources.endpoint.login.LoginPostEndpoint;
import io.gravitee.am.gateway.handler.root.resources.endpoint.login.LoginSSOPOSTEndpoint;
import io.gravitee.am.gateway.handler.root.resources.endpoint.logout.LogoutCallbackEndpoint;
import io.gravitee.am.gateway.handler.root.resources.endpoint.logout.LogoutEndpoint;
import io.gravitee.am.gateway.handler.root.resources.endpoint.mfa.MFAChallengeAlternativesEndpoint;
import io.gravitee.am.gateway.handler.root.resources.endpoint.mfa.MFAChallengeEndpoint;
import io.gravitee.am.gateway.handler.root.resources.endpoint.mfa.MFAChallengeFailureHandler;
import io.gravitee.am.gateway.handler.root.resources.endpoint.mfa.MFAEnrollEndpoint;
import io.gravitee.am.gateway.handler.root.resources.endpoint.mfa.MFARecoveryCodeEndpoint;
import io.gravitee.am.gateway.handler.root.resources.endpoint.user.password.ForgotPasswordEndpoint;
import io.gravitee.am.gateway.handler.root.resources.endpoint.user.password.ForgotPasswordSubmissionEndpoint;
import io.gravitee.am.gateway.handler.root.resources.endpoint.user.password.ResetPasswordEndpoint;
import io.gravitee.am.gateway.handler.root.resources.endpoint.user.password.ResetPasswordSubmissionEndpoint;
import io.gravitee.am.gateway.handler.root.resources.endpoint.user.register.RegisterConfirmationEndpoint;
import io.gravitee.am.gateway.handler.root.resources.endpoint.user.register.RegisterConfirmationSubmissionEndpoint;
import io.gravitee.am.gateway.handler.root.resources.endpoint.user.register.RegisterEndpoint;
import io.gravitee.am.gateway.handler.root.resources.endpoint.user.register.RegisterSubmissionEndpoint;
import io.gravitee.am.gateway.handler.root.resources.endpoint.webauthn.WebAuthnLoginCredentialsEndpoint;
import io.gravitee.am.gateway.handler.root.resources.endpoint.webauthn.WebAuthnLoginEndpoint;
import io.gravitee.am.gateway.handler.root.resources.endpoint.webauthn.WebAuthnLoginPostEndpoint;
import io.gravitee.am.gateway.handler.root.resources.endpoint.webauthn.WebAuthnRegisterCredentialsEndpoint;
import io.gravitee.am.gateway.handler.root.resources.endpoint.webauthn.WebAuthnRegisterEndpoint;
import io.gravitee.am.gateway.handler.root.resources.endpoint.webauthn.WebAuthnRegisterPostEndpoint;
import io.gravitee.am.gateway.handler.root.resources.endpoint.webauthn.WebAuthnResponseEndpoint;
import io.gravitee.am.gateway.handler.root.resources.handler.LocaleHandler;
import io.gravitee.am.gateway.handler.root.resources.handler.botdetection.BotDetectionHandler;
import io.gravitee.am.gateway.handler.root.resources.handler.client.ClientRequestParseHandler;
import io.gravitee.am.gateway.handler.root.resources.handler.consent.DataConsentHandler;
import io.gravitee.am.gateway.handler.root.resources.handler.error.ErrorHandler;
import io.gravitee.am.gateway.handler.root.resources.handler.geoip.GeoIpHandler;
import io.gravitee.am.gateway.handler.root.resources.handler.login.LoginCallbackFailureHandler;
import io.gravitee.am.gateway.handler.root.resources.handler.login.LoginCallbackOpenIDConnectFlowHandler;
import io.gravitee.am.gateway.handler.root.resources.handler.login.LoginCallbackParseHandler;
import io.gravitee.am.gateway.handler.root.resources.handler.login.LoginFailureHandler;
import io.gravitee.am.gateway.handler.root.resources.handler.login.LoginFormHandler;
import io.gravitee.am.gateway.handler.root.resources.handler.login.LoginHideFormHandler;
import io.gravitee.am.gateway.handler.root.resources.handler.login.LoginNegotiateAuthenticationHandler;
import io.gravitee.am.gateway.handler.root.resources.handler.login.LoginSelectionRuleHandler;
import io.gravitee.am.gateway.handler.root.resources.handler.login.LoginSocialAuthenticationHandler;
import io.gravitee.am.gateway.handler.root.resources.handler.loginattempt.LoginAttemptHandler;
import io.gravitee.am.gateway.handler.root.resources.handler.rememberdevice.DeviceIdentifierHandler;
import io.gravitee.am.gateway.handler.root.resources.handler.rememberdevice.RememberDeviceSettingsHandler;
import io.gravitee.am.gateway.handler.root.resources.handler.user.PasswordPolicyRequestParseHandler;
import io.gravitee.am.gateway.handler.root.resources.handler.user.UserTokenRequestParseHandler;
import io.gravitee.am.gateway.handler.root.resources.handler.user.activity.UserActivityHandler;
import io.gravitee.am.gateway.handler.root.resources.handler.user.password.ForgotPasswordAccessHandler;
import io.gravitee.am.gateway.handler.root.resources.handler.user.password.ForgotPasswordSubmissionRequestParseHandler;
import io.gravitee.am.gateway.handler.root.resources.handler.user.password.ResetPasswordOneTimeTokenHandler;
import io.gravitee.am.gateway.handler.root.resources.handler.user.password.ResetPasswordRequestParseHandler;
import io.gravitee.am.gateway.handler.root.resources.handler.user.password.ResetPasswordSubmissionRequestParseHandler;
import io.gravitee.am.gateway.handler.root.resources.handler.user.register.RegisterAccessHandler;
import io.gravitee.am.gateway.handler.root.resources.handler.user.register.RegisterConfirmationRequestParseHandler;
import io.gravitee.am.gateway.handler.root.resources.handler.user.register.RegisterConfirmationSubmissionRequestParseHandler;
import io.gravitee.am.gateway.handler.root.resources.handler.user.register.RegisterFailureHandler;
import io.gravitee.am.gateway.handler.root.resources.handler.user.register.RegisterProcessHandler;
import io.gravitee.am.gateway.handler.root.resources.handler.user.register.RegisterSubmissionRequestParseHandler;
import io.gravitee.am.gateway.handler.root.resources.handler.webauthn.WebAuthnAccessHandler;
import io.gravitee.am.gateway.handler.root.resources.handler.webauthn.WebAuthnLoginHandler;
import io.gravitee.am.gateway.handler.root.resources.handler.webauthn.WebAuthnRegisterHandler;
import io.gravitee.am.gateway.handler.root.resources.handler.webauthn.WebAuthnResponseHandler;
import io.gravitee.am.gateway.handler.root.service.user.UserService;
import io.gravitee.am.model.Domain;
import io.gravitee.am.monitoring.provider.GatewayMetricProvider;
import io.gravitee.am.service.AuthenticationFlowContextService;
import io.gravitee.am.service.CredentialService;
import io.gravitee.am.service.DeviceService;
import io.gravitee.am.service.FactorService;
import io.gravitee.am.service.LoginAttemptService;
import io.gravitee.am.service.PasswordService;
import io.gravitee.am.service.UserActivityService;
import io.gravitee.am.service.i18n.GraviteeMessageResolver;
import io.gravitee.common.service.AbstractService;
import io.vertx.core.Handler;
import io.vertx.core.http.HttpMethod;
import io.vertx.reactivex.core.Vertx;
import io.vertx.reactivex.ext.auth.webauthn.WebAuthn;
import io.vertx.reactivex.ext.web.Router;
import io.vertx.reactivex.ext.web.RoutingContext;
import io.vertx.reactivex.ext.web.client.WebClient;
import io.vertx.reactivex.ext.web.handler.BodyHandler;
import io.vertx.reactivex.ext.web.handler.CSRFHandler;
import io.vertx.reactivex.ext.web.handler.StaticHandler;
import io.vertx.reactivex.ext.web.templ.thymeleaf.ThymeleafTemplateEngine;
import org.springframework.beans.factory.annotation.Autowired;
import org.springframework.beans.factory.annotation.Qualifier;
import org.springframework.core.env.Environment;

/**
 * @author Titouan COMPIEGNE (titouan.compiegne at graviteesource.com)
 * @author GraviteeSource Team
 */
public class RootProvider extends AbstractService<ProtocolProvider> implements ProtocolProvider {

    public static final String PATH_LOGIN = "/login";
    public static final String PATH_LOGIN_CALLBACK = "/login/callback";
    public static final String PATH_LOGIN_SSO_POST = "/login/SSO/POST";
    public static final String PATH_LOGIN_SSO_SPNEGO = "/login/SSO/SPNEGO";
    public static final String PATH_MFA_ENROLL = "/mfa/enroll";
    public static final String PATH_MFA_CHALLENGE = "/mfa/challenge";
    public static final String PATH_MFA_CHALLENGE_ALTERNATIVES = "/mfa/challenge/alternatives";
    public static final String PATH_MFA_RECOVERY_CODE = "/mfa/recovery_code";
    public static final String PATH_LOGOUT = "/logout";
    public static final String PATH_LOGOUT_CALLBACK = "/logout/callback";
    public static final String PATH_REGISTER = "/register";
    public static final String PATH_CONFIRM_REGISTRATION = "/confirmRegistration";
    public static final String PATH_RESET_PASSWORD = "/resetPassword";
    public static final String PATH_WEBAUTHN_REGISTER = "/webauthn/register";
    public static final String PATH_WEBAUTHN_REGISTER_CREDENTIALS = "/webauthn/register/credentials";
    public static final String PATH_WEBAUTHN_RESPONSE = "/webauthn/response";
    public static final String PATH_WEBAUTHN_LOGIN = "/webauthn/login";
    public static final String PATH_WEBAUTHN_LOGIN_CREDENTIALS = "/webauthn/login/credentials";
    public static final String PATH_FORGOT_PASSWORD = "/forgotPassword";
    public static final String PATH_IDENTIFIER_FIRST_LOGIN = "/login/identifier";
    public static final String PATH_ERROR = "/error";

    @Autowired
    private Vertx vertx;

    @Autowired
    private Router router;

    @Autowired
    private Domain domain;

    @Autowired
    private IdentityProviderManager identityProviderManager;

    @Autowired
    private UserAuthenticationManager userAuthenticationManager;

    @Autowired
    private UserAuthProvider userAuthProvider;

    @Autowired
    private ThymeleafTemplateEngine thymeleafTemplateEngine;

    @Autowired
    private PasswordService passwordService;

    @Autowired
    private ClientSyncService clientSyncService;

    @Autowired
    private CookieSessionHandler sessionHandler;

    @Autowired
    private SSOSessionHandler ssoSessionHandler;

    @Autowired
    private CookieHandler cookieHandler;

    @Autowired
    private CSRFHandler csrfHandler;

    @Autowired
    private CSPHandler cspHandler;

    @Autowired
    private XFrameHandler xframeHandler;

    @Autowired
    @Qualifier("managementUserService")
    private UserService userService;

    @Autowired
    private PolicyChainHandler policyChainHandler;

    @Autowired
    private FactorManager factorManager;

    @Autowired
    private WebAuthn webAuthn;

    @Autowired
    private JWTService jwtService;

    @Autowired
    private CertificateManager certificateManager;

    @Autowired
    private CredentialService credentialService;

    @Autowired
    private EventManager eventManager;

    @Autowired
    private AuthenticationFlowContextService authenticationFlowContextService;

    @Autowired
    private Environment environment;

    @Autowired
    private BotDetectionManager botDetectionManager;

    @Autowired
    private LoginAttemptService loginAttemptService;

    @Autowired
    private DeviceIdentifierManager deviceIdentifierManager;

    @Autowired
    private DeviceService deviceService;

    @Autowired
    private WebClient webClient;

    @Autowired
    public ObjectMapper objectMapper;

    @Autowired
    private UserActivityService userActivityService;

    @Autowired
    private FactorService factorService;

    @Autowired
    private GatewayMetricProvider gatewayMetricProvider;

    @Autowired
    @Qualifier("gwMessageResolver")
    private GraviteeMessageResolver messageResolver;

    @Override
    protected void doStart() throws Exception {
        super.doStart();

        // create the root router
        final Router rootRouter = Router.router(vertx);

        // body handler
        bodyHandler(rootRouter);

        // static handler
        staticHandler(rootRouter);

        // session cookie handler
        sessionAndCookieHandler(rootRouter);

        // Gravitee Context handler
        authFlowContextHandler(rootRouter);

        // CSRF handler
        csrfHandler(rootRouter);

        // CSP Handler
        cspHandler(rootRouter);

        xFrameHandler(rootRouter);

        // common handler
        Handler<RoutingContext> userTokenRequestParseHandler = new UserTokenRequestParseHandler(userService);
        Handler<RoutingContext> clientRequestParseHandler = new ClientRequestParseHandler(clientSyncService).setRequired(true);
        Handler<RoutingContext> clientRequestParseHandlerOptional = new ClientRequestParseHandler(clientSyncService);
        Handler<RoutingContext> passwordPolicyRequestParseHandler = new PasswordPolicyRequestParseHandler(passwordService, domain);
        Handler<RoutingContext> botDetectionHandler = new BotDetectionHandler(domain, botDetectionManager);
        Handler<RoutingContext> dataConsentHandler = new DataConsentHandler();
        Handler<RoutingContext> geoIpHandler = new GeoIpHandler(userActivityService, vertx.eventBus());
        Handler<RoutingContext> loginAttemptHandler = new LoginAttemptHandler(domain, identityProviderManager, loginAttemptService, userActivityService);
        Handler<RoutingContext> rememberDeviceSettingsHandler = new RememberDeviceSettingsHandler();
        Handler<RoutingContext> deviceIdentifierHandler = new DeviceIdentifierHandler(deviceService);
        Handler<RoutingContext> userActivityHandler = new UserActivityHandler(userActivityService);
        Handler<RoutingContext> localeHandler = new LocaleHandler(messageResolver);

        // Root policy chain handler
        rootRouter.route()
                // client_id is useful at root level in order to handle properly the ROOT app flow
                // but if the client_id is unknown or invalid (not only missing) the rootRouter will throw an error that will prevent to propagate the call to the right route
                // for instance, the OAuthProvider will not execute the /oauth/authorize and there will have 500 ERROR instead of "missing client_id" OAuth 2.0 error
                // See https://github.com/gravitee-io/issues/issues/5035
                .handler(new ClientRequestParseHandler(clientSyncService).setContinueOnError(true))
                .handler(geoIpHandler)
                .handler(policyChainHandler.create(ExtensionPoint.ROOT));

        // Identifier First Login route
        rootRouter.get(PATH_IDENTIFIER_FIRST_LOGIN)
                .handler(clientRequestParseHandler)
                .handler(botDetectionHandler)
                .handler(new LoginSocialAuthenticationHandler(identityProviderManager, jwtService, certificateManager))
                .handler(policyChainHandler.create(ExtensionPoint.PRE_LOGIN_IDENTIFIER))
                .handler(localeHandler)
                .handler(new IdentifierFirstLoginEndpoint(thymeleafTemplateEngine, domain, botDetectionManager));

        rootRouter.post(PATH_IDENTIFIER_FIRST_LOGIN)
                .handler(clientRequestParseHandler)
                .handler(botDetectionHandler)
                .handler(dataConsentHandler)
                .handler(new LoginSocialAuthenticationHandler(identityProviderManager, jwtService, certificateManager))
                .handler(policyChainHandler.create(ExtensionPoint.POST_LOGIN_IDENTIFIER))
                .handler(new LoginSelectionRuleHandler(true))
                .handler(new IdentifierFirstLoginEndpoint(thymeleafTemplateEngine, domain, botDetectionManager));

        // login route
        rootRouter.get(PATH_LOGIN)
                .handler(clientRequestParseHandler)
                .handler(new LoginSocialAuthenticationHandler(identityProviderManager, jwtService, certificateManager))
                .handler(policyChainHandler.create(ExtensionPoint.PRE_LOGIN))
                .handler(new LoginHideFormHandler(domain))
                .handler(new LoginSelectionRuleHandler(false))
                .handler(localeHandler)
                .handler(new LoginEndpoint(thymeleafTemplateEngine, domain, botDetectionManager, deviceIdentifierManager, userActivityService));

        rootRouter.post(PATH_LOGIN)
                .handler(clientRequestParseHandler)
                .handler(botDetectionHandler)
                .handler(dataConsentHandler)
                .handler(loginAttemptHandler)
                .handler(new LoginFormHandler(userAuthProvider))
                .handler(deviceIdentifierHandler)
                .handler(userActivityHandler)
                .handler(policyChainHandler.create(ExtensionPoint.POST_LOGIN))
                .handler(new LoginPostEndpoint());

        rootRouter.route(PATH_LOGIN)
                .failureHandler(new LoginFailureHandler(authenticationFlowContextService));

        // logout route
        rootRouter.route(PATH_LOGOUT)
                .handler(new LogoutEndpoint(domain, clientSyncService, jwtService, userService, authenticationFlowContextService, identityProviderManager, certificateManager, webClient));
        rootRouter.route(PATH_LOGOUT_CALLBACK)
                .handler(new LogoutCallbackEndpoint(domain, clientSyncService, jwtService, userService, authenticationFlowContextService, certificateManager));

        // SSO/Social login route
        Handler<RoutingContext> socialAuthHandler = SocialAuthHandler.create(new SocialAuthenticationProvider(userAuthenticationManager, eventManager, identityProviderManager, domain, gatewayMetricProvider));
        Handler<RoutingContext> loginCallbackParseHandler = new LoginCallbackParseHandler(clientSyncService, identityProviderManager, jwtService, certificateManager);
        Handler<RoutingContext> loginCallbackOpenIDConnectFlowHandler = new LoginCallbackOpenIDConnectFlowHandler(thymeleafTemplateEngine);
        Handler<RoutingContext> loginCallbackFailureHandler = new LoginCallbackFailureHandler(domain, authenticationFlowContextService, identityProviderManager);
        Handler<RoutingContext> loginCallbackEndpoint = new LoginCallbackEndpoint();
        Handler<RoutingContext> loginSSOPOSTEndpoint = new LoginSSOPOSTEndpoint(thymeleafTemplateEngine);
        rootRouter.get(PATH_LOGIN_CALLBACK)
                .handler(loginCallbackOpenIDConnectFlowHandler)
                .handler(loginCallbackParseHandler)
                .handler(socialAuthHandler)
                .handler(policyChainHandler.create(ExtensionPoint.POST_LOGIN))
                .handler(loginCallbackEndpoint)
                .failureHandler(loginCallbackFailureHandler);
        rootRouter.post(PATH_LOGIN_CALLBACK)
                .handler(loginCallbackOpenIDConnectFlowHandler)
                .handler(loginCallbackParseHandler)
                .handler(socialAuthHandler)
                .handler(policyChainHandler.create(ExtensionPoint.POST_LOGIN))
                .handler(loginCallbackEndpoint)
                .failureHandler(loginCallbackFailureHandler);
        rootRouter.get(PATH_LOGIN_SSO_POST)
                .handler(loginSSOPOSTEndpoint);
        rootRouter.get(PATH_LOGIN_SSO_SPNEGO)
                .handler(policyChainHandler.create(ExtensionPoint.PRE_LOGIN))
                .handler(new LoginNegotiateAuthenticationHandler(userAuthProvider, thymeleafTemplateEngine))
                .handler(policyChainHandler.create(ExtensionPoint.POST_LOGIN))
                .handler(new LoginPostEndpoint());

        // MFA route
        rootRouter.route(PATH_MFA_ENROLL)
                .handler(clientRequestParseHandler)
                .handler(localeHandler)
                .handler(new MFAEnrollEndpoint(factorManager, thymeleafTemplateEngine, userService, domain));
        rootRouter.route(PATH_MFA_CHALLENGE)
                .handler(clientRequestParseHandler)
                .handler(rememberDeviceSettingsHandler)
                .handler(localeHandler)
                .handler(new MFAChallengeEndpoint(factorManager, userService, thymeleafTemplateEngine, deviceService, applicationContext, domain, credentialService, factorService))
                .failureHandler(new MFAChallengeFailureHandler(authenticationFlowContextService));
        rootRouter.route(PATH_MFA_CHALLENGE_ALTERNATIVES)
                .handler(clientRequestParseHandler)
                .handler(localeHandler)
                .handler(new MFAChallengeAlternativesEndpoint(thymeleafTemplateEngine, factorManager));
        rootRouter.route(PATH_MFA_RECOVERY_CODE)
                .handler(clientRequestParseHandler)
                .handler(localeHandler)
                .handler(new MFARecoveryCodeEndpoint(thymeleafTemplateEngine, domain, userService, factorManager, applicationContext));

        // WebAuthn route
        Handler<RoutingContext> webAuthnAccessHandler = new WebAuthnAccessHandler(domain, factorManager);
        rootRouter.get(PATH_WEBAUTHN_REGISTER)
                .handler(clientRequestParseHandler)
                .handler(webAuthnAccessHandler)
                .handler(localeHandler)
                .handler(new WebAuthnRegisterEndpoint(thymeleafTemplateEngine, domain, factorManager));
        rootRouter.post(PATH_WEBAUTHN_REGISTER)
                .handler(clientRequestParseHandler)
                .handler(webAuthnAccessHandler)
                .handler(new WebAuthnRegisterHandler(factorService, factorManager, domain, webAuthn, credentialService))
                .handler(new WebAuthnRegisterPostEndpoint());
        rootRouter.route(PATH_WEBAUTHN_REGISTER_CREDENTIALS)
                .handler(clientRequestParseHandler)
                .handler(webAuthnAccessHandler)
                .handler(new WebAuthnRegisterCredentialsEndpoint(domain, webAuthn));
        rootRouter.get(PATH_WEBAUTHN_LOGIN)
                .handler(clientRequestParseHandler)
                .handler(webAuthnAccessHandler)
<<<<<<< HEAD
                .handler(localeHandler)
=======
                .handler(new LoginSocialAuthenticationHandler(identityProviderManager, jwtService, certificateManager))
>>>>>>> 81a084d8
                .handler(new WebAuthnLoginEndpoint(thymeleafTemplateEngine, domain, deviceIdentifierManager, userActivityService));
        rootRouter.post(PATH_WEBAUTHN_LOGIN)
                .handler(clientRequestParseHandler)
                .handler(webAuthnAccessHandler)
                .handler(new WebAuthnLoginHandler(factorService, factorManager, domain, webAuthn, credentialService, userAuthenticationManager))
                .handler(deviceIdentifierHandler)
                .handler(userActivityHandler)
                .handler(new WebAuthnLoginPostEndpoint());
        rootRouter.route(PATH_WEBAUTHN_LOGIN_CREDENTIALS)
                .handler(clientRequestParseHandler)
                .handler(webAuthnAccessHandler)
                .handler(new WebAuthnLoginCredentialsEndpoint(webAuthn));
        rootRouter.post(PATH_WEBAUTHN_RESPONSE)
                .handler(clientRequestParseHandler)
                .handler(webAuthnAccessHandler)
                .handler(new WebAuthnResponseHandler(factorService, factorManager, domain, webAuthn, credentialService, userAuthenticationManager))
                .handler(deviceIdentifierHandler)
                .handler(userActivityHandler)
                .handler(new WebAuthnResponseEndpoint());

        // Registration route
        Handler<RoutingContext> registerAccessHandler = new RegisterAccessHandler(domain);
        rootRouter.route(HttpMethod.GET, PATH_REGISTER)
                .handler(clientRequestParseHandler)
                .handler(registerAccessHandler)
                .handler(policyChainHandler.create(ExtensionPoint.PRE_REGISTER))
                .handler(localeHandler)
                .handler(new RegisterEndpoint(thymeleafTemplateEngine, domain, botDetectionManager));
        rootRouter.route(HttpMethod.POST, PATH_REGISTER)
                .handler(new RegisterSubmissionRequestParseHandler())
                .handler(clientRequestParseHandlerOptional)
                .handler(botDetectionHandler)
                .handler(registerAccessHandler)
                .handler(passwordPolicyRequestParseHandler)
                .handler(new RegisterProcessHandler(userService, domain))
                .handler(policyChainHandler.create(ExtensionPoint.POST_REGISTER))
                .handler(new RegisterSubmissionEndpoint());
        rootRouter.route(PATH_REGISTER)
                .failureHandler(new RegisterFailureHandler());

        rootRouter.route(HttpMethod.GET, PATH_CONFIRM_REGISTRATION)
                .handler(new RegisterConfirmationRequestParseHandler(userService))
                .handler(clientRequestParseHandlerOptional)
                .handler(policyChainHandler.create(ExtensionPoint.PRE_REGISTRATION_CONFIRMATION))
                .handler(localeHandler)
                .handler(new RegisterConfirmationEndpoint(thymeleafTemplateEngine, domain));
        rootRouter.route(HttpMethod.POST, PATH_CONFIRM_REGISTRATION)
                .handler(new RegisterConfirmationSubmissionRequestParseHandler())
                .handler(userTokenRequestParseHandler)
                .handler(passwordPolicyRequestParseHandler)
                .handler(policyChainHandler.create(ExtensionPoint.POST_REGISTRATION_CONFIRMATION))
                .handler(new RegisterConfirmationSubmissionEndpoint(userService));

        // Forgot password route
        final var forgotPasswordAccessHandler = new ForgotPasswordAccessHandler(domain);
        final var resetPasswordFailureHandler = new ErrorHandler(PATH_RESET_PASSWORD);
        rootRouter.route(HttpMethod.GET, PATH_FORGOT_PASSWORD)
                .handler(clientRequestParseHandler)
                .handler(forgotPasswordAccessHandler)
                .handler(localeHandler)
                .handler(new ForgotPasswordEndpoint(thymeleafTemplateEngine, domain, botDetectionManager));
        rootRouter.route(HttpMethod.POST, PATH_FORGOT_PASSWORD)
                .handler(new ForgotPasswordSubmissionRequestParseHandler(domain))
                .handler(clientRequestParseHandler)
                .handler(botDetectionHandler)
                .handler(forgotPasswordAccessHandler)
                .handler(new ForgotPasswordSubmissionEndpoint(userService, domain));
        rootRouter.route(HttpMethod.GET, PATH_RESET_PASSWORD)
                .handler(new ResetPasswordRequestParseHandler(userService))
                .handler(clientRequestParseHandlerOptional)
                .handler(userTokenRequestParseHandler)
                .handler(new ResetPasswordOneTimeTokenHandler())
                .handler(localeHandler)
                .handler(policyChainHandler.create(ExtensionPoint.PRE_RESET_PASSWORD))
                .handler(new ResetPasswordEndpoint(thymeleafTemplateEngine, domain));
        rootRouter.route(HttpMethod.POST, PATH_RESET_PASSWORD)
                .handler(new ResetPasswordSubmissionRequestParseHandler())
                .handler(userTokenRequestParseHandler)
                .handler(new ResetPasswordOneTimeTokenHandler())
                .handler(passwordPolicyRequestParseHandler)
                .handler(policyChainHandler.create(ExtensionPoint.POST_RESET_PASSWORD))
                .handler(new ResetPasswordSubmissionEndpoint(userService));
        rootRouter.route(PATH_RESET_PASSWORD)
                .failureHandler(resetPasswordFailureHandler);

        // error route
        rootRouter.route(HttpMethod.GET, PATH_ERROR)
                .handler(new ErrorEndpoint(domain, thymeleafTemplateEngine, clientSyncService, jwtService));

        // error handler
        errorHandler(rootRouter);

        // mount root router
        router.mountSubRouter(path(), rootRouter);
    }

    @Override
    public String path() {
        return "/";
    }

    private void sessionAndCookieHandler(Router router) {

        // Define cookieHandler once and globally.
        router.route().handler(cookieHandler);

        // Login endpoint
        router.route(PATH_LOGIN)
                .handler(sessionHandler);
        router
                .route(PATH_LOGIN_CALLBACK)
                .handler(sessionHandler);
        router
                .route(PATH_LOGIN_SSO_POST)
                .handler(sessionHandler);
        router
                .route(PATH_LOGIN_SSO_SPNEGO)
                .handler(sessionHandler);

        // MFA endpoint
        router.route(PATH_MFA_ENROLL)
                .handler(sessionHandler)
                .handler(ssoSessionHandler);
        router.route(PATH_MFA_CHALLENGE)
                .handler(sessionHandler)
                .handler(ssoSessionHandler);
        router.route(PATH_MFA_CHALLENGE_ALTERNATIVES)
                .handler(sessionHandler)
                .handler(ssoSessionHandler);
        router.route(PATH_MFA_RECOVERY_CODE)
                .handler(sessionHandler)
                .handler(ssoSessionHandler);

        // Logout endpoint
        router
                .route(PATH_LOGOUT)
                .handler(sessionHandler);
        router
                .route(PATH_LOGOUT_CALLBACK)
                .handler(sessionHandler);

        // Registration confirmation endpoint
        router
                .route(PATH_REGISTER)
                .handler(sessionHandler);
        router
                .route(PATH_CONFIRM_REGISTRATION)
                .handler(sessionHandler);

        // Reset password endpoint
        router
                .route(PATH_RESET_PASSWORD)
                .handler(sessionHandler);

        // WebAuthn endpoint
        router
                .route(PATH_WEBAUTHN_REGISTER)
                .handler(sessionHandler);
        router
                .route(PATH_WEBAUTHN_REGISTER_CREDENTIALS)
                .handler(sessionHandler);
        router
                .route(PATH_WEBAUTHN_RESPONSE)
                .handler(sessionHandler);
        router
                .route(PATH_WEBAUTHN_LOGIN)
                .handler(sessionHandler);
        router
                .route(PATH_WEBAUTHN_LOGIN_CREDENTIALS)
                .handler(sessionHandler);

        // Identifier First login endpoint
        router
                .route(PATH_IDENTIFIER_FIRST_LOGIN)
                .handler(sessionHandler);
    }

    private void authFlowContextHandler(Router router) {
        // Login endpoint
        AuthenticationFlowContextHandler authenticationFlowContextHandler = new AuthenticationFlowContextHandler(authenticationFlowContextService, environment);
        router.route(PATH_LOGIN).handler(authenticationFlowContextHandler);
        router.route(PATH_LOGIN_CALLBACK).handler(authenticationFlowContextHandler);
        router.route(PATH_LOGIN_SSO_POST).handler(authenticationFlowContextHandler);
        router.route(PATH_LOGIN_SSO_SPNEGO).handler(authenticationFlowContextHandler);

        // MFA endpoint
        router.route(PATH_MFA_ENROLL).handler(authenticationFlowContextHandler);
        router.route(PATH_MFA_CHALLENGE).handler(authenticationFlowContextHandler);
        router.route(PATH_MFA_RECOVERY_CODE).handler(authenticationFlowContextHandler);

        // Registration confirmation endpoint
        router.route(PATH_REGISTER).handler(authenticationFlowContextHandler);
        router.route(PATH_CONFIRM_REGISTRATION).handler(authenticationFlowContextHandler);

        // Reset password endpoint
        router.route(PATH_RESET_PASSWORD).handler(authenticationFlowContextHandler);

        // WebAuthn endpoint
        router.route(PATH_WEBAUTHN_REGISTER).handler(authenticationFlowContextHandler);
        router.route(PATH_WEBAUTHN_RESPONSE).handler(authenticationFlowContextHandler);
        router.route(PATH_WEBAUTHN_LOGIN).handler(authenticationFlowContextHandler);

        // Identifier First Login endpoint
        router.route(PATH_IDENTIFIER_FIRST_LOGIN).handler(authenticationFlowContextHandler);
    }

    private void csrfHandler(Router router) {
        // /login/callback does not need csrf as it is not submit to our server.
        // /oauth/consent csrf is managed by handler-oidc (see OAuth2Provider).
        router.route(PATH_FORGOT_PASSWORD).handler(csrfHandler);
        router.route(PATH_LOGIN).handler(csrfHandler);
        router.route(PATH_IDENTIFIER_FIRST_LOGIN).handler(csrfHandler);
        router.route(PATH_LOGIN_SSO_POST).handler(csrfHandler);
        router.route(PATH_MFA_CHALLENGE).handler(csrfHandler);
        router.route(PATH_MFA_CHALLENGE_ALTERNATIVES).handler(csrfHandler);
        router.route(PATH_MFA_RECOVERY_CODE).handler(csrfHandler);
        router.route(PATH_MFA_ENROLL).handler(csrfHandler);
        router.route(PATH_REGISTER).handler(csrfHandler);
        router.route(PATH_CONFIRM_REGISTRATION).handler(csrfHandler);
        router.route(PATH_RESET_PASSWORD).handler(csrfHandler);
    }

    private void cspHandler(Router router) {
        // /login/callback does not need csp as it is not submit to our server.
        // /oauth/consent csp is managed by handler-oidc (see OAuth2Provider).
        router.route(PATH_LOGIN).handler(cspHandler);
        router.route(PATH_LOGIN_CALLBACK).handler(cspHandler);
        router.route(PATH_LOGIN_SSO_POST).handler(cspHandler);
        router.route(PATH_LOGIN_SSO_SPNEGO).handler(cspHandler);
        router.route(PATH_MFA_ENROLL).handler(cspHandler);
        router.route(PATH_MFA_CHALLENGE).handler(cspHandler);
        router.route(PATH_MFA_CHALLENGE_ALTERNATIVES).handler(cspHandler);
        router.route(PATH_MFA_RECOVERY_CODE).handler(cspHandler);
        router.route(PATH_LOGOUT).handler(cspHandler);
        router.route(PATH_LOGOUT_CALLBACK).handler(cspHandler);
        router.route(PATH_REGISTER).handler(cspHandler);
        router.route(PATH_CONFIRM_REGISTRATION).handler(cspHandler);
        router.route(PATH_RESET_PASSWORD).handler(cspHandler);
        router.route(PATH_WEBAUTHN_REGISTER).handler(cspHandler);
        router.route(PATH_WEBAUTHN_RESPONSE).handler(cspHandler);
        router.route(PATH_WEBAUTHN_LOGIN).handler(cspHandler);
        router.route(PATH_FORGOT_PASSWORD).handler(cspHandler);
        router.route(PATH_IDENTIFIER_FIRST_LOGIN).handler(cspHandler);
        router.route(PATH_ERROR).handler(cspHandler);
    }

    private void xFrameHandler(Router router) {
        router.route(PATH_LOGIN).handler(xframeHandler);
        router.route(PATH_LOGIN_CALLBACK).handler(xframeHandler);
        router.route(PATH_LOGIN_SSO_POST).handler(xframeHandler);
        router.route(PATH_LOGIN_SSO_SPNEGO).handler(xframeHandler);
        router.route(PATH_MFA_ENROLL).handler(xframeHandler);
        router.route(PATH_MFA_CHALLENGE).handler(xframeHandler);
        router.route(PATH_MFA_CHALLENGE_ALTERNATIVES).handler(xframeHandler);
        router.route(PATH_LOGOUT).handler(xframeHandler);
        router.route(PATH_LOGOUT_CALLBACK).handler(xframeHandler);
        router.route(PATH_REGISTER).handler(xframeHandler);
        router.route(PATH_CONFIRM_REGISTRATION).handler(xframeHandler);
        router.route(PATH_RESET_PASSWORD).handler(xframeHandler);
        router.route(PATH_WEBAUTHN_REGISTER).handler(xframeHandler);
        router.route(PATH_WEBAUTHN_RESPONSE).handler(xframeHandler);
        router.route(PATH_WEBAUTHN_LOGIN).handler(xframeHandler);
        router.route(PATH_FORGOT_PASSWORD).handler(xframeHandler);
        router.route(PATH_IDENTIFIER_FIRST_LOGIN).handler(xframeHandler);
        router.route(PATH_ERROR).handler(xframeHandler);
    }

    private void staticHandler(Router router) {
        router.route().handler(StaticHandler.create());
    }

    private void bodyHandler(Router router) {
        router.route().handler(BodyHandler.create());
    }

    private void errorHandler(Router router) {
        Handler<RoutingContext> errorHandler = new ErrorHandler(PATH_ERROR);
        router.route(PATH_FORGOT_PASSWORD).failureHandler(errorHandler);
        router.route(PATH_LOGOUT).failureHandler(errorHandler);
        router.route(PATH_LOGOUT_CALLBACK).failureHandler(errorHandler);
        router.route(PATH_LOGIN).failureHandler(errorHandler);
        router.route(PATH_IDENTIFIER_FIRST_LOGIN).failureHandler(errorHandler);
    }
}<|MERGE_RESOLUTION|>--- conflicted
+++ resolved
@@ -430,11 +430,8 @@
         rootRouter.get(PATH_WEBAUTHN_LOGIN)
                 .handler(clientRequestParseHandler)
                 .handler(webAuthnAccessHandler)
-<<<<<<< HEAD
-                .handler(localeHandler)
-=======
                 .handler(new LoginSocialAuthenticationHandler(identityProviderManager, jwtService, certificateManager))
->>>>>>> 81a084d8
+                .handler(localeHandler)
                 .handler(new WebAuthnLoginEndpoint(thymeleafTemplateEngine, domain, deviceIdentifierManager, userActivityService));
         rootRouter.post(PATH_WEBAUTHN_LOGIN)
                 .handler(clientRequestParseHandler)
