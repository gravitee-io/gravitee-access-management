--- conflicted
+++ resolved
@@ -102,11 +102,7 @@
 import io.gravitee.am.gateway.handler.root.resources.handler.webauthn.WebAuthnRegisterHandler;
 import io.gravitee.am.gateway.handler.root.resources.handler.webauthn.WebAuthnResponseHandler;
 import io.gravitee.am.gateway.handler.root.service.user.UserService;
-<<<<<<< HEAD
 import io.gravitee.am.gateway.handler.vertx.view.thymeleaf.GraviteeMessageResolver;
-import io.gravitee.am.jwt.JWTBuilder;
-=======
->>>>>>> 7b4c4412
 import io.gravitee.am.model.Domain;
 import io.gravitee.am.monitoring.provider.GatewayMetricProvider;
 import io.gravitee.am.service.AuthenticationFlowContextService;
@@ -493,12 +489,8 @@
         rootRouter.route(HttpMethod.GET, PATH_FORGOT_PASSWORD)
                 .handler(clientRequestParseHandler)
                 .handler(forgotPasswordAccessHandler)
-<<<<<<< HEAD
-                .handler(localeHandler)
-                .handler(new ForgotPasswordEndpoint(thymeleafTemplateEngine, domain, botDetectionManager, userService));
-=======
+                .handler(localeHandler)
                 .handler(new ForgotPasswordEndpoint(thymeleafTemplateEngine, domain, botDetectionManager));
->>>>>>> 7b4c4412
         rootRouter.route(HttpMethod.POST, PATH_FORGOT_PASSWORD)
                 .handler(new ForgotPasswordSubmissionRequestParseHandler(domain))
                 .handler(clientRequestParseHandler)
