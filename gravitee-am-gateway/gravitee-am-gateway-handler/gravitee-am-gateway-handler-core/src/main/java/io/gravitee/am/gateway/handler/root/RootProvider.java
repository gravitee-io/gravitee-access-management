/**
 * Copyright (C) 2015 The Gravitee team (http://gravitee.io)
 *
 * Licensed under the Apache License, Version 2.0 (the "License");
 * you may not use this file except in compliance with the License.
 * You may obtain a copy of the License at
 *
 *         http://www.apache.org/licenses/LICENSE-2.0
 *
 * Unless required by applicable law or agreed to in writing, software
 * distributed under the License is distributed on an "AS IS" BASIS,
 * WITHOUT WARRANTIES OR CONDITIONS OF ANY KIND, either express or implied.
 * See the License for the specific language governing permissions and
 * limitations under the License.
 */
package io.gravitee.am.gateway.handler.root;

import com.fasterxml.jackson.databind.ObjectMapper;
import io.gravitee.am.common.event.EventManager;
import io.gravitee.am.common.policy.ExtensionPoint;
import io.gravitee.am.gateway.handler.api.ProtocolProvider;
import io.gravitee.am.gateway.handler.common.auth.idp.IdentityProviderManager;
import io.gravitee.am.gateway.handler.common.auth.user.UserAuthenticationManager;
import io.gravitee.am.gateway.handler.common.certificate.CertificateManager;
import io.gravitee.am.gateway.handler.common.client.ClientSyncService;
import io.gravitee.am.gateway.handler.common.factor.FactorManager;
import io.gravitee.am.gateway.handler.common.jwt.JWTService;
import io.gravitee.am.gateway.handler.common.vertx.web.auth.provider.UserAuthProvider;
import io.gravitee.am.gateway.handler.common.vertx.web.endpoint.ErrorEndpoint;
import io.gravitee.am.gateway.handler.common.vertx.web.handler.AuthenticationFlowContextHandler;
import io.gravitee.am.gateway.handler.common.vertx.web.handler.CSPHandler;
import io.gravitee.am.gateway.handler.common.vertx.web.handler.PolicyChainHandler;
import io.gravitee.am.gateway.handler.common.vertx.web.handler.SSOSessionHandler;
import io.gravitee.am.gateway.handler.common.vertx.web.handler.XFrameHandler;
import io.gravitee.am.gateway.handler.common.vertx.web.handler.impl.CookieHandler;
import io.gravitee.am.gateway.handler.common.vertx.web.handler.impl.CookieSessionHandler;
import io.gravitee.am.gateway.handler.manager.botdetection.BotDetectionManager;
import io.gravitee.am.gateway.handler.manager.deviceidentifiers.DeviceIdentifierManager;
import io.gravitee.am.gateway.handler.root.resources.auth.handler.SocialAuthHandler;
import io.gravitee.am.gateway.handler.root.resources.auth.provider.SocialAuthenticationProvider;
import io.gravitee.am.gateway.handler.root.resources.endpoint.identifierfirst.IdentifierFirstLoginEndpoint;
import io.gravitee.am.gateway.handler.root.resources.endpoint.login.LoginCallbackEndpoint;
import io.gravitee.am.gateway.handler.root.resources.endpoint.login.LoginEndpoint;
import io.gravitee.am.gateway.handler.root.resources.endpoint.login.LoginPostEndpoint;
import io.gravitee.am.gateway.handler.root.resources.endpoint.login.LoginSSOPOSTEndpoint;
import io.gravitee.am.gateway.handler.root.resources.endpoint.logout.LogoutCallbackEndpoint;
import io.gravitee.am.gateway.handler.root.resources.endpoint.logout.LogoutEndpoint;
import io.gravitee.am.gateway.handler.root.resources.endpoint.mfa.MFAChallengeAlternativesEndpoint;
import io.gravitee.am.gateway.handler.root.resources.endpoint.mfa.MFAChallengeEndpoint;
import io.gravitee.am.gateway.handler.root.resources.endpoint.mfa.MFAChallengeFailureHandler;
import io.gravitee.am.gateway.handler.root.resources.endpoint.mfa.MFAEnrollEndpoint;
import io.gravitee.am.gateway.handler.root.resources.endpoint.mfa.MFARecoveryCodeEndpoint;
import io.gravitee.am.gateway.handler.root.resources.endpoint.user.password.ForgotPasswordEndpoint;
import io.gravitee.am.gateway.handler.root.resources.endpoint.user.password.ForgotPasswordSubmissionEndpoint;
import io.gravitee.am.gateway.handler.root.resources.endpoint.user.password.ResetPasswordEndpoint;
import io.gravitee.am.gateway.handler.root.resources.endpoint.user.password.ResetPasswordSubmissionEndpoint;
import io.gravitee.am.gateway.handler.root.resources.endpoint.user.register.RegisterConfirmationEndpoint;
import io.gravitee.am.gateway.handler.root.resources.endpoint.user.register.RegisterConfirmationSubmissionEndpoint;
import io.gravitee.am.gateway.handler.root.resources.endpoint.user.register.RegisterEndpoint;
import io.gravitee.am.gateway.handler.root.resources.endpoint.user.register.RegisterSubmissionEndpoint;
import io.gravitee.am.gateway.handler.root.resources.endpoint.webauthn.WebAuthnLoginCredentialsEndpoint;
import io.gravitee.am.gateway.handler.root.resources.endpoint.webauthn.WebAuthnLoginEndpoint;
import io.gravitee.am.gateway.handler.root.resources.endpoint.webauthn.WebAuthnLoginPostEndpoint;
import io.gravitee.am.gateway.handler.root.resources.endpoint.webauthn.WebAuthnRegisterCredentialsEndpoint;
import io.gravitee.am.gateway.handler.root.resources.endpoint.webauthn.WebAuthnRegisterEndpoint;
import io.gravitee.am.gateway.handler.root.resources.endpoint.webauthn.WebAuthnRegisterPostEndpoint;
import io.gravitee.am.gateway.handler.root.resources.endpoint.webauthn.WebAuthnResponseEndpoint;
import io.gravitee.am.gateway.handler.root.resources.handler.botdetection.BotDetectionHandler;
import io.gravitee.am.gateway.handler.root.resources.handler.client.ClientRequestParseHandler;
import io.gravitee.am.gateway.handler.root.resources.handler.consent.DataConsentHandler;
import io.gravitee.am.gateway.handler.root.resources.handler.error.ErrorHandler;
import io.gravitee.am.gateway.handler.root.resources.handler.geoip.GeoIpHandler;
import io.gravitee.am.gateway.handler.root.resources.handler.login.LoginCallbackFailureHandler;
import io.gravitee.am.gateway.handler.root.resources.handler.login.LoginCallbackOpenIDConnectFlowHandler;
import io.gravitee.am.gateway.handler.root.resources.handler.login.LoginCallbackParseHandler;
import io.gravitee.am.gateway.handler.root.resources.handler.login.LoginFailureHandler;
import io.gravitee.am.gateway.handler.root.resources.handler.login.LoginFormHandler;
import io.gravitee.am.gateway.handler.root.resources.handler.login.LoginHideFormHandler;
import io.gravitee.am.gateway.handler.root.resources.handler.login.LoginNegotiateAuthenticationHandler;
import io.gravitee.am.gateway.handler.root.resources.handler.login.LoginSelectionRuleHandler;
import io.gravitee.am.gateway.handler.root.resources.handler.login.LoginSocialAuthenticationHandler;
import io.gravitee.am.gateway.handler.root.resources.handler.loginattempt.LoginAttemptHandler;
import io.gravitee.am.gateway.handler.root.resources.handler.rememberdevice.DeviceIdentifierHandler;
import io.gravitee.am.gateway.handler.root.resources.handler.rememberdevice.RememberDeviceSettingsHandler;
import io.gravitee.am.gateway.handler.root.resources.handler.user.PasswordPolicyRequestParseHandler;
import io.gravitee.am.gateway.handler.root.resources.handler.user.UserTokenRequestParseHandler;
import io.gravitee.am.gateway.handler.root.resources.handler.user.activity.UserActivityHandler;
import io.gravitee.am.gateway.handler.root.resources.handler.user.password.ForgotPasswordAccessHandler;
import io.gravitee.am.gateway.handler.root.resources.handler.user.password.ForgotPasswordSubmissionRequestParseHandler;
import io.gravitee.am.gateway.handler.root.resources.handler.user.password.ResetPasswordOneTimeTokenHandler;
import io.gravitee.am.gateway.handler.root.resources.handler.user.password.ResetPasswordRequestParseHandler;
import io.gravitee.am.gateway.handler.root.resources.handler.user.password.ResetPasswordSubmissionRequestParseHandler;
import io.gravitee.am.gateway.handler.root.resources.handler.user.register.RegisterAccessHandler;
import io.gravitee.am.gateway.handler.root.resources.handler.user.register.RegisterConfirmationRequestParseHandler;
import io.gravitee.am.gateway.handler.root.resources.handler.user.register.RegisterConfirmationSubmissionRequestParseHandler;
import io.gravitee.am.gateway.handler.root.resources.handler.user.register.RegisterFailureHandler;
import io.gravitee.am.gateway.handler.root.resources.handler.user.register.RegisterProcessHandler;
import io.gravitee.am.gateway.handler.root.resources.handler.user.register.RegisterSubmissionRequestParseHandler;
import io.gravitee.am.gateway.handler.root.resources.handler.webauthn.WebAuthnAccessHandler;
import io.gravitee.am.gateway.handler.root.resources.handler.webauthn.WebAuthnLoginHandler;
import io.gravitee.am.gateway.handler.root.resources.handler.webauthn.WebAuthnRegisterHandler;
import io.gravitee.am.gateway.handler.root.resources.handler.webauthn.WebAuthnResponseHandler;
import io.gravitee.am.gateway.handler.root.service.user.UserService;
import io.gravitee.am.model.Domain;
import io.gravitee.am.monitoring.provider.GatewayMetricProvider;
import io.gravitee.am.service.AuthenticationFlowContextService;
import io.gravitee.am.service.CredentialService;
import io.gravitee.am.service.DeviceService;
import io.gravitee.am.service.FactorService;
import io.gravitee.am.service.LoginAttemptService;
import io.gravitee.am.service.PasswordService;
import io.gravitee.am.service.UserActivityService;
import io.gravitee.common.service.AbstractService;
import io.vertx.core.Handler;
import io.vertx.core.http.HttpMethod;
import io.vertx.reactivex.core.Vertx;
import io.vertx.reactivex.ext.auth.webauthn.WebAuthn;
import io.vertx.reactivex.ext.web.Router;
import io.vertx.reactivex.ext.web.RoutingContext;
import io.vertx.reactivex.ext.web.client.WebClient;
import io.vertx.reactivex.ext.web.handler.BodyHandler;
import io.vertx.reactivex.ext.web.handler.CSRFHandler;
import io.vertx.reactivex.ext.web.handler.StaticHandler;
import io.vertx.reactivex.ext.web.templ.thymeleaf.ThymeleafTemplateEngine;
import org.springframework.beans.factory.annotation.Autowired;
import org.springframework.beans.factory.annotation.Qualifier;
import org.springframework.core.env.Environment;

/**
 * @author Titouan COMPIEGNE (titouan.compiegne at graviteesource.com)
 * @author GraviteeSource Team
 */
public class RootProvider extends AbstractService<ProtocolProvider> implements ProtocolProvider {

    public static final String PATH_LOGIN = "/login";
    public static final String PATH_LOGIN_CALLBACK = "/login/callback";
    public static final String PATH_LOGIN_SSO_POST = "/login/SSO/POST";
    public static final String PATH_LOGIN_SSO_SPNEGO = "/login/SSO/SPNEGO";
    public static final String PATH_MFA_ENROLL = "/mfa/enroll";
    public static final String PATH_MFA_CHALLENGE = "/mfa/challenge";
    public static final String PATH_MFA_CHALLENGE_ALTERNATIVES = "/mfa/challenge/alternatives";
    public static final String PATH_MFA_RECOVERY_CODE = "/mfa/recovery_code";
    public static final String PATH_LOGOUT = "/logout";
    public static final String PATH_LOGOUT_CALLBACK = "/logout/callback";
    public static final String PATH_REGISTER = "/register";
    public static final String PATH_CONFIRM_REGISTRATION = "/confirmRegistration";
    public static final String PATH_RESET_PASSWORD = "/resetPassword";
    public static final String PATH_WEBAUTHN_REGISTER = "/webauthn/register";
    public static final String PATH_WEBAUTHN_REGISTER_CREDENTIALS = "/webauthn/register/credentials";
    public static final String PATH_WEBAUTHN_RESPONSE = "/webauthn/response";
    public static final String PATH_WEBAUTHN_LOGIN = "/webauthn/login";
    public static final String PATH_WEBAUTHN_LOGIN_CREDENTIALS = "/webauthn/login/credentials";
    public static final String PATH_FORGOT_PASSWORD = "/forgotPassword";
    public static final String PATH_IDENTIFIER_FIRST_LOGIN = "/login/identifier";
    public static final String PATH_ERROR = "/error";

    @Autowired
    private Vertx vertx;

    @Autowired
    private Router router;

    @Autowired
    private Domain domain;

    @Autowired
    private IdentityProviderManager identityProviderManager;

    @Autowired
    private UserAuthenticationManager userAuthenticationManager;

    @Autowired
    private UserAuthProvider userAuthProvider;

    @Autowired
    private ThymeleafTemplateEngine thymeleafTemplateEngine;

    @Autowired
    private PasswordService passwordService;

    @Autowired
    private ClientSyncService clientSyncService;

    @Autowired
    private CookieSessionHandler sessionHandler;

    @Autowired
    private SSOSessionHandler ssoSessionHandler;

    @Autowired
    private CookieHandler cookieHandler;

    @Autowired
    private CSRFHandler csrfHandler;

    @Autowired
    private CSPHandler cspHandler;

    @Autowired
    private XFrameHandler xframeHandler;

    @Autowired
    @Qualifier("managementUserService")
    private UserService userService;

    @Autowired
    private PolicyChainHandler policyChainHandler;

    @Autowired
    private FactorManager factorManager;

    @Autowired
    private WebAuthn webAuthn;

    @Autowired
    private JWTService jwtService;

    @Autowired
    private CertificateManager certificateManager;

    @Autowired
    private CredentialService credentialService;

    @Autowired
    private EventManager eventManager;

    @Autowired
    private AuthenticationFlowContextService authenticationFlowContextService;

    @Autowired
    private Environment environment;

    @Autowired
    private BotDetectionManager botDetectionManager;

    @Autowired
    private LoginAttemptService loginAttemptService;

    @Autowired
    private DeviceIdentifierManager deviceIdentifierManager;

    @Autowired
    private DeviceService deviceService;

    @Autowired
    private WebClient webClient;

<<<<<<< HEAD
    @Autowired
    public ObjectMapper objectMapper;

    @Autowired
    private UserActivityService userActivityService;

    @Autowired
    private FactorService factorService;

    @Autowired
    @Qualifier("managementJwtBuilder")
    private JWTBuilder jwtBuilder;

    @Autowired
    private GatewayMetricProvider gatewayMetricProvider;

=======
>>>>>>> 6caab70e
    @Override
    protected void doStart() throws Exception {
        super.doStart();

        // create the root router
        final Router rootRouter = Router.router(vertx);

        // body handler
        bodyHandler(rootRouter);

        // static handler
        staticHandler(rootRouter);

        // session cookie handler
        sessionAndCookieHandler(rootRouter);

        // Gravitee Context handler
        authFlowContextHandler(rootRouter);

        // CSRF handler
        csrfHandler(rootRouter);

        // CSP Handler
        cspHandler(rootRouter);

        xFrameHandler(rootRouter);

        // common handler
        Handler<RoutingContext> userTokenRequestParseHandler = new UserTokenRequestParseHandler(userService);
        Handler<RoutingContext> clientRequestParseHandler = new ClientRequestParseHandler(clientSyncService).setRequired(true);
        Handler<RoutingContext> clientRequestParseHandlerOptional = new ClientRequestParseHandler(clientSyncService);
        Handler<RoutingContext> passwordPolicyRequestParseHandler = new PasswordPolicyRequestParseHandler(passwordService, domain);
        Handler<RoutingContext> botDetectionHandler = new BotDetectionHandler(domain, botDetectionManager);
        Handler<RoutingContext> dataConsentHandler = new DataConsentHandler();
        Handler<RoutingContext> geoIpHandler = new GeoIpHandler(userActivityService, vertx.eventBus());
        Handler<RoutingContext> loginAttemptHandler = new LoginAttemptHandler(domain, identityProviderManager, loginAttemptService, userActivityService);
        Handler<RoutingContext> rememberDeviceSettingsHandler = new RememberDeviceSettingsHandler();
        Handler<RoutingContext> deviceIdentifierHandler = new DeviceIdentifierHandler(deviceService);
        Handler<RoutingContext> userActivityHandler = new UserActivityHandler(userActivityService);

        // Root policy chain handler
        rootRouter.route()
                // client_id is useful at root level in order to handle properly the ROOT app flow
                // but if the client_id is unknown or invalid (not only missing) the rootRouter will throw an error that will prevent to propagate the call to the right route
                // for instance, the OAuthProvider will not execute the /oauth/authorize and there will have 500 ERROR instead of "missing client_id" OAuth 2.0 error
                // See https://github.com/gravitee-io/issues/issues/5035
                .handler(new ClientRequestParseHandler(clientSyncService).setContinueOnError(true))
                .handler(geoIpHandler)
                .handler(policyChainHandler.create(ExtensionPoint.ROOT));

        // Identifier First Login route
        rootRouter.get(PATH_IDENTIFIER_FIRST_LOGIN)
                .handler(clientRequestParseHandler)
                .handler(botDetectionHandler)
                .handler(new LoginSocialAuthenticationHandler(identityProviderManager, jwtService, certificateManager))
                .handler(policyChainHandler.create(ExtensionPoint.PRE_LOGIN_IDENTIFIER))
                .handler(new IdentifierFirstLoginEndpoint(thymeleafTemplateEngine, domain, botDetectionManager));

        rootRouter.post(PATH_IDENTIFIER_FIRST_LOGIN)
                .handler(clientRequestParseHandler)
                .handler(botDetectionHandler)
                .handler(dataConsentHandler)
                .handler(new LoginSocialAuthenticationHandler(identityProviderManager, jwtService, certificateManager))
                .handler(policyChainHandler.create(ExtensionPoint.POST_LOGIN_IDENTIFIER))
                .handler(new LoginSelectionRuleHandler(true))
                .handler(new IdentifierFirstLoginEndpoint(thymeleafTemplateEngine, domain, botDetectionManager));

        // login route
        rootRouter.get(PATH_LOGIN)
                .handler(clientRequestParseHandler)
                .handler(new LoginSocialAuthenticationHandler(identityProviderManager, jwtService, certificateManager))
                .handler(policyChainHandler.create(ExtensionPoint.PRE_LOGIN))
                .handler(new LoginHideFormHandler(domain))
                .handler(new LoginSelectionRuleHandler(false))
                .handler(new LoginEndpoint(thymeleafTemplateEngine, domain, botDetectionManager, deviceIdentifierManager, userActivityService));

        rootRouter.post(PATH_LOGIN)
                .handler(clientRequestParseHandler)
                .handler(botDetectionHandler)
                .handler(dataConsentHandler)
                .handler(loginAttemptHandler)
                .handler(new LoginFormHandler(userAuthProvider))
                .handler(deviceIdentifierHandler)
                .handler(userActivityHandler)
                .handler(policyChainHandler.create(ExtensionPoint.POST_LOGIN))
                .handler(new LoginPostEndpoint());

        rootRouter.route(PATH_LOGIN)
                .failureHandler(new LoginFailureHandler(authenticationFlowContextService));

        // logout route
        rootRouter.route(PATH_LOGOUT)
                .handler(new LogoutEndpoint(domain, clientSyncService, jwtService, userService, authenticationFlowContextService, identityProviderManager, certificateManager, webClient));
        rootRouter.route(PATH_LOGOUT_CALLBACK)
                .handler(new LogoutCallbackEndpoint(domain, clientSyncService, jwtService, userService, authenticationFlowContextService, certificateManager));

        // SSO/Social login route
        Handler<RoutingContext> socialAuthHandler = SocialAuthHandler.create(new SocialAuthenticationProvider(userAuthenticationManager, eventManager, identityProviderManager, domain, gatewayMetricProvider));
        Handler<RoutingContext> loginCallbackParseHandler = new LoginCallbackParseHandler(clientSyncService, identityProviderManager, jwtService, certificateManager);
        Handler<RoutingContext> loginCallbackOpenIDConnectFlowHandler = new LoginCallbackOpenIDConnectFlowHandler(thymeleafTemplateEngine);
        Handler<RoutingContext> loginCallbackFailureHandler = new LoginCallbackFailureHandler(domain, authenticationFlowContextService, identityProviderManager);
        Handler<RoutingContext> loginCallbackEndpoint = new LoginCallbackEndpoint();
        Handler<RoutingContext> loginSSOPOSTEndpoint = new LoginSSOPOSTEndpoint(thymeleafTemplateEngine);
        rootRouter.get(PATH_LOGIN_CALLBACK)
                .handler(loginCallbackOpenIDConnectFlowHandler)
                .handler(loginCallbackParseHandler)
                .handler(socialAuthHandler)
                .handler(policyChainHandler.create(ExtensionPoint.POST_LOGIN))
                .handler(loginCallbackEndpoint)
                .failureHandler(loginCallbackFailureHandler);
        rootRouter.post(PATH_LOGIN_CALLBACK)
                .handler(loginCallbackOpenIDConnectFlowHandler)
                .handler(loginCallbackParseHandler)
                .handler(socialAuthHandler)
                .handler(policyChainHandler.create(ExtensionPoint.POST_LOGIN))
                .handler(loginCallbackEndpoint)
                .failureHandler(loginCallbackFailureHandler);
        rootRouter.get(PATH_LOGIN_SSO_POST)
                .handler(loginSSOPOSTEndpoint);
        rootRouter.get(PATH_LOGIN_SSO_SPNEGO)
                .handler(policyChainHandler.create(ExtensionPoint.PRE_LOGIN))
                .handler(new LoginNegotiateAuthenticationHandler(userAuthProvider, thymeleafTemplateEngine))
                .handler(policyChainHandler.create(ExtensionPoint.POST_LOGIN))
                .handler(new LoginPostEndpoint());

        // MFA route
        rootRouter.route(PATH_MFA_ENROLL)
                .handler(clientRequestParseHandler)
                .handler(new MFAEnrollEndpoint(factorManager, thymeleafTemplateEngine, userService, domain));
        rootRouter.route(PATH_MFA_CHALLENGE)
                .handler(clientRequestParseHandler)
                .handler(rememberDeviceSettingsHandler)
                .handler(new MFAChallengeEndpoint(factorManager, userService, thymeleafTemplateEngine, deviceService, applicationContext, domain, credentialService, factorService))
                .failureHandler(new MFAChallengeFailureHandler(authenticationFlowContextService));
        rootRouter.route(PATH_MFA_CHALLENGE_ALTERNATIVES)
                .handler(clientRequestParseHandler)
                .handler(new MFAChallengeAlternativesEndpoint(thymeleafTemplateEngine, factorManager));
        rootRouter.route(PATH_MFA_RECOVERY_CODE)
                .handler(clientRequestParseHandler)
                .handler(new MFARecoveryCodeEndpoint(thymeleafTemplateEngine, domain, userService, factorManager, applicationContext));

        // WebAuthn route
        Handler<RoutingContext> webAuthnAccessHandler = new WebAuthnAccessHandler(domain, factorManager);
        rootRouter.get(PATH_WEBAUTHN_REGISTER)
                .handler(clientRequestParseHandler)
                .handler(webAuthnAccessHandler)
                .handler(new WebAuthnRegisterEndpoint(thymeleafTemplateEngine, domain, factorManager));
        rootRouter.post(PATH_WEBAUTHN_REGISTER)
                .handler(clientRequestParseHandler)
                .handler(webAuthnAccessHandler)
                .handler(new WebAuthnRegisterHandler(factorService, factorManager, domain, webAuthn, credentialService))
                .handler(new WebAuthnRegisterPostEndpoint());
        rootRouter.route(PATH_WEBAUTHN_REGISTER_CREDENTIALS)
                .handler(clientRequestParseHandler)
                .handler(webAuthnAccessHandler)
                .handler(new WebAuthnRegisterCredentialsEndpoint(domain, webAuthn));
        rootRouter.get(PATH_WEBAUTHN_LOGIN)
                .handler(clientRequestParseHandler)
                .handler(webAuthnAccessHandler)
                .handler(new WebAuthnLoginEndpoint(thymeleafTemplateEngine, domain, deviceIdentifierManager, userActivityService));
        rootRouter.post(PATH_WEBAUTHN_LOGIN)
                .handler(clientRequestParseHandler)
                .handler(webAuthnAccessHandler)
                .handler(new WebAuthnLoginHandler(factorService, factorManager, domain, webAuthn, credentialService, userAuthenticationManager))
                .handler(deviceIdentifierHandler)
                .handler(userActivityHandler)
                .handler(new WebAuthnLoginPostEndpoint());
        rootRouter.route(PATH_WEBAUTHN_LOGIN_CREDENTIALS)
                .handler(clientRequestParseHandler)
                .handler(webAuthnAccessHandler)
                .handler(new WebAuthnLoginCredentialsEndpoint(webAuthn));
        rootRouter.post(PATH_WEBAUTHN_RESPONSE)
                .handler(clientRequestParseHandler)
                .handler(webAuthnAccessHandler)
                .handler(new WebAuthnResponseHandler(factorService, factorManager, domain, webAuthn, credentialService, userAuthenticationManager))
                .handler(deviceIdentifierHandler)
                .handler(userActivityHandler)
                .handler(new WebAuthnResponseEndpoint());

        // Registration route
        Handler<RoutingContext> registerAccessHandler = new RegisterAccessHandler(domain);
        rootRouter.route(HttpMethod.GET, PATH_REGISTER)
                .handler(clientRequestParseHandler)
                .handler(registerAccessHandler)
                .handler(policyChainHandler.create(ExtensionPoint.PRE_REGISTER))
                .handler(new RegisterEndpoint(thymeleafTemplateEngine, domain, botDetectionManager));
        rootRouter.route(HttpMethod.POST, PATH_REGISTER)
                .handler(new RegisterSubmissionRequestParseHandler())
                .handler(clientRequestParseHandlerOptional)
                .handler(botDetectionHandler)
                .handler(registerAccessHandler)
                .handler(passwordPolicyRequestParseHandler)
                .handler(new RegisterProcessHandler(userService, domain))
                .handler(policyChainHandler.create(ExtensionPoint.POST_REGISTER))
                .handler(new RegisterSubmissionEndpoint());
        rootRouter.route(PATH_REGISTER)
                .failureHandler(new RegisterFailureHandler());

        rootRouter.route(HttpMethod.GET, PATH_CONFIRM_REGISTRATION)
                .handler(new RegisterConfirmationRequestParseHandler(userService))
                .handler(clientRequestParseHandlerOptional)
                .handler(policyChainHandler.create(ExtensionPoint.PRE_REGISTRATION_CONFIRMATION))
                .handler(new RegisterConfirmationEndpoint(thymeleafTemplateEngine, domain));
        rootRouter.route(HttpMethod.POST, PATH_CONFIRM_REGISTRATION)
                .handler(new RegisterConfirmationSubmissionRequestParseHandler())
                .handler(userTokenRequestParseHandler)
                .handler(passwordPolicyRequestParseHandler)
                .handler(policyChainHandler.create(ExtensionPoint.POST_REGISTRATION_CONFIRMATION))
                .handler(new RegisterConfirmationSubmissionEndpoint(userService));

        // Forgot password route
        final var forgotPasswordAccessHandler = new ForgotPasswordAccessHandler(domain);
        final var resetPasswordFailureHandler = new ErrorHandler(PATH_RESET_PASSWORD);
        rootRouter.route(HttpMethod.GET, PATH_FORGOT_PASSWORD)
                .handler(clientRequestParseHandler)
                .handler(forgotPasswordAccessHandler)
                .handler(new ForgotPasswordEndpoint(thymeleafTemplateEngine, domain, botDetectionManager));
        rootRouter.route(HttpMethod.POST, PATH_FORGOT_PASSWORD)
                .handler(new ForgotPasswordSubmissionRequestParseHandler(domain))
                .handler(clientRequestParseHandler)
                .handler(botDetectionHandler)
                .handler(forgotPasswordAccessHandler)
                .handler(new ForgotPasswordSubmissionEndpoint(userService, domain));
        rootRouter.route(HttpMethod.GET, PATH_RESET_PASSWORD)
                .handler(new ResetPasswordRequestParseHandler(userService))
                .handler(clientRequestParseHandlerOptional)
                .handler(userTokenRequestParseHandler)
                .handler(new ResetPasswordOneTimeTokenHandler())
                .handler(policyChainHandler.create(ExtensionPoint.PRE_RESET_PASSWORD))
                .handler(new ResetPasswordEndpoint(thymeleafTemplateEngine, domain));
        rootRouter.route(HttpMethod.POST, PATH_RESET_PASSWORD)
                .handler(new ResetPasswordSubmissionRequestParseHandler())
                .handler(userTokenRequestParseHandler)
                .handler(new ResetPasswordOneTimeTokenHandler())
                .handler(passwordPolicyRequestParseHandler)
                .handler(policyChainHandler.create(ExtensionPoint.POST_RESET_PASSWORD))
                .handler(new ResetPasswordSubmissionEndpoint(userService));
        rootRouter.route(PATH_RESET_PASSWORD)
                .failureHandler(resetPasswordFailureHandler);

        // error route
        rootRouter.route(HttpMethod.GET, PATH_ERROR)
                .handler(new ErrorEndpoint(domain, thymeleafTemplateEngine, clientSyncService, jwtService));

        // error handler
        errorHandler(rootRouter);

        // mount root router
        router.mountSubRouter(path(), rootRouter);
    }

    @Override
    public String path() {
        return "/";
    }

    private void sessionAndCookieHandler(Router router) {

        // Define cookieHandler once and globally.
        router.route().handler(cookieHandler);

        // Login endpoint
        router.route(PATH_LOGIN)
                .handler(sessionHandler);
        router
                .route(PATH_LOGIN_CALLBACK)
                .handler(sessionHandler);
        router
                .route(PATH_LOGIN_SSO_POST)
                .handler(sessionHandler);
        router
                .route(PATH_LOGIN_SSO_SPNEGO)
                .handler(sessionHandler);

        // MFA endpoint
        router.route(PATH_MFA_ENROLL)
                .handler(sessionHandler)
                .handler(ssoSessionHandler);
        router.route(PATH_MFA_CHALLENGE)
                .handler(sessionHandler)
                .handler(ssoSessionHandler);
        router.route(PATH_MFA_CHALLENGE_ALTERNATIVES)
                .handler(sessionHandler)
                .handler(ssoSessionHandler);
        router.route(PATH_MFA_RECOVERY_CODE)
                .handler(sessionHandler)
                .handler(ssoSessionHandler);

        // Logout endpoint
        router
                .route(PATH_LOGOUT)
                .handler(sessionHandler);
        router
                .route(PATH_LOGOUT_CALLBACK)
                .handler(sessionHandler);

        // Registration confirmation endpoint
        router
                .route(PATH_REGISTER)
                .handler(sessionHandler);
        router
                .route(PATH_CONFIRM_REGISTRATION)
                .handler(sessionHandler);

        // Reset password endpoint
        router
                .route(PATH_RESET_PASSWORD)
                .handler(sessionHandler);

        // WebAuthn endpoint
        router
                .route(PATH_WEBAUTHN_REGISTER)
                .handler(sessionHandler);
        router
                .route(PATH_WEBAUTHN_REGISTER_CREDENTIALS)
                .handler(sessionHandler);
        router
                .route(PATH_WEBAUTHN_RESPONSE)
                .handler(sessionHandler);
        router
                .route(PATH_WEBAUTHN_LOGIN)
                .handler(sessionHandler);
        router
                .route(PATH_WEBAUTHN_LOGIN_CREDENTIALS)
                .handler(sessionHandler);

        // Identifier First login endpoint
        router
                .route(PATH_IDENTIFIER_FIRST_LOGIN)
                .handler(sessionHandler);
    }

    private void authFlowContextHandler(Router router) {
        // Login endpoint
        AuthenticationFlowContextHandler authenticationFlowContextHandler = new AuthenticationFlowContextHandler(authenticationFlowContextService, environment);
        router.route(PATH_LOGIN).handler(authenticationFlowContextHandler);
        router.route(PATH_LOGIN_CALLBACK).handler(authenticationFlowContextHandler);
        router.route(PATH_LOGIN_SSO_POST).handler(authenticationFlowContextHandler);
        router.route(PATH_LOGIN_SSO_SPNEGO).handler(authenticationFlowContextHandler);

        // MFA endpoint
        router.route(PATH_MFA_ENROLL).handler(authenticationFlowContextHandler);
        router.route(PATH_MFA_CHALLENGE).handler(authenticationFlowContextHandler);
        router.route(PATH_MFA_RECOVERY_CODE).handler(authenticationFlowContextHandler);

        // Registration confirmation endpoint
        router.route(PATH_REGISTER).handler(authenticationFlowContextHandler);
        router.route(PATH_CONFIRM_REGISTRATION).handler(authenticationFlowContextHandler);

        // Reset password endpoint
        router.route(PATH_RESET_PASSWORD).handler(authenticationFlowContextHandler);

        // WebAuthn endpoint
        router.route(PATH_WEBAUTHN_REGISTER).handler(authenticationFlowContextHandler);
        router.route(PATH_WEBAUTHN_RESPONSE).handler(authenticationFlowContextHandler);
        router.route(PATH_WEBAUTHN_LOGIN).handler(authenticationFlowContextHandler);

        // Identifier First Login endpoint
        router.route(PATH_IDENTIFIER_FIRST_LOGIN).handler(authenticationFlowContextHandler);
    }

    private void csrfHandler(Router router) {
        // /login/callback does not need csrf as it is not submit to our server.
        // /oauth/consent csrf is managed by handler-oidc (see OAuth2Provider).
        router.route(PATH_FORGOT_PASSWORD).handler(csrfHandler);
        router.route(PATH_LOGIN).handler(csrfHandler);
        router.route(PATH_IDENTIFIER_FIRST_LOGIN).handler(csrfHandler);
        router.route(PATH_LOGIN_SSO_POST).handler(csrfHandler);
        router.route(PATH_MFA_CHALLENGE).handler(csrfHandler);
        router.route(PATH_MFA_CHALLENGE_ALTERNATIVES).handler(csrfHandler);
        router.route(PATH_MFA_RECOVERY_CODE).handler(csrfHandler);
        router.route(PATH_MFA_ENROLL).handler(csrfHandler);
        router.route(PATH_REGISTER).handler(csrfHandler);
        router.route(PATH_CONFIRM_REGISTRATION).handler(csrfHandler);
        router.route(PATH_RESET_PASSWORD).handler(csrfHandler);
    }

    private void cspHandler(Router router) {
        // /login/callback does not need csp as it is not submit to our server.
        // /oauth/consent csp is managed by handler-oidc (see OAuth2Provider).
        router.route(PATH_LOGIN).handler(cspHandler);
        router.route(PATH_LOGIN_CALLBACK).handler(cspHandler);
        router.route(PATH_LOGIN_SSO_POST).handler(cspHandler);
        router.route(PATH_LOGIN_SSO_SPNEGO).handler(cspHandler);
        router.route(PATH_MFA_ENROLL).handler(cspHandler);
        router.route(PATH_MFA_CHALLENGE).handler(cspHandler);
        router.route(PATH_MFA_CHALLENGE_ALTERNATIVES).handler(cspHandler);
        router.route(PATH_MFA_RECOVERY_CODE).handler(cspHandler);
        router.route(PATH_LOGOUT).handler(cspHandler);
        router.route(PATH_LOGOUT_CALLBACK).handler(cspHandler);
        router.route(PATH_REGISTER).handler(cspHandler);
        router.route(PATH_CONFIRM_REGISTRATION).handler(cspHandler);
        router.route(PATH_RESET_PASSWORD).handler(cspHandler);
        router.route(PATH_WEBAUTHN_REGISTER).handler(cspHandler);
        router.route(PATH_WEBAUTHN_RESPONSE).handler(cspHandler);
        router.route(PATH_WEBAUTHN_LOGIN).handler(cspHandler);
        router.route(PATH_FORGOT_PASSWORD).handler(cspHandler);
        router.route(PATH_IDENTIFIER_FIRST_LOGIN).handler(cspHandler);
        router.route(PATH_ERROR).handler(cspHandler);
    }

    private void xFrameHandler(Router router) {
        router.route(PATH_LOGIN).handler(xframeHandler);
        router.route(PATH_LOGIN_CALLBACK).handler(xframeHandler);
        router.route(PATH_LOGIN_SSO_POST).handler(xframeHandler);
        router.route(PATH_LOGIN_SSO_SPNEGO).handler(xframeHandler);
        router.route(PATH_MFA_ENROLL).handler(xframeHandler);
        router.route(PATH_MFA_CHALLENGE).handler(xframeHandler);
        router.route(PATH_MFA_CHALLENGE_ALTERNATIVES).handler(xframeHandler);
        router.route(PATH_LOGOUT).handler(xframeHandler);
        router.route(PATH_LOGOUT_CALLBACK).handler(xframeHandler);
        router.route(PATH_REGISTER).handler(xframeHandler);
        router.route(PATH_CONFIRM_REGISTRATION).handler(xframeHandler);
        router.route(PATH_RESET_PASSWORD).handler(xframeHandler);
        router.route(PATH_WEBAUTHN_REGISTER).handler(xframeHandler);
        router.route(PATH_WEBAUTHN_RESPONSE).handler(xframeHandler);
        router.route(PATH_WEBAUTHN_LOGIN).handler(xframeHandler);
        router.route(PATH_FORGOT_PASSWORD).handler(xframeHandler);
        router.route(PATH_IDENTIFIER_FIRST_LOGIN).handler(xframeHandler);
        router.route(PATH_ERROR).handler(xframeHandler);
    }

    private void staticHandler(Router router) {
        router.route().handler(StaticHandler.create());
    }

    private void bodyHandler(Router router) {
        router.route().handler(BodyHandler.create());
    }

    private void errorHandler(Router router) {
        Handler<RoutingContext> errorHandler = new ErrorHandler(PATH_ERROR);
        router.route(PATH_FORGOT_PASSWORD).failureHandler(errorHandler);
        router.route(PATH_LOGOUT).failureHandler(errorHandler);
        router.route(PATH_LOGOUT_CALLBACK).failureHandler(errorHandler);
        router.route(PATH_LOGIN).failureHandler(errorHandler);
        router.route(PATH_IDENTIFIER_FIRST_LOGIN).failureHandler(errorHandler);
    }
}<|MERGE_RESOLUTION|>--- conflicted
+++ resolved
@@ -245,7 +245,6 @@
     @Autowired
     private WebClient webClient;
 
-<<<<<<< HEAD
     @Autowired
     public ObjectMapper objectMapper;
 
@@ -256,14 +255,8 @@
     private FactorService factorService;
 
     @Autowired
-    @Qualifier("managementJwtBuilder")
-    private JWTBuilder jwtBuilder;
-
-    @Autowired
     private GatewayMetricProvider gatewayMetricProvider;
 
-=======
->>>>>>> 6caab70e
     @Override
     protected void doStart() throws Exception {
         super.doStart();
