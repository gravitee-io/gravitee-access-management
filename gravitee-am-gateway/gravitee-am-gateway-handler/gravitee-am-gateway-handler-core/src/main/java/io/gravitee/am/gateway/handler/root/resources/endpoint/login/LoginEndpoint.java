--- conflicted
+++ resolved
@@ -134,16 +134,12 @@
         routingContext.put(TEMPLATE_KEY_REGISTER_ACTION_KEY, resolveProxyRequest(routingContext.request(), routingContext.get(CONTEXT_PATH) + "/register", queryParams, true));
         routingContext.put(TEMPLATE_KEY_WEBAUTHN_ACTION_KEY, resolveProxyRequest(routingContext.request(), routingContext.get(CONTEXT_PATH) + "/webauthn/login", queryParams, true));
         if (isIdentifierFirstLoginEnabled) {
-<<<<<<< HEAD
-            routingContext.put(TEMPLATE_KEY_BACK_LOGIN_IDENTIFIER_ACTION_KEY, resolveProxyRequest(routingContext.request(), routingContext.get(CONTEXT_PATH) + "/login/identifier", queryParams, true));
-=======
             // we remove the login_hint in the backToIdFirst login action to avoid
             // * infinite loop (if the idFirst login page submit the form if these parameter is provided)
             // * prevent the user from changing the username in the idFirst login page
             // https://github.com/gravitee-io/issues/issues/8236
             queryParams.remove(Parameters.LOGIN_HINT);
-            routingContext.put(LOGIN_IDENTIFIER_ACTION_KEY, resolveProxyRequest(routingContext.request(), routingContext.get(CONTEXT_PATH) + "/login/identifier", queryParams, true));
->>>>>>> b63f17da
+            routingContext.put(TEMPLATE_KEY_BACK_LOGIN_IDENTIFIER_ACTION_KEY, resolveProxyRequest(routingContext.request(), routingContext.get(CONTEXT_PATH) + "/login/identifier", queryParams, true));
         }
     }
 
