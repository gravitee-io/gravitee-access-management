/**
 * Copyright (C) 2015 The Gravitee team (http://gravitee.io)
 *
 * Licensed under the Apache License, Version 2.0 (the "License");
 * you may not use this file except in compliance with the License.
 * You may obtain a copy of the License at
 *
 *         http://www.apache.org/licenses/LICENSE-2.0
 *
 * Unless required by applicable law or agreed to in writing, software
 * distributed under the License is distributed on an "AS IS" BASIS,
 * WITHOUT WARRANTIES OR CONDITIONS OF ANY KIND, either express or implied.
 * See the License for the specific language governing permissions and
 * limitations under the License.
 */
package io.gravitee.am.gateway.handler.root.resources.endpoint.user.password;

import io.gravitee.am.gateway.handler.common.vertx.RxWebTestBase;
import io.gravitee.am.gateway.handler.common.vertx.web.handler.ErrorHandler;
import io.gravitee.am.gateway.handler.common.vertx.web.handler.impl.CookieSessionHandler;
import io.gravitee.am.gateway.handler.root.resources.handler.dummies.DummySession;
import io.gravitee.am.gateway.handler.root.service.user.UserService;
import io.gravitee.am.identityprovider.api.User;
import io.gravitee.am.model.Domain;
import io.gravitee.am.model.account.AccountSettings;
import io.gravitee.am.model.oidc.Client;
import io.gravitee.am.service.exception.EmailFormatInvalidException;
import io.gravitee.am.service.exception.EnforceUserIdentityException;
import io.gravitee.am.service.exception.UserNotFoundException;
import io.gravitee.common.http.HttpStatusCode;
import io.reactivex.Completable;
import io.vertx.core.http.HttpMethod;
import io.vertx.reactivex.core.buffer.Buffer;
import io.vertx.reactivex.ext.web.Session;
import io.vertx.reactivex.ext.web.handler.BodyHandler;
import io.vertx.reactivex.ext.web.handler.SessionHandler;
import org.junit.Test;
import org.junit.runner.RunWith;
import org.mockito.Mock;
import org.mockito.junit.MockitoJUnitRunner;

import static io.vertx.core.http.HttpHeaders.APPLICATION_X_WWW_FORM_URLENCODED;
import static io.vertx.core.http.HttpHeaders.CONTENT_TYPE;
import static org.mockito.ArgumentMatchers.*;
import static org.mockito.Mockito.reset;
import static org.mockito.Mockito.when;

/**
 * @author Titouan COMPIEGNE (titouan.compiegne at graviteesource.com)
 * @author GraviteeSource Team
 */
@RunWith(MockitoJUnitRunner.class)
public class ForgotPasswordSubmissionEndpointTest extends RxWebTestBase {

    @Mock
    private UserService userService;

    @Mock
    private AccountSettings accountSettings;

    @Mock
    private Domain domain;

    @Override
    public void setUp() throws Exception {
        super.setUp();
        reset(accountSettings);
        when(domain.getAccountSettings()).thenReturn(accountSettings);
        ForgotPasswordSubmissionEndpoint forgotPasswordSubmissionEndpoint = new ForgotPasswordSubmissionEndpoint(userService, domain);
        router.route(HttpMethod.POST, "/forgotPassword")
                .handler(BodyHandler.create())
                .handler(forgotPasswordSubmissionEndpoint)
                .failureHandler(new ErrorHandler());
    }

    @Test
    public void shouldInvokeForgotPasswordEndpoint() throws Exception {
        Client client = new Client();
        client.setId("client-id");
        client.setClientId("client-id");

        router.route().order(-1).handler(routingContext -> {
            routingContext.put("client", client);
            routingContext.next();
        });

        when(userService.forgotPassword(argThat(p -> p.getEmail().equals("email@test.com")), eq(client), any(User.class))).thenReturn(Completable.complete());

        testRequest(
                HttpMethod.POST, "/forgotPassword?client_id=client-id",
                req -> postEmail(req, "email@test.com"),
                resp -> {
                    String location = resp.headers().get("location");
                    assertNotNull(location);
<<<<<<< HEAD
                    assertTrue(location.endsWith("/forgotPassword?client_id=client-id&success=forgot_password_completed&token=" + TOKEN));
=======
                    assertTrue(location.endsWith("/forgotPassword?client_id=client-id&success=forgot_password_completed"));
>>>>>>> 6caab70e
                },
                HttpStatusCode.FOUND_302, "Found", null);
    }


    @Test
    public void shouldCompleteWhenUserNotFoundException() throws Exception {
        Client client = new Client();
        client.setId("client-id");
        client.setClientId("client-id");

        router.route().order(-1).handler(routingContext -> {
            routingContext.put("client", client);
            routingContext.next();
        });

        when(userService.forgotPassword(argThat(p -> p.getEmail().equals("email@test.com")), eq(client), any(User.class))).thenReturn(Completable.error(new UserNotFoundException("email@test.com")));

        testRequest(
                HttpMethod.POST, "/forgotPassword?client_id=client-id",
                req -> postEmail(req, "email@test.com"),
                resp -> {
                    String location = resp.headers().get("location");
                    assertNotNull(location);
<<<<<<< HEAD
                    assertTrue(location.endsWith("/forgotPassword?client_id=client-id&success=forgot_password_completed&token=" + TOKEN));
=======
                    assertTrue(location.endsWith("/forgotPassword?client_id=client-id&success=forgot_password_completed"));
>>>>>>> 6caab70e
                },
                HttpStatusCode.FOUND_302, "Found", null);
    }

    @Test
    public void shouldFailWhenEmailFormatInvalidException() throws Exception {
        Client client = new Client();
        client.setId("client-id");
        client.setClientId("client-id");

        router.route().order(-1).handler(routingContext -> {
            routingContext.put("client", client);
            routingContext.next();
        });

        when(userService.forgotPassword(argThat(p -> p.getEmail().equals("email.test.com")), eq(client), any(User.class))).thenReturn(Completable.error(new EmailFormatInvalidException("email.test.com")));

        testRequest(
                HttpMethod.POST, "/forgotPassword?client_id=client-id",
                req -> postEmail(req, "email.test.com"),
                resp -> {
                    String location = resp.headers().get("location");
                    assertNotNull(location);
                    assertTrue(location.endsWith("/forgotPassword?client_id=client-id&error=forgot_password_failed"));
                },
                HttpStatusCode.FOUND_302, "Found", null);
    }

    @Test
    public void shouldCompleteWithWarningWhen_EnforceIdentityException_TooManyResult() throws Exception {
        Client client = new Client();
        client.setId("client-id");
        client.setClientId("client-id");

        router.route().order(-1).handler(routingContext -> {
            routingContext.put("client", client);
            routingContext.next();
        });

        when(accountSettings.isResetPasswordConfirmIdentity()).thenReturn(true);
        when(userService.forgotPassword(argThat(p -> p.getEmail().equals("email@test.com")), eq(client), any(User.class))).thenReturn(Completable.error(new EnforceUserIdentityException()));

        testRequest(
                HttpMethod.POST, "/forgotPassword?client_id=client-id",
                req -> postEmail(req, "email@test.com"),
                resp -> {
                    String location = resp.headers().get("location");
                    assertNotNull(location);
                    assertTrue(location.endsWith("/forgotPassword?client_id=client-id&warning=forgot_password_confirm"));
                },
                HttpStatusCode.FOUND_302, "Found", null);
    }


    @Test
    public void shouldCompleteWithSuccessWhen_EnforceIdentityException_ConfirmIdentityNotEnabled() throws Exception {
        Client client = new Client();
        client.setId("client-id");
        client.setClientId("client-id");

        router.route().order(-1).handler(routingContext -> {
            routingContext.put("client", client);
            routingContext.next();
        });

        when(accountSettings.isResetPasswordConfirmIdentity()).thenReturn(false);
        when(userService.forgotPassword(argThat(p -> p.getEmail().equals("email@test.com")), eq(client), any(User.class))).thenReturn(Completable.error(new EnforceUserIdentityException()));

        testRequest(
                HttpMethod.POST, "/forgotPassword?client_id=client-id",
                req -> postEmail(req, "email@test.com"),
                resp -> {
                    String location = resp.headers().get("location");
                    assertNotNull(location);
<<<<<<< HEAD
                    assertTrue(location.endsWith("/forgotPassword?client_id=client-id&success=forgot_password_completed&token=" + TOKEN));
=======
                    assertTrue(location.endsWith("/forgotPassword?client_id=client-id&success=forgot_password_completed"));
>>>>>>> 6caab70e
                },
                HttpStatusCode.FOUND_302, "Found", null);
    }

    private void postEmail(io.vertx.reactivex.core.http.HttpClientRequest httpClientRequest, String email) {
        httpClientRequest.putHeader(CONTENT_TYPE, APPLICATION_X_WWW_FORM_URLENCODED);
        httpClientRequest.setChunked(true);
        httpClientRequest.write(Buffer.buffer("email=" + email));
    }
}<|MERGE_RESOLUTION|>--- conflicted
+++ resolved
@@ -92,11 +92,7 @@
                 resp -> {
                     String location = resp.headers().get("location");
                     assertNotNull(location);
-<<<<<<< HEAD
-                    assertTrue(location.endsWith("/forgotPassword?client_id=client-id&success=forgot_password_completed&token=" + TOKEN));
-=======
                     assertTrue(location.endsWith("/forgotPassword?client_id=client-id&success=forgot_password_completed"));
->>>>>>> 6caab70e
                 },
                 HttpStatusCode.FOUND_302, "Found", null);
     }
@@ -121,11 +117,7 @@
                 resp -> {
                     String location = resp.headers().get("location");
                     assertNotNull(location);
-<<<<<<< HEAD
-                    assertTrue(location.endsWith("/forgotPassword?client_id=client-id&success=forgot_password_completed&token=" + TOKEN));
-=======
                     assertTrue(location.endsWith("/forgotPassword?client_id=client-id&success=forgot_password_completed"));
->>>>>>> 6caab70e
                 },
                 HttpStatusCode.FOUND_302, "Found", null);
     }
@@ -200,11 +192,7 @@
                 resp -> {
                     String location = resp.headers().get("location");
                     assertNotNull(location);
-<<<<<<< HEAD
-                    assertTrue(location.endsWith("/forgotPassword?client_id=client-id&success=forgot_password_completed&token=" + TOKEN));
-=======
                     assertTrue(location.endsWith("/forgotPassword?client_id=client-id&success=forgot_password_completed"));
->>>>>>> 6caab70e
                 },
                 HttpStatusCode.FOUND_302, "Found", null);
     }
