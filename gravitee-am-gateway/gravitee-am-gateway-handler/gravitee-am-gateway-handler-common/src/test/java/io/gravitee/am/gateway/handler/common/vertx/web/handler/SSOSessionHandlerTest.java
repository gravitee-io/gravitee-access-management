/**
 * Copyright (C) 2015 The Gravitee team (http://gravitee.io)
 *
 * Licensed under the Apache License, Version 2.0 (the "License");
 * you may not use this file except in compliance with the License.
 * You may obtain a copy of the License at
 *
 *         http://www.apache.org/licenses/LICENSE-2.0
 *
 * Unless required by applicable law or agreed to in writing, software
 * distributed under the License is distributed on an "AS IS" BASIS,
 * WITHOUT WARRANTIES OR CONDITIONS OF ANY KIND, either express or implied.
 * See the License for the specific language governing permissions and
 * limitations under the License.
 */
package io.gravitee.am.gateway.handler.common.vertx.web.handler;

import io.gravitee.am.common.jwt.JWT;
import io.gravitee.am.gateway.certificate.CertificateProvider;
import io.gravitee.am.gateway.handler.common.certificate.CertificateManager;
import io.gravitee.am.gateway.handler.common.client.ClientSyncService;
import io.gravitee.am.gateway.handler.common.jwt.JWTService;
import io.gravitee.am.gateway.handler.common.vertx.RxWebTestBase;
import io.gravitee.am.gateway.handler.common.vertx.web.handler.impl.CookieSessionHandler;
import io.gravitee.am.model.Domain;
import io.gravitee.am.model.LoginAttempt;
import io.gravitee.am.model.User;
<<<<<<< HEAD
import io.gravitee.am.model.idp.ApplicationIdentityProvider;
=======
import io.gravitee.am.model.account.AccountSettings;
>>>>>>> 285d48a4
import io.gravitee.am.model.oidc.Client;
import io.gravitee.am.service.AuthenticationFlowContextService;
import io.gravitee.am.service.LoginAttemptService;
import io.gravitee.am.service.UserService;
import io.gravitee.common.http.HttpStatusCode;
import io.reactivex.Completable;
import io.reactivex.Maybe;
import io.reactivex.Single;
import io.vertx.core.http.HttpMethod;
import org.junit.Test;
import org.junit.runner.RunWith;
import org.mockito.Mock;
import org.mockito.exceptions.misusing.InvalidUseOfMatchersException;
import org.mockito.junit.MockitoJUnitRunner;

import java.util.Date;
import java.util.SortedSet;
import java.util.TreeSet;

import static org.mockito.ArgumentMatchers.*;
import static org.mockito.Mockito.when;

/**
 * @author Titouan COMPIEGNE (titouan.compiegne at graviteesource.com)
 * @author GraviteeSource Team
 */
@RunWith(MockitoJUnitRunner.class)
public class SSOSessionHandlerTest extends RxWebTestBase {

    @Mock
    private ClientSyncService clientSyncService;
    @Mock
    private JWTService jwtService;
    @Mock
    private CertificateManager certificateManager;

    @Mock
    private UserService userService;

    @Mock
    private AuthenticationFlowContextService authenticationFlowContextService;

    @Mock
    private LoginAttemptService loginAttemptService;

    @Mock
    private Domain domain;

    @Override
    public void setUp() throws Exception {
        super.setUp();
        when(authenticationFlowContextService.clearContext(any())).thenReturn(Completable.complete());
        when(jwtService.encode(any(JWT.class), (CertificateProvider) eq(null))).thenReturn(Single.just("token"));

        router.route("/login")
                .handler(new CookieSessionHandler(jwtService, certificateManager, userService, "am-cookie", 30 * 60 * 60))
                .handler(new SSOSessionHandler(clientSyncService, authenticationFlowContextService, loginAttemptService, domain))
                .handler(rc -> {
                    if (rc.session().isDestroyed()) {
                        rc.response().setStatusCode(401).end();
                    } else {
                        rc.response().setStatusCode(200).end();
                    }
                })
                .failureHandler(new ErrorHandler());
    }

    @Test
    public void shouldInvoke_noUser() throws Exception {
        testRequest(
                HttpMethod.GET,
                "/login",
                HttpStatusCode.OK_200, "OK");
    }

    @Test
    public void shouldInvoke_userDisabled() throws Exception {
        User user = new User();
        user.setEnabled(false);

        router.route().order(-1).handler(routingContext -> {
            routingContext.setUser(new io.vertx.reactivex.ext.auth.User(new io.gravitee.am.gateway.handler.common.vertx.web.auth.user.User(user)));
            routingContext.next();
        });

        testRequest(
                HttpMethod.GET,
                "/login?client_id=test-client",
                HttpStatusCode.UNAUTHORIZED_401, "Unauthorized");
    }

    @Test
    public void shouldInvoke_user_password_reset() throws Exception {
        User user = new User();
        user.setId("user-id");
        user.setLastPasswordReset(new Date(System.currentTimeMillis() - 1000 * 60));

        router.route().order(-1).handler(routingContext -> {
            routingContext.setUser(new io.vertx.reactivex.ext.auth.User(new io.gravitee.am.gateway.handler.common.vertx.web.auth.user.User(user)));
            routingContext.next();
        });

        testRequest(
                HttpMethod.GET,
                "/login?client_id=test-client",
                HttpStatusCode.OK_200, "OK");
    }

    @Test
    public void shouldNotInvoke_user_password_reset() throws Exception {
        User user = new User();
        user.setId("user-id");
        user.setLastPasswordReset(new Date(System.currentTimeMillis() + 1000 * 60));

        router.route().order(-1).handler(routingContext -> {
            routingContext.setUser(new io.vertx.reactivex.ext.auth.User(new io.gravitee.am.gateway.handler.common.vertx.web.auth.user.User(user)));
            routingContext.next();
        });

        testRequest(
                HttpMethod.GET,
                "/login?client_id=test-client",
                HttpStatusCode.UNAUTHORIZED_401, "Unauthorized");
    }

    @Test
    public void shouldInvoke_sameClient() throws Exception {
        User user = new User();
        user.setId("user-id");
        user.setClient("test-client");

        Client client = new Client();
        client.setId("client-id");
        client.setClientId("test-client");

        when(clientSyncService.findById(anyString())).thenReturn(Maybe.empty());
        when(clientSyncService.findByClientId(client.getClientId())).thenReturn(Maybe.just(client));

        router.route().order(-1).handler(routingContext -> {
            routingContext.setUser(new io.vertx.reactivex.ext.auth.User(new io.gravitee.am.gateway.handler.common.vertx.web.auth.user.User(user)));
            routingContext.next();
        });

        testRequest(
                HttpMethod.GET,
                "/login?client_id=test-client",
                HttpStatusCode.OK_200, "OK");
    }

    @Test
    public void shouldInvoke_differentClient_sameIdp() throws Exception {
        User user = new User();
        user.setId("user-id");
        user.setClient("test-client");
        user.setSource("idp-1");

        Client client = new Client();
        client.setId("client-id");
        client.setClientId("test-client");

        Client requestedClient = new Client();
        requestedClient.setId("client-requested-id");
        requestedClient.setClientId("requested-client");
        requestedClient.setIdentityProviders(getApplicationIdentityProviders("idp-1"));

        when(clientSyncService.findById(anyString())).thenReturn(Maybe.empty()).thenReturn(Maybe.empty());
        when(clientSyncService.findByClientId(anyString())).thenAnswer(
                invocation -> {
                    String argument = invocation.getArgument(0);
                    if (argument.equals("test-client")) {
                        return Maybe.just(client);
                    } else if (argument.equals("requested-client")) {
                        return Maybe.just(requestedClient);
                    }
                    throw new InvalidUseOfMatchersException(
                            String.format("Argument %s does not match", argument)
                    );
                }
        );

        router.route().order(-1).handler(routingContext -> {
            routingContext.setUser(new io.vertx.reactivex.ext.auth.User(new io.gravitee.am.gateway.handler.common.vertx.web.auth.user.User(user)));
            routingContext.next();
        });

        testRequest(
                HttpMethod.GET,
                "/login?client_id=requested-client",
                HttpStatusCode.OK_200, "OK");
    }

    @Test
    public void shouldInvoke_differentClient_sameIdp_UserBlocked() throws Exception {
        User user = new User();
        user.setId("user-id");
        user.setClient("test-client");
        user.setSource("idp-1");

        Client client = new Client();
        client.setId("client-id");
        client.setClientId("test-client");

        Client requestedClient = new Client();
        requestedClient.setId("client-requested-id");
        requestedClient.setClientId("requested-client");
        requestedClient.setIdentities(Collections.singleton("idp-1"));

        final var accountSettings = new AccountSettings();
        accountSettings.setMaxLoginAttempts(2);
        accountSettings.setAccountBlockedDuration(360000);
        accountSettings.setLoginAttemptsDetectionEnabled(true);

        when(domain.getAccountSettings()).thenReturn(accountSettings);
        final var attempts = new LoginAttempt();
        attempts.setAttempts(2);
        when(loginAttemptService.checkAccount(any(), any())).thenReturn(Maybe.just(attempts));

        when(clientSyncService.findById(anyString())).thenReturn(Maybe.empty()).thenReturn(Maybe.empty());
        when(clientSyncService.findByClientId(anyString())).thenAnswer(
                invocation -> {
                    String argument = invocation.getArgument(0);
                    if (argument.equals("test-client")) {
                        return Maybe.just(client);
                    } else if (argument.equals("requested-client")) {
                        return Maybe.just(requestedClient);
                    }
                    throw new InvalidUseOfMatchersException(
                            String.format("Argument %s does not match", argument)
                    );
                }
        );

        router.route().order(-1).handler(routingContext -> {
            routingContext.setUser(new io.vertx.reactivex.ext.auth.User(new io.gravitee.am.gateway.handler.common.vertx.web.auth.user.User(user)));
            routingContext.next();
        });

        testRequest(
                HttpMethod.GET,
                "/login?client_id=requested-client",
                HttpStatusCode.UNAUTHORIZED_401, "Unauthorized");
    }


    @Test
    public void shouldInvoke_differentClient_sameIdp_UserNotBlocked() throws Exception {
        User user = new User();
        user.setId("user-id");
        user.setClient("test-client");
        user.setSource("idp-1");

        Client client = new Client();
        client.setId("client-id");
        client.setClientId("test-client");

        Client requestedClient = new Client();
        requestedClient.setId("client-requested-id");
        requestedClient.setClientId("requested-client");
        requestedClient.setIdentities(Collections.singleton("idp-1"));

        final var accountSettings = new AccountSettings();
        accountSettings.setMaxLoginAttempts(2);
        accountSettings.setAccountBlockedDuration(360000);
        accountSettings.setLoginAttemptsDetectionEnabled(true);

        when(domain.getAccountSettings()).thenReturn(accountSettings);
        final var attempts = new LoginAttempt();
        attempts.setAttempts(1);
        when(loginAttemptService.checkAccount(any(), any())).thenReturn(Maybe.just(attempts));

        when(clientSyncService.findById(anyString())).thenReturn(Maybe.empty()).thenReturn(Maybe.empty());
        when(clientSyncService.findByClientId(anyString())).thenAnswer(
                invocation -> {
                    String argument = invocation.getArgument(0);
                    if (argument.equals("test-client")) {
                        return Maybe.just(client);
                    } else if (argument.equals("requested-client")) {
                        return Maybe.just(requestedClient);
                    }
                    throw new InvalidUseOfMatchersException(
                            String.format("Argument %s does not match", argument)
                    );
                }
        );

        router.route().order(-1).handler(routingContext -> {
            routingContext.setUser(new io.vertx.reactivex.ext.auth.User(new io.gravitee.am.gateway.handler.common.vertx.web.auth.user.User(user)));
            routingContext.next();
        });

        testRequest(
                HttpMethod.GET,
                "/login?client_id=requested-client",
                HttpStatusCode.OK_200, "OK");
    }

    @Test
    public void shouldInvoke_differentClient_differentIdp() throws Exception {
        User user = new User();
        user.setId("user-id");
        user.setClient("test-client");
        user.setSource("idp-1");

        Client client = new Client();
        client.setId("client-id");
        client.setClientId("test-client");

        Client requestedClient = new Client();
        requestedClient.setId("client-requested-id");
        requestedClient.setClientId("requested-client");
        requestedClient.setIdentityProviders(getApplicationIdentityProviders("idp-2"));

        when(clientSyncService.findById(anyString())).thenReturn(Maybe.empty());
        when(clientSyncService.findByClientId(anyString())).thenAnswer(
                invocation -> {
                    String argument = invocation.getArgument(0);
                    if (argument.equals("test-client")) {
                        return Maybe.just(client);
                    } else if (argument.equals("requested-client")) {
                        return Maybe.just(requestedClient);
                    }
                    throw new InvalidUseOfMatchersException(
                            String.format("Argument %s does not match", argument)
                    );
                }
        );

        router.route().order(-1).handler(routingContext -> {
            routingContext.setUser(new io.vertx.reactivex.ext.auth.User(new io.gravitee.am.gateway.handler.common.vertx.web.auth.user.User(user)));
            routingContext.next();
        });

        testRequest(
                HttpMethod.GET,
                "/login?client_id=requested-client",
                HttpStatusCode.FORBIDDEN_403, "Forbidden");
    }

    private SortedSet<ApplicationIdentityProvider> getApplicationIdentityProviders(String identity) {
        var patchAppIdp = new ApplicationIdentityProvider();
        patchAppIdp.setIdentity(identity);
        var set = new TreeSet<ApplicationIdentityProvider>();
        set.add(patchAppIdp);
        return set;
    }
}<|MERGE_RESOLUTION|>--- conflicted
+++ resolved
@@ -25,11 +25,8 @@
 import io.gravitee.am.model.Domain;
 import io.gravitee.am.model.LoginAttempt;
 import io.gravitee.am.model.User;
-<<<<<<< HEAD
+import io.gravitee.am.model.account.AccountSettings;
 import io.gravitee.am.model.idp.ApplicationIdentityProvider;
-=======
-import io.gravitee.am.model.account.AccountSettings;
->>>>>>> 285d48a4
 import io.gravitee.am.model.oidc.Client;
 import io.gravitee.am.service.AuthenticationFlowContextService;
 import io.gravitee.am.service.LoginAttemptService;
@@ -49,7 +46,9 @@
 import java.util.SortedSet;
 import java.util.TreeSet;
 
-import static org.mockito.ArgumentMatchers.*;
+import static org.mockito.ArgumentMatchers.any;
+import static org.mockito.ArgumentMatchers.anyString;
+import static org.mockito.ArgumentMatchers.eq;
 import static org.mockito.Mockito.when;
 
 /**
@@ -235,7 +234,12 @@
         Client requestedClient = new Client();
         requestedClient.setId("client-requested-id");
         requestedClient.setClientId("requested-client");
-        requestedClient.setIdentities(Collections.singleton("idp-1"));
+        ApplicationIdentityProvider identityProvider = new ApplicationIdentityProvider();
+        identityProvider.setIdentity("idp-1");
+        TreeSet<ApplicationIdentityProvider> idps = new TreeSet<>();
+        idps.add(identityProvider);
+        requestedClient.setIdentityProviders(idps);
+
 
         final var accountSettings = new AccountSettings();
         accountSettings.setMaxLoginAttempts(2);
@@ -288,7 +292,12 @@
         Client requestedClient = new Client();
         requestedClient.setId("client-requested-id");
         requestedClient.setClientId("requested-client");
-        requestedClient.setIdentities(Collections.singleton("idp-1"));
+        TreeSet<ApplicationIdentityProvider> idps = new TreeSet<>();
+        ApplicationIdentityProvider identityProvider = new ApplicationIdentityProvider();
+        identityProvider.setIdentity("idp-1");
+        idps.add(identityProvider);
+        requestedClient.setIdentityProviders(idps);
+
 
         final var accountSettings = new AccountSettings();
         accountSettings.setMaxLoginAttempts(2);
