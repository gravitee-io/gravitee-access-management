--- conflicted
+++ resolved
@@ -16,11 +16,7 @@
 package io.gravitee.am.gateway.handler.common.vertx.web.handler.impl.internal.mfa;
 
 import io.gravitee.am.common.utils.ConstantKeys;
-<<<<<<< HEAD
-import io.gravitee.am.gateway.handler.common.vertx.web.auth.user.User;
-=======
 import io.gravitee.am.gateway.handler.common.ruleengine.RuleEngine;
->>>>>>> 8dfbe8bf
 import io.gravitee.am.gateway.handler.common.vertx.web.handler.impl.internal.AuthenticationFlowChain;
 import io.gravitee.am.gateway.handler.common.vertx.web.handler.impl.internal.mfa.chain.MfaFilterChain;
 import io.gravitee.am.gateway.handler.common.vertx.web.handler.impl.internal.mfa.filter.AdaptiveMfaFilter;
@@ -50,26 +46,15 @@
     public void execute(RoutingContext routingContext, AuthenticationFlowChain flow) {
         final Client client = routingContext.get(ConstantKeys.CLIENT_CONTEXT_KEY);
         final Session session = routingContext.session();
-<<<<<<< HEAD
-        final io.gravitee.am.model.User endUser = ((User) routingContext.user().getDelegate()).getUser();
-        var context = new MfaFilterContext(client, session, endUser);
-=======
         var context = new MfaFilterContext(routingContext, client);
->>>>>>> 8dfbe8bf
 
         // Rules that makes you skip MFA challenge
         var mfaFilterChain = new MfaFilterChain(
                 new ClientNullFilter(client),
                 new NoFactorFilter(client.getFactors()),
-<<<<<<< HEAD
                 new MfaChallengeCompleteFilter(context),
-                new AdaptiveMfaFilter(context, ruleEngine, routingContext.request(), routingContext.data()),
-                new StepUpAuthenticationFilter(context, ruleEngine, routingContext.request(), routingContext.data()),
-=======
-                new MfaChallengeCompleteFilter(session),
                 new AdaptiveMfaFilter(context, ruleEngine),
                 new StepUpAuthenticationFilter(context, ruleEngine),
->>>>>>> 8dfbe8bf
                 new RememberDeviceFilter(context),
                 new MfaSkipUserStronglyAuthFilter(context)
         );
