/**
 * Copyright (C) 2015 The Gravitee team (http://gravitee.io)
 *
 * Licensed under the Apache License, Version 2.0 (the "License");
 * you may not use this file except in compliance with the License.
 * You may obtain a copy of the License at
 *
 *         http://www.apache.org/licenses/LICENSE-2.0
 *
 * Unless required by applicable law or agreed to in writing, software
 * distributed under the License is distributed on an "AS IS" BASIS,
 * WITHOUT WARRANTIES OR CONDITIONS OF ANY KIND, either express or implied.
 * See the License for the specific language governing permissions and
 * limitations under the License.
 */
package io.gravitee.am.gateway.handler.common.vertx.web.handler.impl;

import io.gravitee.am.gateway.handler.common.vertx.web.auth.handler.RedirectAuthHandler;
import io.gravitee.am.gateway.handler.common.vertx.web.auth.provider.UserAuthProvider;
import io.gravitee.am.gateway.handler.common.vertx.web.handler.AuthenticationFlowHandler;
import io.gravitee.am.gateway.handler.common.vertx.web.handler.RedirectHandler;
import io.gravitee.am.gateway.handler.common.vertx.web.handler.impl.internal.*;
import io.gravitee.am.model.Domain;
import io.vertx.core.Handler;
import io.vertx.reactivex.ext.web.RoutingContext;
import org.springframework.beans.factory.annotation.Autowired;

import java.util.LinkedList;
import java.util.List;

/**
 * @author Titouan COMPIEGNE (titouan.compiegne at graviteesource.com)
 * @author GraviteeSource Team
 */
public class AuthenticationFlowHandlerImpl implements AuthenticationFlowHandler {

    @Autowired
    private Domain domain;

    @Autowired
    private UserAuthProvider authProvider;

    @Override
    public Handler<RoutingContext> create() {
        List<AuthenticationFlowStep> steps = new LinkedList<>();
<<<<<<< HEAD
        steps.add(new FormLoginStep(RedirectAuthHandler.create(authProvider, "/login")));
        steps.add(new WebAuthnRegisterStep(domain, RedirectHandler.create("/webauthn/register")));
        steps.add(new MFAEnrollStep(RedirectHandler.create("/mfa/enroll")));
        steps.add(new MFAChallengeStep(RedirectHandler.create("/mfa/challenge")));
=======
        steps.add(new AutoLoginStep());
        steps.add(new FormLoginStep(RedirectAuthHandler.create(authProvider, "/" + domain.getPath() + "/login")));
        steps.add(new MFAEnrollStep(RedirectHandler.create("/" + domain.getPath() + "/mfa/enroll")));
        steps.add(new MFAChallengeStep(RedirectHandler.create("/" + domain.getPath() + "/mfa/challenge")));
>>>>>>> d14096cc
        return new AuthenticationFlowChainHandler(steps);
    }
}<|MERGE_RESOLUTION|>--- conflicted
+++ resolved
@@ -43,17 +43,11 @@
     @Override
     public Handler<RoutingContext> create() {
         List<AuthenticationFlowStep> steps = new LinkedList<>();
-<<<<<<< HEAD
+        steps.add(new AutoLoginStep());
         steps.add(new FormLoginStep(RedirectAuthHandler.create(authProvider, "/login")));
         steps.add(new WebAuthnRegisterStep(domain, RedirectHandler.create("/webauthn/register")));
         steps.add(new MFAEnrollStep(RedirectHandler.create("/mfa/enroll")));
         steps.add(new MFAChallengeStep(RedirectHandler.create("/mfa/challenge")));
-=======
-        steps.add(new AutoLoginStep());
-        steps.add(new FormLoginStep(RedirectAuthHandler.create(authProvider, "/" + domain.getPath() + "/login")));
-        steps.add(new MFAEnrollStep(RedirectHandler.create("/" + domain.getPath() + "/mfa/enroll")));
-        steps.add(new MFAChallengeStep(RedirectHandler.create("/" + domain.getPath() + "/mfa/challenge")));
->>>>>>> d14096cc
         return new AuthenticationFlowChainHandler(steps);
     }
 }