--- conflicted
+++ resolved
@@ -54,12 +54,9 @@
 import java.util.Locale;
 import java.util.Map;
 
-<<<<<<< HEAD
+import static io.gravitee.am.common.web.UriBuilder.encodeURIComponent;
 import static io.gravitee.am.service.utils.UserProfileUtils.preferredLanguage;
-=======
-import static io.gravitee.am.common.web.UriBuilder.encodeURIComponent;
 import static org.springframework.ui.freemarker.FreeMarkerTemplateUtils.processTemplateIntoString;
->>>>>>> 50cb3761
 
 /**
  * @author Titouan COMPIEGNE (titouan.compiegne at graviteesource.com)
@@ -67,31 +64,6 @@
  */
 public class EmailServiceImpl implements EmailService {
 
-<<<<<<< HEAD
-    @Value("${email.enabled:false}")
-    private boolean enabled;
-
-    @Value("${gateway.url:http://localhost:8092}")
-    private String gatewayUrl;
-
-    @Value("${user.resetPassword.email.subject:${msg('email.reset_password.subject')}}")
-    private String resetPasswordSubject;
-
-    @Value("${user.resetPassword.token.expire-after:300}")
-    private Integer resetPasswordExpireAfter;
-
-    @Value("${user.blockedAccount.email.subject:${msg('email.blocked_account.subject')}}")
-    private String blockedAccountSubject;
-
-    @Value("${user.blockedAccount.token.expire-after:86400}")
-    private Integer blockedAccountExpireAfter;
-
-    @Value("${user.mfaChallenge.email.subject:${msg('email.mfa_challenge.subject')}}")
-    private String mfaChallengeSubject;
-
-    @Value("${user.mfaChallenge.token.expire-after:300}")
-    private Integer mfaChallengeExpireAfter;
-=======
     private final boolean enabled;
     private final String resetPasswordSubject;
     private final Integer resetPasswordExpireAfter;
@@ -99,7 +71,6 @@
     private final Integer blockedAccountExpireAfter;
     private final String mfaChallengeSubject;
     private final Integer mfaChallengeExpireAfter;
->>>>>>> 50cb3761
 
     @Autowired
     private EmailManager emailManager;
