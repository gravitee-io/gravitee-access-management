/**
 * Copyright (C) 2015 The Gravitee team (http://gravitee.io)
 *
 * Licensed under the Apache License, Version 2.0 (the "License");
 * you may not use this file except in compliance with the License.
 * You may obtain a copy of the License at
 *
 *         http://www.apache.org/licenses/LICENSE-2.0
 *
 * Unless required by applicable law or agreed to in writing, software
 * distributed under the License is distributed on an "AS IS" BASIS,
 * WITHOUT WARRANTIES OR CONDITIONS OF ANY KIND, either express or implied.
 * See the License for the specific language governing permissions and
 * limitations under the License.
 */
package io.gravitee.am.gateway.handler.common.factor.impl;

import io.gravitee.am.common.event.EventManager;
import io.gravitee.am.common.event.FactorEvent;
import io.gravitee.am.factor.api.FactorProvider;
import io.gravitee.am.gateway.handler.common.factor.FactorManager;
import io.gravitee.am.model.Domain;
import io.gravitee.am.model.Factor;
import io.gravitee.am.model.ReferenceType;
import io.gravitee.am.model.common.event.Payload;
import io.gravitee.am.model.oidc.Client;
import io.gravitee.am.plugins.factor.core.FactorPluginManager;
import io.gravitee.am.plugins.handlers.api.provider.ProviderConfiguration;
import io.gravitee.am.service.FactorService;
import io.gravitee.common.event.Event;
import io.gravitee.common.event.EventListener;
import io.gravitee.common.service.AbstractService;
import org.slf4j.Logger;
import org.slf4j.LoggerFactory;
import org.springframework.beans.factory.InitializingBean;
import org.springframework.beans.factory.annotation.Autowired;
import org.springframework.util.CollectionUtils;

import java.util.Optional;
import java.util.concurrent.ConcurrentHashMap;
import java.util.concurrent.ConcurrentMap;

/**
 * @author Titouan COMPIEGNE (titouan.compiegne at graviteesource.com)
 * @author GraviteeSource Team
 */
public class FactorManagerImpl extends AbstractService implements FactorManager, InitializingBean, EventListener<FactorEvent, Payload> {

    private static final Logger logger = LoggerFactory.getLogger(FactorManagerImpl.class);
    private final ConcurrentMap<String, FactorProvider> factorProviders = new ConcurrentHashMap<>();
    private final ConcurrentMap<String, Factor> factors = new ConcurrentHashMap<>();

    @Autowired
    private FactorService factorService;

    @Autowired
    private Domain domain;

    @Autowired
    private EventManager eventManager;

    @Autowired
    private FactorPluginManager factorPluginManager;

    @Override
    public void afterPropertiesSet() {
        logger.info("Initializing factors for domain {}", domain.getName());
        factorService.findByDomain(domain.getId())
                .subscribe(
                        this::updateFactor,
                        error -> logger.error("Unable to initialize factors for domain {}", domain.getName(), error));
    }

    @Override
    protected void doStart() throws Exception {
        super.doStart();

        logger.info("Register event listener for factor events for domain {}", domain.getName());
        eventManager.subscribeForEvents(this, FactorEvent.class, domain.getId());
    }

    @Override
    protected void doStop() throws Exception {
        super.doStop();

        logger.info("Dispose event listener for factor events for domain {}", domain.getName());
        eventManager.unsubscribeForEvents(this, FactorEvent.class, domain.getId());
    }

    @Override
    public void onEvent(Event<FactorEvent, Payload> event) {
        if (event.content().getReferenceType() == ReferenceType.DOMAIN && domain.getId().equals(event.content().getReferenceId())) {
            switch (event.type()) {
                case DEPLOY:
                case UPDATE:
                    updateFactor(event.content().getId(), event.type());
                    break;
                case UNDEPLOY:
                    removeFactor(event.content().getId());
                    break;
            }
        }
    }

    @Override
    public FactorProvider get(String factorId) {
        return factorProviders.get(factorId);
    }

    @Override
    public Factor getFactor(String factorId) {
        return factors.get(factorId);
    }

    @Override
    public void updateFactor(String factorId) {
        updateFactor(factorId, FactorEvent.UPDATE);
    }

    private void updateFactor(String factorId, FactorEvent factorEvent) {
        final String eventType = factorEvent.toString().toLowerCase();
        logger.info("Domain {} has received {} factor event for {}", domain.getName(), eventType, factorId);
        factorService.findById(factorId)
                .subscribe(
                        this::updateFactor,
                        error -> logger.error("Unable to load factor for domain {}", domain.getName(), error),
                        () -> logger.error("No factor found with id {}", factorId));
    }

    private void removeFactor(String factorId) {
        logger.info("Domain {} has received form event, remove factor {}", domain.getName(), factorId);
        factorProviders.remove(factorId);
        factors.remove(factorId);
    }

    private void updateFactor(Factor factor) {
        try {
<<<<<<< HEAD
            var factorProviderConfig = new ProviderConfiguration(factor.getType(), factor.getConfiguration());
            var factorProvider = factorPluginManager.create(factorProviderConfig);
            this.factorProviders.put(factor.getId(), factorProvider);
            this.factors.put(factor.getId(), factor);
            logger.info("Factor {} loaded for domain {}", factor.getName(), domain.getName());
=======
            if (needDeployment(factor)) {
                FactorProvider factorProvider = factorPluginManager.create(factor.getType(), factor.getConfiguration());
                this.factorProviders.put(factor.getId(), factorProvider);
                this.factors.put(factor.getId(), factor);
                logger.info("Factor {} loaded for domain {}", factor.getName(), domain.getName());
            } else {
                logger.info("Factor {} already loaded for domain {}", factor.getName(), domain.getName());
            }
>>>>>>> 8be7bfea
        } catch (Exception ex) {
            this.factorProviders.remove(factor.getId());
            logger.error("Unable to create factor provider for domain {}", domain.getName(), ex);
        }
    }

<<<<<<< HEAD
    @Override
    public Optional<Factor> getClientFactor(Client client, String factorId) {
        if (client == null || CollectionUtils.isEmpty(client.getFactors())) {
            return Optional.empty();
        }

        return client.getFactors()
                .stream()
                .filter(id -> id.equals(factorId))
                .map(this::getFactor)
                .findFirst();
    }

=======
    /**
     * @param factor
     * @return true if the Factor has never been deployed or if the deployed version is not up to date
     */
    private boolean needDeployment(Factor factor) {
        final Factor deployedFactor = this.factors.get(factor.getId());
        return (deployedFactor == null || deployedFactor.getUpdatedAt().before(factor.getUpdatedAt()));
    }
>>>>>>> 8be7bfea
}<|MERGE_RESOLUTION|>--- conflicted
+++ resolved
@@ -135,29 +135,30 @@
 
     private void updateFactor(Factor factor) {
         try {
-<<<<<<< HEAD
-            var factorProviderConfig = new ProviderConfiguration(factor.getType(), factor.getConfiguration());
-            var factorProvider = factorPluginManager.create(factorProviderConfig);
-            this.factorProviders.put(factor.getId(), factorProvider);
-            this.factors.put(factor.getId(), factor);
-            logger.info("Factor {} loaded for domain {}", factor.getName(), domain.getName());
-=======
             if (needDeployment(factor)) {
-                FactorProvider factorProvider = factorPluginManager.create(factor.getType(), factor.getConfiguration());
+                var factorProviderConfig = new ProviderConfiguration(factor.getType(), factor.getConfiguration());
+                var factorProvider = factorPluginManager.create(factorProviderConfig);
                 this.factorProviders.put(factor.getId(), factorProvider);
                 this.factors.put(factor.getId(), factor);
                 logger.info("Factor {} loaded for domain {}", factor.getName(), domain.getName());
             } else {
                 logger.info("Factor {} already loaded for domain {}", factor.getName(), domain.getName());
             }
->>>>>>> 8be7bfea
         } catch (Exception ex) {
             this.factorProviders.remove(factor.getId());
             logger.error("Unable to create factor provider for domain {}", domain.getName(), ex);
         }
     }
 
-<<<<<<< HEAD
+    /**
+     * @param factor
+     * @return true if the Factor has never been deployed or if the deployed version is not up to date
+     */
+    private boolean needDeployment(Factor factor) {
+        final Factor deployedFactor = this.factors.get(factor.getId());
+        return (deployedFactor == null || deployedFactor.getUpdatedAt().before(factor.getUpdatedAt()));
+    }
+
     @Override
     public Optional<Factor> getClientFactor(Client client, String factorId) {
         if (client == null || CollectionUtils.isEmpty(client.getFactors())) {
@@ -171,14 +172,4 @@
                 .findFirst();
     }
 
-=======
-    /**
-     * @param factor
-     * @return true if the Factor has never been deployed or if the deployed version is not up to date
-     */
-    private boolean needDeployment(Factor factor) {
-        final Factor deployedFactor = this.factors.get(factor.getId());
-        return (deployedFactor == null || deployedFactor.getUpdatedAt().before(factor.getUpdatedAt()));
-    }
->>>>>>> 8be7bfea
 }