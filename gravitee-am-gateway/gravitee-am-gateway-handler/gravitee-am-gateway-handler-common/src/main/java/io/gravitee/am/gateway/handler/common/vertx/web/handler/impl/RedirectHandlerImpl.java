--- conflicted
+++ resolved
@@ -15,12 +15,7 @@
  */
 package io.gravitee.am.gateway.handler.common.vertx.web.handler.impl;
 
-<<<<<<< HEAD
-import io.gravitee.am.common.oauth2.Parameters;
-=======
-import io.gravitee.am.common.oidc.Parameters;
 import io.gravitee.am.common.web.UriBuilder;
->>>>>>> 7fb6b12d
 import io.gravitee.am.gateway.handler.common.vertx.utils.RequestUtils;
 import io.gravitee.am.gateway.handler.common.vertx.utils.UriBuilderRequest;
 import io.vertx.core.Handler;
@@ -31,6 +26,8 @@
 import org.slf4j.Logger;
 import org.slf4j.LoggerFactory;
 
+import static io.gravitee.am.common.oauth2.Parameters.CLIENT_ID;
+import static io.gravitee.am.common.oidc.Parameters.LOGIN_HINT;
 import static io.gravitee.am.gateway.handler.common.vertx.utils.UriBuilderRequest.CONTEXT_PATH;
 
 /**
@@ -53,25 +50,24 @@
             final HttpServerRequest request = context.request();
             final MultiMap queryParams = RequestUtils.getCleanedQueryParams(request);
 
-<<<<<<< HEAD
-            // client_id can be added dynamically via external protocol
-            if (!queryParams.contains(Parameters.CLIENT_ID) && request.params().contains(Parameters.CLIENT_ID)) {
-                queryParams.add(Parameters.CLIENT_ID, request.getParam(Parameters.CLIENT_ID));
-=======
-            if (queryParams.contains(Parameters.LOGIN_HINT)) {
+            if (queryParams.contains(LOGIN_HINT)) {
                 // this conditional block has been added specifically for https://github.com/gravitee-io/issues/issues/7889
                 // we need to encode email address that contains a '+' to avoid
                 // white space in username when landing to the login form.
                 // And we have to this because, the UriBuilderRequest.resolveProxyRequest decode & encode parameter to avoid
                 // double encoding during the redirect...
                 // we restrict to the login_hint to avoid side effect
-                final String login_hint = queryParams.get(Parameters.LOGIN_HINT);
+                final String login_hint = queryParams.get(LOGIN_HINT);
                 if (!UriBuilder.decodeURIComponent(login_hint).equals(login_hint)
                         && login_hint.contains("@")
                         && login_hint.contains("+")) {
-                    queryParams.set(Parameters.LOGIN_HINT, UriBuilder.encodeURIComponent(login_hint));
+                    queryParams.set(LOGIN_HINT, UriBuilder.encodeURIComponent(login_hint));
                 }
->>>>>>> 7fb6b12d
+            }
+
+            // client_id can be added dynamically via external protocol
+            if (!queryParams.contains(CLIENT_ID) && request.params().contains(CLIENT_ID)) {
+                queryParams.add(CLIENT_ID, request.getParam(CLIENT_ID));
             }
 
             // Now redirect the user.
