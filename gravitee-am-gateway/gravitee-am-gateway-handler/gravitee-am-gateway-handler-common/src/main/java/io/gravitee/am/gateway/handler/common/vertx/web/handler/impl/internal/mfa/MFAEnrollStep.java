/**
 * Copyright (C) 2015 The Gravitee team (http://gravitee.io)
 *
 * Licensed under the Apache License, Version 2.0 (the "License");
 * you may not use this file except in compliance with the License.
 * You may obtain a copy of the License at
 *
 *         http://www.apache.org/licenses/LICENSE-2.0
 *
 * Unless required by applicable law or agreed to in writing, software
 * distributed under the License is distributed on an "AS IS" BASIS,
 * WITHOUT WARRANTIES OR CONDITIONS OF ANY KIND, either express or implied.
 * See the License for the specific language governing permissions and
 * limitations under the License.
 */
package io.gravitee.am.gateway.handler.common.vertx.web.handler.impl.internal.mfa;

import io.gravitee.am.common.utils.ConstantKeys;
<<<<<<< HEAD
import io.gravitee.am.gateway.handler.common.factor.FactorManager;
import io.gravitee.am.gateway.handler.common.ruleengine.RuleEngine;
import io.gravitee.am.gateway.handler.common.vertx.web.auth.user.User;
=======
import io.gravitee.am.gateway.handler.common.ruleengine.RuleEngine;
>>>>>>> 9823b2bb
import io.gravitee.am.gateway.handler.common.vertx.web.handler.impl.internal.AuthenticationFlowChain;
import io.gravitee.am.gateway.handler.common.vertx.web.handler.impl.internal.mfa.chain.MfaFilterChain;
import io.gravitee.am.gateway.handler.common.vertx.web.handler.impl.internal.mfa.filter.AdaptiveMfaFilter;
import io.gravitee.am.gateway.handler.common.vertx.web.handler.impl.internal.mfa.filter.ClientNullFilter;
import io.gravitee.am.gateway.handler.common.vertx.web.handler.impl.internal.mfa.filter.EndUserEnrolledFilter;
import io.gravitee.am.gateway.handler.common.vertx.web.handler.impl.internal.mfa.filter.MfaSkipFilter;
import io.gravitee.am.gateway.handler.common.vertx.web.handler.impl.internal.mfa.filter.NoFactorFilter;
import io.gravitee.am.gateway.handler.common.vertx.web.handler.impl.internal.mfa.filter.RememberDeviceFilter;
import io.gravitee.am.gateway.handler.common.vertx.web.handler.impl.internal.mfa.filter.StepUpAuthenticationFilter;
import io.gravitee.am.model.oidc.Client;
import io.vertx.core.Handler;
import io.vertx.reactivex.ext.web.RoutingContext;


/**
 * @author Titouan COMPIEGNE (titouan.compiegne at graviteesource.com)
 * @author Rémi SULTAN (remi.sultan at graviteesource.com)
 * @author GraviteeSource Team
 */
public class MFAEnrollStep extends MFAStep {

    private final FactorManager factorManager;

    public MFAEnrollStep(Handler<RoutingContext> wrapper, RuleEngine ruleEngine, FactorManager factorManager) {
        super(wrapper, ruleEngine);
        this.factorManager = factorManager;
    }

    @Override
    public void execute(RoutingContext routingContext, AuthenticationFlowChain flow) {
        final Client client = routingContext.get(ConstantKeys.CLIENT_CONTEXT_KEY);
        var context = new MfaFilterContext(routingContext, client);

        // Rules that makes you skip MFA enroll
        var mfaFilterChain = new MfaFilterChain(
                new ClientNullFilter(client),
<<<<<<< HEAD
                new NoFactorFilter(client.getFactors(), factorManager),
                new EndUserEnrolledFilter(context),
                new AdaptiveMfaFilter(context, ruleEngine),
                new StepUpAuthenticationFilter(context, ruleEngine),
                new RememberDeviceFilter(context),
=======
                new NoFactorFilter(client.getFactors()),
                new EndUserEnrolledFilter(context),
>>>>>>> 9823b2bb
                new MfaSkipFilter(context)
        );
        mfaFilterChain.doFilter(this, flow, routingContext);
    }
}<|MERGE_RESOLUTION|>--- conflicted
+++ resolved
@@ -16,13 +16,9 @@
 package io.gravitee.am.gateway.handler.common.vertx.web.handler.impl.internal.mfa;
 
 import io.gravitee.am.common.utils.ConstantKeys;
-<<<<<<< HEAD
+import io.gravitee.am.gateway.handler.common.ruleengine.RuleEngine;
 import io.gravitee.am.gateway.handler.common.factor.FactorManager;
-import io.gravitee.am.gateway.handler.common.ruleengine.RuleEngine;
 import io.gravitee.am.gateway.handler.common.vertx.web.auth.user.User;
-=======
-import io.gravitee.am.gateway.handler.common.ruleengine.RuleEngine;
->>>>>>> 9823b2bb
 import io.gravitee.am.gateway.handler.common.vertx.web.handler.impl.internal.AuthenticationFlowChain;
 import io.gravitee.am.gateway.handler.common.vertx.web.handler.impl.internal.mfa.chain.MfaFilterChain;
 import io.gravitee.am.gateway.handler.common.vertx.web.handler.impl.internal.mfa.filter.AdaptiveMfaFilter;
@@ -59,16 +55,8 @@
         // Rules that makes you skip MFA enroll
         var mfaFilterChain = new MfaFilterChain(
                 new ClientNullFilter(client),
-<<<<<<< HEAD
                 new NoFactorFilter(client.getFactors(), factorManager),
                 new EndUserEnrolledFilter(context),
-                new AdaptiveMfaFilter(context, ruleEngine),
-                new StepUpAuthenticationFilter(context, ruleEngine),
-                new RememberDeviceFilter(context),
-=======
-                new NoFactorFilter(client.getFactors()),
-                new EndUserEnrolledFilter(context),
->>>>>>> 9823b2bb
                 new MfaSkipFilter(context)
         );
         mfaFilterChain.doFilter(this, flow, routingContext);
