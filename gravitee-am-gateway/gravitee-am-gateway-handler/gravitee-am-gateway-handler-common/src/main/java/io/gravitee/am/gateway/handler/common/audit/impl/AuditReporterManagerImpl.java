/**
 * Copyright (C) 2015 The Gravitee team (http://gravitee.io)
 *
 * Licensed under the Apache License, Version 2.0 (the "License");
 * you may not use this file except in compliance with the License.
 * You may obtain a copy of the License at
 *
 *         http://www.apache.org/licenses/LICENSE-2.0
 *
 * Unless required by applicable law or agreed to in writing, software
 * distributed under the License is distributed on an "AS IS" BASIS,
 * WITHOUT WARRANTIES OR CONDITIONS OF ANY KIND, either express or implied.
 * See the License for the specific language governing permissions and
 * limitations under the License.
 */
package io.gravitee.am.gateway.handler.common.audit.impl;

import io.gravitee.am.common.event.EventManager;
import io.gravitee.am.common.event.ReporterEvent;
import io.gravitee.am.common.utils.GraviteeContext;
import io.gravitee.am.gateway.handler.common.audit.AuditReporterManager;
import io.gravitee.am.model.Domain;
import io.gravitee.am.model.ReferenceType;
import io.gravitee.am.model.Reporter;
import io.gravitee.am.model.common.event.Payload;
import io.gravitee.am.plugins.reporter.core.ReporterPluginManager;
import io.gravitee.am.plugins.reporter.core.ReporterProviderConfiguration;
import io.gravitee.am.repository.management.api.ReporterRepository;
import io.gravitee.am.service.EnvironmentService;
import io.gravitee.am.service.reporter.impl.AuditReporterVerticle;
import io.gravitee.am.service.reporter.vertx.EventBusReporterWrapper;
import io.gravitee.common.event.Event;
import io.gravitee.common.event.EventListener;
import io.gravitee.common.service.AbstractService;
import io.reactivex.Single;
import io.reactivex.schedulers.Schedulers;
import io.vertx.reactivex.core.RxHelper;
import io.vertx.reactivex.core.Vertx;
import java.util.concurrent.ConcurrentHashMap;
import java.util.concurrent.ConcurrentMap;
import org.slf4j.Logger;
import org.slf4j.LoggerFactory;
import org.springframework.beans.factory.InitializingBean;
import org.springframework.beans.factory.annotation.Autowired;
import reactor.util.function.Tuples;

/**
 * @author Titouan COMPIEGNE (titouan.compiegne at graviteesource.com)
 * @author GraviteeSource Team
 */
public class AuditReporterManagerImpl extends AbstractService implements AuditReporterManager, EventListener<ReporterEvent, Payload>, InitializingBean {

    private static final Logger logger = LoggerFactory.getLogger(AuditReporterManagerImpl.class);
    private String deploymentId;

    @Autowired
    private Domain domain;

    @Autowired
    private ReporterRepository reporterRepository;

    @Autowired
    private ReporterPluginManager reporterPluginManager;

    @Autowired
    private Vertx vertx;

    @Autowired
    private EventManager eventManager;

    @Autowired
    private EnvironmentService environmentService;

<<<<<<< HEAD
    private final ConcurrentMap<String, io.gravitee.am.reporter.api.provider.Reporter> reporters = new ConcurrentHashMap<>();
=======
    private ConcurrentMap<String, io.gravitee.am.reporter.api.provider.Reporter> reporterPlugins = new ConcurrentHashMap<>();
    private ConcurrentMap<String, Reporter> reporters = new ConcurrentHashMap<>();
>>>>>>> 8be7bfea

    @Override
    public void afterPropertiesSet() throws Exception {
        logger.info("Initializing reporters for domain {}", domain.getName());
        logger.info("\t Starting reporter verticle for domain {}", domain.getName());

        Single<String> deployment = RxHelper.deployVerticle(vertx, applicationContext.getBean(AuditReporterVerticle.class));
        deployment.subscribe(id -> {
            // Deployed
            deploymentId = id;

            // Start reporters
            reporterRepository.findByDomain(domain.getId()).toList()
                    .flatMap(reporters ->
                            environmentService
                                    .findById(domain.getReferenceId())
                                    .map(env -> new GraviteeContext(env.getOrganizationId(), env.getId(), domain.getId()))
                                    .map(ctx -> Tuples.of(reporters, ctx)))
                    .subscribeOn(Schedulers.io())
                    .subscribe(tupleReportersContext -> {
                                if (!tupleReportersContext.getT1().isEmpty()) {
                                    tupleReportersContext.getT1().forEach(reporter -> {
                                        startReporterProvider(reporter, tupleReportersContext.getT2());
                                    });
                                    logger.info("Reporters loaded for domain {}", domain.getName());
                                } else {
                                    logger.info("\tThere is no reporter to start");
                                }
                            },
                            err -> {
                                logger.error("Reporter service can not be started", err);
                            });
        }, err -> {
            // Could not deploy
            logger.error("Reporter service can not be started", err);
        });
    }

    @Override
    public void onEvent(Event<ReporterEvent, Payload> event) {
        if (event.content().getReferenceType() == ReferenceType.DOMAIN && domain.getId().equals(event.content().getReferenceId())) {
            switch (event.type()) {
                case DEPLOY:
                    deployReporter(event.content().getId(), event.type());
                    break;
                case UPDATE:
                    updateReporter(event.content().getId(), event.type());
                    break;
                case UNDEPLOY:
                    removeReporter(event.content().getId());
                    break;
            }
        }
    }

    @Override
    protected void doStart() throws Exception {
        super.doStart();

        logger.info("Register event listener for reporter events for domain {}", domain.getName());
        eventManager.subscribeForEvents(this, ReporterEvent.class, domain.getId());
    }

    @Override
    protected void doStop() throws Exception {
        super.doStop();

        logger.info("Dispose event listener for reporter events for domain {}", domain.getName());
        eventManager.unsubscribeForEvents(this, ReporterEvent.class, domain.getId());

        if (deploymentId != null) {
            vertx.undeploy(deploymentId, event -> {
                for(io.gravitee.am.reporter.api.provider.Reporter reporter : reporterPlugins.values()) {
                    try {
                        logger.info("Stopping reporter: {}", reporter);
                        reporter.stop();
                    } catch (Exception ex) {
                        logger.error("Unexpected error while stopping reporter", ex);
                    }
                }
            });
        }
    }

    private void updateReporter(String reporterId, ReporterEvent reporterEvent) {
        final String eventType = reporterEvent.toString().toLowerCase();
        logger.info("Domain {} has received {} reporter event for {}", domain.getName(), eventType, reporterId);
        reporterRepository.findById(reporterId)
                .flatMapSingle(reporter ->
                        environmentService
                                .findById(domain.getReferenceId())
                                .map(env -> new GraviteeContext(env.getOrganizationId(), env.getId(), domain.getId()))
                                .map(ctx -> Tuples.of(reporter, ctx)))
                .subscribeOn(Schedulers.io())
                .subscribe(
                        tupleReporterContext -> {
                            updateReporterProvider(tupleReporterContext.getT1(), tupleReporterContext.getT2());
                            logger.info("Reporter {} {}d for domain {}", reporterId, eventType, domain.getName());
                        },
                        error -> logger.error("Unable to {} reporter for domain {}", eventType, domain.getName(), error));
    }

    private void deployReporter(String reporterId, ReporterEvent reporterEvent) {
        final String eventType = reporterEvent.toString().toLowerCase();
        logger.info("Domain {} has received {} reporter event for {}", domain.getName(), eventType, reporterId);
        reporterRepository.findById(reporterId)
                .flatMapSingle(reporter ->
                        environmentService
                                .findById(domain.getReferenceId())
                                .map(env -> new GraviteeContext(env.getOrganizationId(), env.getId(), domain.getId()))
                                .map(ctx -> Tuples.of(reporter, ctx)))
                .subscribeOn(Schedulers.io())
                .subscribe(
                        tupleReporterContext -> {
                            if (reporterPlugins.containsKey(reporterId)) {
                                updateReporterProvider(tupleReporterContext.getT1(), tupleReporterContext.getT2());
                            } else {
                                startReporterProvider(tupleReporterContext.getT1(), tupleReporterContext.getT2());
                            }
                            logger.info("Reporter {} {}d for domain {}", reporterId, eventType, domain.getName());
                        },
                        error -> logger.error("Unable to {} reporter for domain {}", eventType, domain.getName(), error));
    }

    private void removeReporter(String reporterId) {
        logger.info("Domain {} has received reporter event, delete reporter {}", domain.getName(), reporterId);
        reporters.remove(reporterId);
        io.gravitee.am.reporter.api.provider.Reporter reporter = reporterPlugins.remove(reporterId);
        stopReporterProvider(reporterId, reporter);
    }

    private void startReporterProvider(Reporter reporter, GraviteeContext context) {
        if (reporter.isEnabled()) {
<<<<<<< HEAD
            logger.info("\tInitializing reporter: {} [{}]", reporter.getName(), reporter.getType());
            var providerConfiguration = new ReporterProviderConfiguration(reporter, context);
            io.gravitee.am.reporter.api.provider.Reporter reporterProvider = reporterPluginManager.create(providerConfiguration);

            if (reporterProvider != null) {
                try {
                    logger.info("Starting reporter: {}", reporter.getName());
                    io.gravitee.am.reporter.api.provider.Reporter eventBusReporter = new EventBusReporterWrapper(vertx, domain.getId(), reporterProvider);
                    eventBusReporter.start();
                    reporters.put(reporter.getId(), eventBusReporter);
                } catch (Exception ex) {
                    logger.error("Unexpected error while starting reporter", ex);
                }
=======
            if (needDeployment(reporter)) {
                logger.info("\tInitializing reporter: {} [{}]", reporter.getName(), reporter.getType());
                io.gravitee.am.reporter.api.provider.Reporter reporterProvider = reporterPluginManager.create(reporter.getType(), reporter.getConfiguration(), context);

                if (reporterProvider != null) {
                    try {
                        logger.info("Starting reporter: {}", reporter.getName());
                        io.gravitee.am.reporter.api.provider.Reporter eventBusReporter = new EventBusReporterWrapper(vertx, domain.getId(), reporterProvider);
                        eventBusReporter.start();
                        reporters.put(reporter.getId(), reporter);
                        reporterPlugins.put(reporter.getId(), eventBusReporter);
                    } catch (Exception ex) {
                        logger.error("Unexpected error while starting reporter", ex);
                    }
>>>>>>> 8be7bfea

                }
            } else {
                logger.info("Reporter {} already up to date for Domain {}", reporter.getId(), domain.getName());
            }
        } else {
            logger.info("\tReporter disabled: {} [{}]", reporter.getName(), reporter.getType());
        }
    }

    private void stopReporterProvider(String reporterId, io.gravitee.am.reporter.api.provider.Reporter reporter) {
        if (reporter != null) {
            try {
                reporter.stop();
            } catch (Exception ex) {
                logger.error("Unable to stop reporter: {}", reporterId, ex);
            }
        }
    }

    private void updateReporterProvider(Reporter reporter, GraviteeContext context) {
        if (needDeployment(reporter)) {
            stopReporterProvider(reporter.getId(), reporterPlugins.get(reporter.getId()));
            startReporterProvider(reporter, context);
        } else {
            logger.info("Reporter {} already up to date for Domain {}", reporter.getId(), domain.getName());
        }
    }

    @Override
    public io.gravitee.am.reporter.api.provider.Reporter getReporter() {
<<<<<<< HEAD
       return reporters.values()
=======
       return reporterPlugins.entrySet()
>>>>>>> 8be7bfea
                .stream()
                .filter(reporter -> reporter.canSearch())
                .findFirst()
                .orElse(null);
    }

    /**
     * @param reporter
     * @return true if the Reporter has never been deployed or if the deployed version is not up to date
     */
    private boolean needDeployment(io.gravitee.am.model.Reporter reporter) {
        final io.gravitee.am.model.Reporter deployedReporter = this.reporters.get(reporter.getId());
        return (deployedReporter == null || deployedReporter.getUpdatedAt().before(reporter.getUpdatedAt()));
    }
}<|MERGE_RESOLUTION|>--- conflicted
+++ resolved
@@ -71,12 +71,8 @@
     @Autowired
     private EnvironmentService environmentService;
 
-<<<<<<< HEAD
-    private final ConcurrentMap<String, io.gravitee.am.reporter.api.provider.Reporter> reporters = new ConcurrentHashMap<>();
-=======
-    private ConcurrentMap<String, io.gravitee.am.reporter.api.provider.Reporter> reporterPlugins = new ConcurrentHashMap<>();
-    private ConcurrentMap<String, Reporter> reporters = new ConcurrentHashMap<>();
->>>>>>> 8be7bfea
+    private final ConcurrentMap<String, io.gravitee.am.reporter.api.provider.Reporter> reporterPlugins = new ConcurrentHashMap<>();
+    private final ConcurrentMap<String, Reporter> reporters = new ConcurrentHashMap<>();
 
     @Override
     public void afterPropertiesSet() throws Exception {
@@ -210,24 +206,10 @@
 
     private void startReporterProvider(Reporter reporter, GraviteeContext context) {
         if (reporter.isEnabled()) {
-<<<<<<< HEAD
-            logger.info("\tInitializing reporter: {} [{}]", reporter.getName(), reporter.getType());
-            var providerConfiguration = new ReporterProviderConfiguration(reporter, context);
-            io.gravitee.am.reporter.api.provider.Reporter reporterProvider = reporterPluginManager.create(providerConfiguration);
-
-            if (reporterProvider != null) {
-                try {
-                    logger.info("Starting reporter: {}", reporter.getName());
-                    io.gravitee.am.reporter.api.provider.Reporter eventBusReporter = new EventBusReporterWrapper(vertx, domain.getId(), reporterProvider);
-                    eventBusReporter.start();
-                    reporters.put(reporter.getId(), eventBusReporter);
-                } catch (Exception ex) {
-                    logger.error("Unexpected error while starting reporter", ex);
-                }
-=======
             if (needDeployment(reporter)) {
                 logger.info("\tInitializing reporter: {} [{}]", reporter.getName(), reporter.getType());
-                io.gravitee.am.reporter.api.provider.Reporter reporterProvider = reporterPluginManager.create(reporter.getType(), reporter.getConfiguration(), context);
+                var providerConfiguration = new ReporterProviderConfiguration(reporter, context);
+                io.gravitee.am.reporter.api.provider.Reporter reporterProvider = reporterPluginManager.create(providerConfiguration);
 
                 if (reporterProvider != null) {
                     try {
@@ -239,7 +221,6 @@
                     } catch (Exception ex) {
                         logger.error("Unexpected error while starting reporter", ex);
                     }
->>>>>>> 8be7bfea
 
                 }
             } else {
@@ -271,11 +252,7 @@
 
     @Override
     public io.gravitee.am.reporter.api.provider.Reporter getReporter() {
-<<<<<<< HEAD
-       return reporters.values()
-=======
-       return reporterPlugins.entrySet()
->>>>>>> 8be7bfea
+       return reporterPlugins.values()
                 .stream()
                 .filter(reporter -> reporter.canSearch())
                 .findFirst()
