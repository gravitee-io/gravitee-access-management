--- conflicted
+++ resolved
@@ -162,67 +162,41 @@
         clearProvider(identityProviderId);
     }
 
-<<<<<<< HEAD
     private Single<IdentityProvider> updateAuthenticationProvider(IdentityProvider identityProvider) {
-        return Single.fromCallable(() -> {
-            logger.info("\tInitializing identity provider: {} [{}]", identityProvider.getName(), identityProvider.getType());
-            // stop existing provider, if any
-            clearProvider(identityProvider.getId());
-            return identityProvider;
-        }).flatMap(idp -> {
-            var authProviderConfig = new AuthenticationProviderConfiguration(identityProvider, certificateManager);
-            var authenticationProvider = identityProviderPluginManager.create(authProviderConfig);
-            if (authenticationProvider != null) {
-                // init the user provider
-                return identityProviderPluginManager
-                        .create(identityProvider.getType(), identityProvider.getConfiguration(), identityProvider)
-                        .map(userProviderOpt -> {
-                            providers.put(identityProvider.getId(), authenticationProvider);
-                            identities.put(identityProvider.getId(), identityProvider);
-                            if (userProviderOpt.isPresent()) {
-                                userProviders.put(identityProvider.getId(), userProviderOpt.get());
-                            } else {
-                                userProviders.remove(identityProvider.getId());
-                            }
-                            return idp;
-                        });
-            } else {
-                return Single.just(idp);
-=======
-    private void updateAuthenticationProvider(IdentityProvider identityProvider) {
-        try {
-            if (needDeployment(identityProvider)) {
+        if (needDeployment(identityProvider)) {
+            return Single.fromCallable(() -> {
                 logger.info("\tInitializing identity provider: {} [{}]", identityProvider.getName(), identityProvider.getType());
                 // stop existing provider, if any
                 clearProvider(identityProvider.getId());
-                // create and start the new provider
-                AuthenticationProvider authenticationProvider =
-                        identityProviderPluginManager.create(identityProvider.getType(), identityProvider.getConfiguration(),
-                                identityProvider.getMappers(), identityProvider.getRoleMapper(), certificateManager);
+                return identityProvider;
+            }).flatMap(idp -> {
+                var authProviderConfig = new AuthenticationProviderConfiguration(identityProvider, certificateManager);
+                var authenticationProvider = identityProviderPluginManager.create(authProviderConfig);
                 if (authenticationProvider != null) {
-                    // start the authentication provider
-                    authenticationProvider.start();
                     // init the user provider
-                    UserProvider userProvider =
-                            identityProviderPluginManager.create(identityProvider.getType(), identityProvider.getConfiguration());
-                    providers.put(identityProvider.getId(), authenticationProvider);
-                    identities.put(identityProvider.getId(), identityProvider);
-                    if (userProvider != null) {
-                        // start the user provider
-                        userProvider.start();
-                        userProviders.put(identityProvider.getId(), userProvider);
-                    } else {
-                        userProviders.remove(identityProvider.getId());
-                    }
+                    return identityProviderPluginManager
+                            .create(identityProvider.getType(), identityProvider.getConfiguration(), identityProvider)
+                            .map(userProviderOpt -> {
+                                providers.put(identityProvider.getId(), authenticationProvider);
+                                identities.put(identityProvider.getId(), identityProvider);
+                                if (userProviderOpt.isPresent()) {
+                                    userProviders.put(identityProvider.getId(), userProviderOpt.get());
+                                } else {
+                                    userProviders.remove(identityProvider.getId());
+                                }
+                                return idp;
+                            });
+                } else {
+                    return Single.just(idp);
                 }
-            } else {
-                logger.debug("\tIdentity provider already initialized: {} [{}]", identityProvider.getName(), identityProvider.getType());
->>>>>>> 8be7bfea
-            }
-        }).doOnError(error -> {
-            logger.error("An error occurs while initializing the identity provider : {}", identityProvider.getName(), error);
-            clearProvider(identityProvider.getId());
-        });
+            }).doOnError(error -> {
+                logger.error("An error occurs while initializing the identity provider : {}", identityProvider.getName(), error);
+                clearProvider(identityProvider.getId());
+            });
+        }  else{
+            logger.debug("\tIdentity provider already initialized: {} [{}]", identityProvider.getName(), identityProvider.getType());
+            return Single.just(identityProvider);
+        }
     }
 
     private void clearProviders() {
