--- conflicted
+++ resolved
@@ -57,13 +57,8 @@
     public Single<JWT> introspect(String token, boolean offlineVerification) {
         return jwtService.decode(token, ACCESS_TOKEN)
                 .flatMapMaybe(jwt -> clientService.findByDomainAndClientId(jwt.getDomain(), jwt.getAud()))
-<<<<<<< HEAD
                 .switchIfEmpty(Single.error(new InvalidTokenException("Invalid or unknown client for this token")))
-                .flatMap(client -> jwtService.decodeAndVerify(token, client))
-=======
-                .switchIfEmpty(Maybe.error(new InvalidTokenException("Invalid or unknown client for this token")))
-                .flatMapSingle(client -> jwtService.decodeAndVerify(token, client, ACCESS_TOKEN))
->>>>>>> dcbe49f2
+                .flatMap(client -> jwtService.decodeAndVerify(token, client, ACCESS_TOKEN))
                 .flatMap(jwt -> {
                     // Just check the JWT signature and JWT validity if offline verification option is enabled
                     // or if the token has just been created (could not be in database so far because of async database storing process delay)
