--- conflicted
+++ resolved
@@ -29,16 +29,10 @@
 import io.gravitee.am.model.oidc.Client;
 import io.gravitee.am.repository.management.api.search.LoginAttemptCriteria;
 import io.gravitee.am.service.AuthenticationFlowContextService;
-<<<<<<< HEAD
 import io.reactivex.rxjava3.core.Completable;
 import io.reactivex.rxjava3.core.Maybe;
 import io.reactivex.rxjava3.core.Single;
-=======
 import io.gravitee.am.service.LoginAttemptService;
-import io.reactivex.Completable;
-import io.reactivex.Maybe;
-import io.reactivex.Single;
->>>>>>> dcbe49f2
 import io.vertx.core.AsyncResult;
 import io.vertx.core.Future;
 import io.vertx.core.Handler;
@@ -182,38 +176,6 @@
         }
         // check if both clients (requested and user client) share the same identity provider
         Single.zip(getClient(clientId), getClient(user.getClient()), (optRequestedClient, optUserClient) -> {
-<<<<<<< HEAD
-            Client requestedClient = optRequestedClient.get();
-            Client userClient = optUserClient.get();
-
-            // no client to check, continue
-            if (requestedClient == null) {
-                return Completable.complete();
-            }
-
-            // no client to check for the user, continue
-            if (userClient == null) {
-                return Completable.complete();
-            }
-
-            // if same client, nothing to do, continue
-            if (userClient.getId().equals(requestedClient.getId())) {
-                return Completable.complete();
-            }
-
-            // both clients are sharing the same provider, continue
-            if (nonNull(requestedClient.getIdentityProviders()) &&
-                    requestedClient.getIdentityProviders().stream()
-                            .anyMatch(appIdp -> appIdp.getIdentity().equals(user.getSource()))) {
-                return Completable.complete();
-            }
-
-            // throw error
-            throw new InvalidRequestException("User is not on a shared identity provider");
-        }).subscribe(
-                __ -> handler.handle(Future.succeededFuture()),
-                error -> handler.handle(Future.failedFuture(error)));
-=======
                     Client requestedClient = optRequestedClient.get();
                     Client userClient = optUserClient.get();
 
@@ -266,8 +228,6 @@
                 .subscribe(
                         completable -> completable.subscribe(() -> handler.handle(Future.succeededFuture()), error -> handler.handle(Future.failedFuture(error))),
                         error -> handler.handle(Future.failedFuture(error)));
->>>>>>> dcbe49f2
-
     }
 
     private Single<Optional<Client>> getClient(String clientId) {
