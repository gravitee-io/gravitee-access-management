--- conflicted
+++ resolved
@@ -118,11 +118,7 @@
 
         return Observable.fromIterable(applicationIdentityProviders)
                 .filter(appIdp -> selectionRuleMatches(appIdp.getSelectionRule(), authentication.copy()))
-<<<<<<< HEAD
                 .switchIfEmpty(Observable.error(() -> getInternalAuthenticationServiceException(client)))
-=======
-                .switchIfEmpty(Observable.defer(() -> Observable.error(getInternalAuthenticationServiceException(client))))
->>>>>>> 50b2403e
                 .concatMapMaybe(appIdp -> authenticate0(client, authentication.copy(), appIdp.getIdentity(), preAuthenticated))
                 .takeUntil(userAuthentication -> userAuthentication.getUser() != null || userAuthentication.getLastException() instanceof AccountLockedException)
                 .lastOrError()
@@ -170,53 +166,6 @@
         return Single.just(connectedUser);
     }
 
-<<<<<<< HEAD
-=======
-    @Override
-    public Maybe<User> loadUserByUsername(Client client, String username, Request request) {
-        logger.debug("Trying to load user [{}]", username);
-
-        // Get identity providers associated to a client
-        // For each idp, try to authenticate a user
-        // Try to authenticate while the user can not be authenticated
-        // If user can't be authenticated, send an exception
-
-        // Skip external identity provider for authentication with credentials.
-        final Authentication authentication = new EndUserAuthentication(username, null, new SimpleAuthenticationContext(request));
-        var applicationIdentityProviders = getApplicationIdentityProviders(client, authentication);
-
-        if (isNull(applicationIdentityProviders) || applicationIdentityProviders.isEmpty()) {
-            return Maybe.error(getInternalAuthenticationServiceException(client));
-        }
-
-        return Observable.fromIterable(applicationIdentityProviders)
-                .filter(appIdp -> selectionRuleMatches(appIdp.getSelectionRule(), authentication.copy()))
-                .switchIfEmpty(Observable.defer(() -> Observable.error(getInternalAuthenticationServiceException(client))))
-                .concatMapMaybe(appIdp -> loadUserByUsername0(client, authentication, appIdp.getIdentity(), true))
-                .takeUntil(userAuthentication -> userAuthentication.getUser() != null)
-                .lastOrError()
-                .flatMapMaybe(userAuthentication -> {
-                    io.gravitee.am.identityprovider.api.User user = userAuthentication.getUser();
-                    if (user == null) {
-                        Throwable lastException = userAuthentication.getLastException();
-                        if (lastException != null) {
-                            if (lastException instanceof UsernameNotFoundException) {
-                                return Maybe.error(new UsernameNotFoundException("Invalid or unknown user"));
-                            } else {
-                                logger.error("An error occurs during user authentication", lastException);
-                                return Maybe.error(new InternalAuthenticationServiceException("Unable to validate credentials. The user account you are trying to access may be experiencing a problem.", lastException));
-                            }
-                        } else {
-                            return Maybe.error(new UsernameNotFoundException("No user found for registered providers"));
-                        }
-                    } else {
-                        // complete user connection
-                        return userAuthenticationService.loadPreAuthenticatedUser(user);
-                    }
-                });
-    }
-
->>>>>>> 50b2403e
     private List<ApplicationIdentityProvider> getApplicationIdentityProviders(Client client, Authentication authentication) {
         // Get identity providers associated to a client
         // For each idp, try to authenticate a user
