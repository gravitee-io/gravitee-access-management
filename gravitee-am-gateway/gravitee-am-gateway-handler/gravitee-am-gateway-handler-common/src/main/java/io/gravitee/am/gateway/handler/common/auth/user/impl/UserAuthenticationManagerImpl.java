--- conflicted
+++ resolved
@@ -93,13 +93,8 @@
             return Single.error(new InternalAuthenticationServiceException("No identity provider found for client : " + client.getClientId()));
         }
 
-<<<<<<< HEAD
-        return Observable.fromIterable(client.getIdentities())
+        return Observable.fromIterable(identities)
                 .flatMapMaybe(authProvider -> authenticate0(client, authentication, authProvider, preAuthenticated))
-=======
-        return Observable.fromIterable(identities)
-                .flatMapMaybe(authProvider -> authenticate0(client, authentication, authProvider))
->>>>>>> 52f1c325
                 .takeUntil(userAuthentication -> userAuthentication.getUser() != null || userAuthentication.getLastException() instanceof AccountLockedException)
                 .lastOrError()
                 .flatMap(userAuthentication -> {
@@ -136,13 +131,23 @@
         // Get identity providers associated to a client
         // For each idp, try to find the user while it can not be found
         // If user can't be found, send an exception
-        if (client.getIdentities() == null || client.getIdentities().isEmpty()) {
+
+        // Skip external identity provider for authentication with credentials.
+        List<String> identities = client.getIdentities() != null ?
+                client.getIdentities()
+                        .stream()
+                        .map(idp -> identityProviderManager.getIdentityProvider(idp))
+                        .filter(idp -> idp != null && !idp.isExternal())
+                        .map(IdentityProvider::getId)
+                        .collect(Collectors.toList()) : null;
+
+        if (identities == null || identities.isEmpty()) {
             logger.error("No identity provider found for client : " + client.getClientId());
             return Maybe.error(new InternalAuthenticationServiceException("No identity provider found for client : " + client.getClientId()));
         }
 
         Authentication authentication = new EndUserAuthentication(username, null);
-        return Observable.fromIterable(client.getIdentities())
+        return Observable.fromIterable(identities)
                 .flatMapMaybe(authProvider -> loadUserByUsername0(client, authentication, authProvider, true))
                 .takeUntil(userAuthentication -> userAuthentication.getUser() != null)
                 .lastOrError()
@@ -213,7 +218,6 @@
     }
 
     private Completable preAuthentication(Client client, Authentication authentication, String source) {
-<<<<<<< HEAD
         return preAuthentication(client, authentication.getPrincipal().toString(), source);
     }
 
@@ -222,10 +226,7 @@
     }
 
     private Completable preAuthentication(Client client, String username, String source) {
-        final AccountSettings accountSettings = getAccountSettings(domain, client);
-=======
         final AccountSettings accountSettings = AccountSettings.getInstance(domain, client);
->>>>>>> 52f1c325
         if (accountSettings != null && accountSettings.isLoginAttemptsDetectionEnabled()) {
             LoginAttemptCriteria criteria = new LoginAttemptCriteria.Builder()
                     .domain(domain.getId())
@@ -249,13 +250,8 @@
         return Completable.complete();
     }
 
-<<<<<<< HEAD
     private Completable postAuthentication(Client client, String username, String source, UserAuthentication userAuthentication) {
-        final AccountSettings accountSettings = getAccountSettings(domain, client);
-=======
-    private Completable postAuthentication(Client client, Authentication authentication, String source, UserAuthentication userAuthentication) {
         final AccountSettings accountSettings = AccountSettings.getInstance(domain, client);
->>>>>>> 52f1c325
         if (accountSettings != null && accountSettings.isLoginAttemptsDetectionEnabled()) {
             LoginAttemptCriteria criteria = new LoginAttemptCriteria.Builder()
                     .domain(domain.getId())
