--- conflicted
+++ resolved
@@ -103,14 +103,13 @@
     String REQUEST_URI_ID_KEY = "requestUriId";
     String REQUEST_OBJECT_FROM_URI = "request-object-from-uri";
 
-<<<<<<< HEAD
     //geoip
     String GEOIP_KEY = "geoip";
     //login attempts
     String LOGIN_ATTEMPT_KEY = "login_attempts";
-=======
+
     // ------
-    // Values used to findn key into gravitee.yaml
+    // Values used to find key into gravitee.yaml
     // ------
 
     // Header name that will contain the Peer Certificate
@@ -126,5 +125,4 @@
     String HTTP_SSL_ALIASES_ENDPOINTS_END_SESSION = "end_session_endpoint";
     String HTTP_SSL_ALIASES_ENDPOINTS_REVOCATION = "revocation_endpoint";
     String HTTP_SSL_ALIASES_ENDPOINTS_INTROSPECTION = "introspection_endpoint";
->>>>>>> 5b47af3c
 }