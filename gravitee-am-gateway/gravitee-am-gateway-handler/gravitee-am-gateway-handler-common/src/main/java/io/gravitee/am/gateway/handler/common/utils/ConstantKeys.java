--- conflicted
+++ resolved
@@ -95,7 +95,9 @@
     String FORGOT_PASSWORD_FIELDS_KEY = "forgotPwdFormFields";
     String FORGOT_PASSWORD_CONFIRM = "forgot_password_confirm";
 
-<<<<<<< HEAD
+    // Login keys.
+    String USER_LOGIN_COMPLETED_KEY = "userLoginCompleted";
+
     // key used to store & retrieve the request object from the routing context
     String REQUEST_OBJECT_KEY = "requestObject";
     // identifier of the Pushed Authorization Parameters
@@ -119,8 +121,4 @@
     String HTTP_SSL_ALIASES_ENDPOINTS_END_SESSION = "end_session_endpoint";
     String HTTP_SSL_ALIASES_ENDPOINTS_REVOCATION = "revocation_endpoint";
     String HTTP_SSL_ALIASES_ENDPOINTS_INTROSPECTION = "introspection_endpoint";
-=======
-    // Login keys.
-    String USER_LOGIN_COMPLETED_KEY = "userLoginCompleted";
->>>>>>> e9acdd54
 }