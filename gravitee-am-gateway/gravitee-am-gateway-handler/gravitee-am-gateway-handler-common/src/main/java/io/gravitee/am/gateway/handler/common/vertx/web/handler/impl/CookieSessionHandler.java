--- conflicted
+++ resolved
@@ -17,7 +17,7 @@
 
 import io.gravitee.am.gateway.handler.common.certificate.CertificateManager;
 import io.gravitee.am.gateway.handler.common.jwt.JWTService;
-import io.gravitee.am.gateway.handler.common.utils.ConstantKeys;
+import io.gravitee.am.common.utils.ConstantKeys;
 import io.gravitee.am.gateway.handler.common.vertx.web.auth.user.User;
 import io.gravitee.am.model.CookieSettings;
 import io.gravitee.am.model.SessionSettings;
@@ -171,9 +171,6 @@
         // All other cookie's properties are managed by a dedicated CookieHandler.
         context.addCookie(cookie);
     }
-<<<<<<< HEAD
-}
-=======
 
     private Boolean persistentSession(RoutingContext context) {
         var client = context.get(ConstantKeys.CLIENT_CONTEXT_KEY);
@@ -190,6 +187,4 @@
         }
         return persistent;
     }
-}
-
->>>>>>> c9999a59
+}