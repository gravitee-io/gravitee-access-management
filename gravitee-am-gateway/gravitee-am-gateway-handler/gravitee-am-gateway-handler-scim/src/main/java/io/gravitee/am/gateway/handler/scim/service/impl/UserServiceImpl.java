/**
 * Copyright (C) 2015 The Gravitee team (http://gravitee.io)
 *
 * Licensed under the Apache License, Version 2.0 (the "License");
 * you may not use this file except in compliance with the License.
 * You may obtain a copy of the License at
 *
 *         http://www.apache.org/licenses/LICENSE-2.0
 *
 * Unless required by applicable law or agreed to in writing, software
 * distributed under the License is distributed on an "AS IS" BASIS,
 * WITHOUT WARRANTIES OR CONDITIONS OF ANY KIND, either express or implied.
 * See the License for the specific language governing permissions and
 * limitations under the License.
 */
package io.gravitee.am.gateway.handler.scim.service.impl;

import com.fasterxml.jackson.databind.ObjectMapper;
import com.fasterxml.jackson.databind.node.ObjectNode;
import io.gravitee.am.common.oidc.StandardClaims;
import io.gravitee.am.common.scim.filter.Filter;
import io.gravitee.am.common.utils.RandomString;
import io.gravitee.am.gateway.handler.common.auth.idp.IdentityProviderManager;
import io.gravitee.am.gateway.handler.scim.exception.InvalidValueException;
import io.gravitee.am.gateway.handler.scim.exception.SCIMException;
import io.gravitee.am.gateway.handler.scim.exception.UniquenessException;
import io.gravitee.am.gateway.handler.scim.model.*;
import io.gravitee.am.gateway.handler.scim.service.GroupService;
import io.gravitee.am.gateway.handler.scim.service.UserService;
import io.gravitee.am.identityprovider.api.DefaultUser;
import io.gravitee.am.model.Domain;
import io.gravitee.am.model.ReferenceType;
import io.gravitee.am.model.Role;
import io.gravitee.am.model.common.Page;
import io.gravitee.am.repository.management.api.UserRepository;
import io.gravitee.am.repository.management.api.search.FilterCriteria;
import io.gravitee.am.service.RoleService;
import io.gravitee.am.service.exception.*;
import io.gravitee.am.service.utils.UserFactorUpdater;
import io.gravitee.am.service.validators.PasswordValidator;
import io.gravitee.am.service.validators.UserValidator;
import io.reactivex.Completable;
import io.reactivex.Maybe;
import io.reactivex.Observable;
import io.reactivex.Single;
import org.slf4j.Logger;
import org.slf4j.LoggerFactory;
import org.springframework.beans.factory.annotation.Autowired;

import java.util.*;
import java.util.stream.Collectors;

/**
 * @author Titouan COMPIEGNE (titouan.compiegne at graviteesource.com)
 * @author GraviteeSource Team
 */
public class UserServiceImpl implements UserService {

    private static final Logger LOGGER = LoggerFactory.getLogger(UserServiceImpl.class);
    private static final String DEFAULT_IDP_PREFIX = "default-idp-";

    @Autowired
    private UserRepository userRepository;

    @Autowired
    private GroupService groupService;

    @Autowired
    private RoleService roleService;

    @Autowired
    private Domain domain;

    @Autowired
    private IdentityProviderManager identityProviderManager;

    @Autowired
<<<<<<< HEAD
    private ObjectMapper objectMapper;

    @Autowired
    private PasswordValidator passwordValidator;
=======
    private UserValidator userValidator;
>>>>>>> 53d3c6fa

    @Override
    public Single<ListResponse<User>> list(Filter filter, int page, int size, String baseUrl) {
        LOGGER.debug("Find users by domain: {}", domain.getId());
        Single<Page<io.gravitee.am.model.User>> findUsers = filter != null ?
                userRepository.search(ReferenceType.DOMAIN, domain.getId(), FilterCriteria.convert(filter), page, size) :
                userRepository.findByDomain(domain.getId(), page, size);

        return findUsers
                .flatMap(userPage -> {
                    // A negative value SHALL be interpreted as "0".
                    // A value of "0" indicates that no resource results are to be returned except for "totalResults".
                    if (size <= 0) {
                        return Single.just(new ListResponse<User>(null, userPage.getCurrentPage() + 1, userPage.getTotalCount(), 0));
                    } else {
                        // SCIM use 1-based index (increment current page)
                        return Observable.fromIterable(userPage.getData())
                                .map(user1 -> convert(user1, baseUrl, true))
                                // set groups
                                .flatMapSingle(user1 -> setGroups(user1))
                                .toList()
                                .map(users -> new ListResponse<>(users, userPage.getCurrentPage() + 1, userPage.getTotalCount(), users.size()));
                    }
                })
                .onErrorResumeNext(ex -> {
                    LOGGER.error("An error occurs while trying to find users for the security domain {}", domain.getName(), ex);
                    return Single.error(new TechnicalManagementException(String.format("An error occurs while trying to find users the security domain %s", domain.getName()), ex));
                });
    }

    @Override
    public Maybe<User> get(String userId, String baseUrl) {
        LOGGER.debug("Find user by id : {}", userId);
        return userRepository.findById(userId)
                .map(user1 -> convert(user1, baseUrl, false))
                .flatMap(scimUser -> setGroups(scimUser).toMaybe())
                .onErrorResumeNext(ex -> {
                    LOGGER.error("An error occurs while trying to find a user using its ID {}", userId, ex);
                    return Maybe.error(new TechnicalManagementException(
                            String.format("An error occurs while trying to find a user using its ID: %s", userId), ex));
                });
    }

    @Override
    public Single<User> create(User user, String baseUrl) {
        LOGGER.debug("Create a new user {} for domain {}", user.getUserName(), domain.getName());

        // set user idp source
        final String source = user.getSource() == null ? DEFAULT_IDP_PREFIX + domain.getId() : user.getSource();

        // check password
        if (isInvalidUserPassword(user)) {
            return Single.error(new InvalidValueException("Field [password] is invalid"));
        }

        // check if user is unique
        return userRepository.findByDomainAndUsernameAndSource(domain.getId(), user.getUserName(), source)
                .isEmpty()
                .map(isEmpty -> {
                    if (!isEmpty) {
                        throw new UniquenessException("User with username [" + user.getUserName() + "] already exists");
                    }
                    return true;
                })
                // check roles
                .flatMapCompletable(__ -> checkRoles(user.getRoles()))
                // and create the user
                .andThen(Maybe.defer(() -> identityProviderManager.getUserProvider(source)))
                .switchIfEmpty(Maybe.error(new UserProviderNotFoundException(source)))
                .flatMapSingle(userProvider -> {
                    io.gravitee.am.model.User userModel = convert(user);
                    // set technical ID
                    userModel.setId(RandomString.generate());
                    userModel.setReferenceType(ReferenceType.DOMAIN);
                    userModel.setReferenceId(domain.getId());
                    userModel.setSource(source);
                    userModel.setInternal(true);
                    userModel.setCreatedAt(new Date());
                    userModel.setUpdatedAt(userModel.getCreatedAt());
                    userModel.setEnabled(userModel.getPassword() != null);

                    // store user in its identity provider
                    return userValidator.validate(userModel).andThen(userProvider.create(convert(userModel))
                            .flatMap(idpUser -> {
                                // AM 'users' collection is not made for authentication (but only management stuff)
                                // clear password
                                userModel.setPassword(null);
                                // set external id
                                userModel.setExternalId(idpUser.getId());
                                return userRepository.create(userModel);
                            })
                            .onErrorResumeNext(ex -> {
                                if (ex instanceof UserAlreadyExistsException) {
                                    return Single.error(new UniquenessException("User with username [" + user.getUserName() + "] already exists"));
                                }
                                return Single.error(ex);
                            }));
                })
                .map(user1 -> convert(user1, baseUrl, true))
                .onErrorResumeNext(ex -> {
                    if (ex instanceof AbstractNotFoundException) {
                        return Single.error(new InvalidValueException(ex.getMessage()));
                    }

                    if (ex instanceof SCIMException || ex instanceof AbstractManagementException) {
                        return Single.error(ex);
                    }

                    LOGGER.error("An error occurs while trying to create a user", ex);
                    return Single.error(new TechnicalManagementException("An error occurs while trying to create a user", ex));
                });
    }

    @Override
    public Single<User> update(String userId, User user, String baseUrl) {
        LOGGER.debug("Update a user {} for domain {}", user.getUserName(), domain.getName());

        // check password
        if (isInvalidUserPassword(user)) {
            return Single.error(new InvalidValueException("Field [password] is invalid"));
        }

        return userRepository.findById(userId)
                .switchIfEmpty(Maybe.error(new UserNotFoundException(userId)))
                .flatMapSingle(existingUser -> {
                    // check roles
                    return checkRoles(user.getRoles())
                            // and update the user
                            .andThen(Single.defer(() -> {
                                io.gravitee.am.model.User userToUpdate = convert(user);
                                // set immutable attribute
                                userToUpdate.setId(existingUser.getId());
                                userToUpdate.setExternalId(existingUser.getExternalId());
                                userToUpdate.setUsername(existingUser.getUsername());
                                userToUpdate.setReferenceType(existingUser.getReferenceType());
                                userToUpdate.setReferenceId(existingUser.getReferenceId());
                                userToUpdate.setSource(existingUser.getSource());
                                userToUpdate.setCreatedAt(existingUser.getCreatedAt());
                                userToUpdate.setUpdatedAt(new Date());
                                userToUpdate.setFactors(existingUser.getFactors());

                                UserFactorUpdater.updateFactors(existingUser.getFactors(), existingUser, userToUpdate);

                                return userValidator.validate(userToUpdate).andThen(identityProviderManager.getUserProvider(userToUpdate.getSource())
                                        .switchIfEmpty(Maybe.error(new UserProviderNotFoundException(userToUpdate.getSource())))
                                        .flatMapSingle(userProvider -> {
                                            // no idp user check if we need to create it
                                            if (userToUpdate.getExternalId() == null) {
                                                return userProvider.create(convert(userToUpdate));
                                            } else {
                                                return userProvider.update(userToUpdate.getExternalId(), convert(userToUpdate));
                                            }
                                        })
                                        .flatMap(idpUser -> {
                                            // AM 'users' collection is not made for authentication (but only management stuff)
                                            // clear password
                                            userToUpdate.setPassword(null);
                                            // set external id
                                            userToUpdate.setExternalId(idpUser.getId());
                                            // if password has been changed, update last update date
                                            if (user.getPassword() != null) {
                                                userToUpdate.setLastPasswordReset(new Date());
                                            }
                                            return userRepository.update(userToUpdate);
                                        })
                                        .onErrorResumeNext(ex -> {
                                            if (ex instanceof UserNotFoundException || ex instanceof UserInvalidException) {
                                                // idp user does not exist, only update AM user
                                                // clear password
                                                userToUpdate.setPassword(null);
                                                return userRepository.update(userToUpdate);
                                            }
                                            return Single.error(ex);
                                        }));
                            }));
                })
                .map(user1 -> convert(user1, baseUrl, false))
                // set groups
                .flatMap(user1 -> setGroups(user1))
                .onErrorResumeNext(ex -> {
                    if (ex instanceof SCIMException || ex instanceof UserNotFoundException) {
                        return Single.error(ex);
                    }

                    if (ex instanceof AbstractNotFoundException) {
                        return Single.error(new InvalidValueException(ex.getMessage()));
                    }

                    if (ex instanceof AbstractManagementException) {
                        return Single.error(ex);
                    }

                    LOGGER.error("An error occurs while trying to update a user", ex);
                    return Single.error(new TechnicalManagementException("An error occurs while trying to update a user", ex));
                });
    }

    @Override
    public Single<User> patch(String userId, PatchOp patchOp, String baseUrl) {
        LOGGER.debug("Patch user {}", userId);
        return get(userId, baseUrl)
                .switchIfEmpty(Single.error(new UserNotFoundException(userId)))
                .flatMap(user -> {
                    ObjectNode node = objectMapper.convertValue(user, ObjectNode.class);
                    patchOp.getOperations().forEach(operation -> operation.apply(node));
                    User userToPatch = objectMapper.treeToValue(node, User.class);

                    // check password
                    if (isInvalidUserPassword(userToPatch)) {
                        return Single.error(new InvalidValueException("Field [password] is invalid"));
                    }

                    return update(userId, userToPatch, baseUrl);
                })
                .onErrorResumeNext(ex -> {
                    if (ex instanceof AbstractManagementException) {
                        return Single.error(ex);
                    } else {
                        LOGGER.error("An error has occurred when trying to patch user: {}", userId, ex);
                        return Single.error(new TechnicalManagementException(
                                String.format("An error has occurred when trying to patch user: %s", userId), ex));
                    }
                });
    }

    @Override
    public Completable delete(String userId) {
        LOGGER.debug("Delete user {}", userId);
        return userRepository.findById(userId)
                .switchIfEmpty(Maybe.error(new UserNotFoundException(userId)))
                .flatMapCompletable(user -> identityProviderManager.getUserProvider(user.getSource())
                        .switchIfEmpty(Maybe.error(new UserProviderNotFoundException(user.getSource())))
                        .flatMapCompletable(userProvider -> userProvider.delete(user.getExternalId()))
                        .andThen(userRepository.delete(userId))
                        .onErrorResumeNext(ex -> {
                            if (ex instanceof UserNotFoundException) {
                                // idp user does not exist, only remove AM user
                                return userRepository.delete(userId);
                            }
                            return Completable.error(ex);
                        })
                        .onErrorResumeNext(ex -> {
                            if (ex instanceof AbstractManagementException) {
                                return Completable.error(ex);
                            } else {
                                LOGGER.error("An error occurs while trying to delete user: {}", userId, ex);
                                return Completable.error(new TechnicalManagementException(
                                        String.format("An error occurs while trying to delete user: %s", userId), ex));
                            }
                        }));
    }

    private boolean isInvalidUserPassword(User user) {
        String password = user.getPassword();
        if (password == null) {
            return false;
        }
        return Optional.ofNullable(domain.getPasswordSettings())
                .map(ps -> !passwordValidator.isValid(password, ps))
                .orElseGet(() -> !passwordValidator.isValid(password));
    }

    private Single<User> setGroups(User scimUser) {
        // fetch groups
        return groupService.findByMember(scimUser.getId())
                .map(groups -> {
                    if (!groups.isEmpty()) {
                        List<Member> scimGroups = groups
                                .stream()
                                .map(group -> {
                                    Member member = new Member();
                                    member.setValue(group.getId());
                                    member.setDisplay(group.getDisplayName());
                                    return member;
                                }).collect(Collectors.toList());
                        scimUser.setGroups(scimGroups);
                        return scimUser;
                    } else {
                        return scimUser;
                    }
                });
    }

    private Completable checkRoles(List<String> roles) {
        if (roles == null || roles.isEmpty()) {
            return Completable.complete();
        }

        return roleService.findByIdIn(roles)
                .map(roles1 -> {
                    if (roles1.size() != roles.size()) {
                        // find difference between the two list
                        roles.removeAll(roles1.stream().map(Role::getId).collect(Collectors.toList()));
                        throw new RoleNotFoundException(String.join(",", roles));
                    }
                    return roles1;
                }).ignoreElement();
    }

    private User convert(io.gravitee.am.model.User user, String baseUrl, boolean listing) {
        Map<String, Object> additionalInformation = user.getAdditionalInformation() != null ? user.getAdditionalInformation() : Collections.emptyMap();

        User scimUser = new User();
        scimUser.setSchemas(User.SCHEMAS);
        scimUser.setId(user.getId());
        scimUser.setExternalId(user.getExternalId());
        scimUser.setUserName(user.getUsername());

        Name name = new Name();
        name.setGivenName(user.getFirstName());
        name.setFamilyName(user.getLastName());
        name.setMiddleName(get(additionalInformation, StandardClaims.MIDDLE_NAME, String.class));
        scimUser.setName(name.isNull() ? null : name);
        scimUser.setDisplayName(user.getDisplayName());
        scimUser.setNickName(user.getNickName());

        scimUser.setProfileUrl(get(additionalInformation, StandardClaims.PROFILE, String.class));
        scimUser.setTitle(user.getTitle());
        scimUser.setUserType(user.getType());
        scimUser.setPreferredLanguage(user.getPreferredLanguage());
        scimUser.setLocale(get(additionalInformation, StandardClaims.LOCALE, String.class));
        scimUser.setTimezone(get(additionalInformation, StandardClaims.ZONEINFO, String.class));
        scimUser.setActive(user.isEnabled());
        scimUser.setEmails(toScimAttributes(user.getEmails()));
        // set primary email
        if (user.getEmail() != null) {
            Attribute attribute = new Attribute();
            attribute.setValue(user.getEmail());
            attribute.setPrimary(true);
            if (scimUser.getEmails() != null) {
                Optional<Attribute> optional = scimUser.getEmails().stream().filter(attribute1 -> attribute1.getValue().equals(attribute.getValue())).findFirst();
                if (!optional.isPresent()) {
                    scimUser.setEmails(Collections.singletonList(attribute));
                }
            } else {
                scimUser.setEmails(Collections.singletonList(attribute));
            }
        }
        scimUser.setPhoneNumbers(toScimAttributes(user.getPhoneNumbers()));
        scimUser.setIms(toScimAttributes(user.getIms()));
        scimUser.setPhotos(toScimAttributes(user.getPhotos()));
        scimUser.setAddresses(toScimAddresses(user.getAddresses()));
        scimUser.setEntitlements(user.getEntitlements());
        scimUser.setRoles(user.getRoles());
        scimUser.setX509Certificates(toScimCertificates(user.getX509Certificates()));

        // Meta
        Meta meta = new Meta();
        if (user.getCreatedAt() != null) {
            meta.setCreated(user.getCreatedAt().toInstant().toString());
        }
        if (user.getUpdatedAt() != null) {
            meta.setLastModified(user.getUpdatedAt().toInstant().toString());
        }
        meta.setResourceType(User.RESOURCE_TYPE);
        meta.setLocation(baseUrl + (listing ? "/" + scimUser.getId() : ""));
        scimUser.setMeta(meta);
        return scimUser;
    }

    private io.gravitee.am.model.User convert(User scimUser) {
        io.gravitee.am.model.User user = new io.gravitee.am.model.User();
        Map<String, Object> additionalInformation = new HashMap();
        if (scimUser.getExternalId() != null) {
            user.setExternalId(scimUser.getExternalId());
            additionalInformation.put(StandardClaims.SUB, scimUser.getExternalId());
        }
        user.setUsername(scimUser.getUserName());
        if (scimUser.getName() != null) {
            Name name = scimUser.getName();
            if (name.getGivenName() != null) {
                user.setFirstName(name.getGivenName());
                additionalInformation.put(StandardClaims.GIVEN_NAME, name.getGivenName());
            }
            if (name.getFamilyName() != null) {
                user.setLastName(name.getFamilyName());
                additionalInformation.put(StandardClaims.FAMILY_NAME, name.getFamilyName());
            }
            if (name.getMiddleName() != null) {
                additionalInformation.put(StandardClaims.MIDDLE_NAME, name.getMiddleName());
            }
        }
        user.setDisplayName(scimUser.getDisplayName());
        user.setNickName(scimUser.getNickName());
        if (scimUser.getProfileUrl() != null) {
            additionalInformation.put(StandardClaims.PROFILE, scimUser.getProfileUrl());
        }
        user.setTitle(scimUser.getTitle());
        user.setType(scimUser.getUserType());
        user.setPreferredLanguage(scimUser.getPreferredLanguage());
        if (scimUser.getLocale() != null) {
            additionalInformation.put(StandardClaims.LOCALE, scimUser.getLocale());
        }
        if (scimUser.getTimezone() != null) {
            additionalInformation.put(StandardClaims.ZONEINFO, scimUser.getTimezone());
        }
        user.setEnabled(scimUser.isActive());
        user.setPassword(scimUser.getPassword());
        if (scimUser.getEmails() != null && !scimUser.getEmails().isEmpty()) {
            List<Attribute> emails = scimUser.getEmails();
            user.setEmail(emails.stream().filter(attribute -> Boolean.TRUE.equals(attribute.isPrimary())).findFirst().orElse(emails.get(0)).getValue());
            user.setEmails(toModelAttributes(emails));
        }
        user.setPhoneNumbers(toModelAttributes(scimUser.getPhoneNumbers()));
        user.setIms(toModelAttributes(scimUser.getIms()));
        if (scimUser.getPhotos() != null && !scimUser.getPhotos().isEmpty()) {
            List<Attribute> photos = scimUser.getPhotos();
            additionalInformation.put(StandardClaims.PICTURE, photos.stream().filter(attribute -> Boolean.TRUE.equals(attribute.isPrimary())).findFirst().orElse(photos.get(0)).getValue());
            user.setPhotos(toModelAttributes(photos));
        }
        user.setAddresses(toModelAddresses(scimUser.getAddresses()));
        user.setEntitlements(scimUser.getEntitlements());
        user.setRoles(scimUser.getRoles());
        user.setX509Certificates(toModelCertificates(scimUser.getX509Certificates()));

        // set additional information
        user.setAdditionalInformation(additionalInformation);
        return user;
    }

    private <T> T get(Map<String, Object> additionalInformation, String key, Class<T> valueType) {
        if (!additionalInformation.containsKey(key)) {
            return null;
        }
        try {
            return (T) additionalInformation.get(key);
        } catch (ClassCastException e) {
            LOGGER.debug("An error occurs while retrieving {} information from user", key, e);
            return null;
        }
    }

    private io.gravitee.am.identityprovider.api.User convert(io.gravitee.am.model.User user) {
        DefaultUser idpUser = new DefaultUser(user.getUsername());
        idpUser.setId(user.getExternalId());
        idpUser.setCredentials(user.getPassword());

        Map<String, Object> additionalInformation = new HashMap<>();
        if (user.getFirstName() != null) {
            idpUser.setFirstName(user.getFirstName());
            additionalInformation.put(StandardClaims.GIVEN_NAME, user.getFirstName());
        }
        if (user.getLastName() != null) {
            idpUser.setLastName(user.getLastName());
            additionalInformation.put(StandardClaims.FAMILY_NAME, user.getLastName());
        }
        if (user.getEmail() != null) {
            idpUser.setEmail(user.getEmail());
            additionalInformation.put(StandardClaims.EMAIL, user.getEmail());
        }
        if (user.getAdditionalInformation() != null) {
            user.getAdditionalInformation().forEach((k, v) -> additionalInformation.putIfAbsent(k, v));
        }
        idpUser.setAdditionalInformation(additionalInformation);
        return idpUser;
    }

    private List<io.gravitee.am.model.scim.Attribute> toModelAttributes(List<Attribute> scimAttributes) {
        if (scimAttributes == null) {
            return null;
        }
        return scimAttributes
                .stream()
                .map(scimAttribute -> {
                    io.gravitee.am.model.scim.Attribute modelAttribute = new io.gravitee.am.model.scim.Attribute();
                    modelAttribute.setPrimary(scimAttribute.isPrimary());
                    modelAttribute.setValue(scimAttribute.getValue());
                    modelAttribute.setType(scimAttribute.getType());
                    return modelAttribute;
                }).collect(Collectors.toList());
    }

    private List<Attribute> toScimAttributes(List<io.gravitee.am.model.scim.Attribute> modelAttributes) {
        if (modelAttributes == null) {
            return null;
        }
        return modelAttributes
                .stream()
                .map(modelAttribute -> {
                    Attribute scimAttribute = new Attribute();
                    scimAttribute.setPrimary(modelAttribute.isPrimary());
                    scimAttribute.setValue(modelAttribute.getValue());
                    scimAttribute.setType(modelAttribute.getType());
                    return scimAttribute;
                }).collect(Collectors.toList());
    }

    private List<io.gravitee.am.model.scim.Address> toModelAddresses(List<Address> scimAddresses) {
        if (scimAddresses == null) {
            return null;
        }
        return scimAddresses
                .stream()
                .map(scimAddress -> {
                    io.gravitee.am.model.scim.Address modelAddress = new io.gravitee.am.model.scim.Address();
                    modelAddress.setType(scimAddress.getType());
                    modelAddress.setFormatted(scimAddress.getFormatted());
                    modelAddress.setStreetAddress(scimAddress.getStreetAddress());
                    modelAddress.setCountry(scimAddress.getCountry());
                    modelAddress.setLocality(scimAddress.getLocality());
                    modelAddress.setPostalCode(scimAddress.getPostalCode());
                    modelAddress.setRegion(scimAddress.getRegion());
                    modelAddress.setPrimary(scimAddress.isPrimary());
                    return modelAddress;
                }).collect(Collectors.toList());
    }

    private List<Address> toScimAddresses(List<io.gravitee.am.model.scim.Address> modelAddresses) {
        if (modelAddresses == null) {
            return null;
        }
        return modelAddresses
                .stream()
                .map(modelAddress -> {
                    Address scimAddress = new Address();
                    scimAddress.setType(modelAddress.getType());
                    scimAddress.setFormatted(modelAddress.getFormatted());
                    scimAddress.setStreetAddress(modelAddress.getStreetAddress());
                    scimAddress.setCountry(modelAddress.getCountry());
                    scimAddress.setLocality(modelAddress.getLocality());
                    scimAddress.setPostalCode(modelAddress.getPostalCode());
                    scimAddress.setRegion(modelAddress.getRegion());
                    scimAddress.setPrimary(modelAddress.isPrimary());
                    return scimAddress;
                }).collect(Collectors.toList());
    }

    private List<io.gravitee.am.model.scim.Certificate> toModelCertificates(List<Certificate> scimCertificates) {
        if (scimCertificates == null) {
            return null;
        }
        return scimCertificates
                .stream()
                .map(scimCertificate -> {
                    io.gravitee.am.model.scim.Certificate modelCertificate = new io.gravitee.am.model.scim.Certificate();
                    modelCertificate.setValue(scimCertificate.getValue());
                    return modelCertificate;
                }).collect(Collectors.toList());
    }

    private List<Certificate> toScimCertificates(List<io.gravitee.am.model.scim.Certificate> modelCertificates) {
        if (modelCertificates == null) {
            return null;
        }
        return modelCertificates
                .stream()
                .map(modelCertificate -> {
                    Certificate scimCertificate = new Certificate();
                    scimCertificate.setValue(modelCertificate.getValue());
                    return scimCertificate;
                }).collect(Collectors.toList());
    }
}<|MERGE_RESOLUTION|>--- conflicted
+++ resolved
@@ -75,14 +75,13 @@
     private IdentityProviderManager identityProviderManager;
 
     @Autowired
-<<<<<<< HEAD
+    private UserValidator userValidator;
+
+    @Autowired
     private ObjectMapper objectMapper;
 
     @Autowired
     private PasswordValidator passwordValidator;
-=======
-    private UserValidator userValidator;
->>>>>>> 53d3c6fa
 
     @Override
     public Single<ListResponse<User>> list(Filter filter, int page, int size, String baseUrl) {
