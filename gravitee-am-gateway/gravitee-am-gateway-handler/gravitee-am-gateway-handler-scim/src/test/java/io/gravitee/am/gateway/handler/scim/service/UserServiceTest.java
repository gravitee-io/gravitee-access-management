--- conflicted
+++ resolved
@@ -49,12 +49,9 @@
 import io.reactivex.Maybe;
 import io.reactivex.Single;
 import io.reactivex.observers.TestObserver;
-<<<<<<< HEAD
-=======
 
 import java.util.*;
 
->>>>>>> 574c8f6f
 import org.junit.Assert;
 import org.junit.Before;
 import org.junit.Test;
@@ -420,9 +417,6 @@
     }
 
     @Test
-<<<<<<< HEAD
-    public void shouldDeleteUser() {
-=======
     public void shouldPatchUser_customGraviteeUser() throws Exception {
         final String domainName = "domainName";
         final String userId = "userId";
@@ -468,15 +462,14 @@
             return Single.just(userToUpdate);
         }).when(userRepository).update(any());
 
-        TestObserver<User> testObserver = userService.patch(userId, patchOp, null, "/", null).test();
+        TestObserver<User> testObserver = userService.patch(userId, patchOp, null, "/", null, null).test();
         testObserver.assertNoErrors();
         testObserver.assertComplete();
         testObserver.assertValue(u -> ((GraviteeUser) u).getAdditionalInformation().containsKey("customClaim"));
     }
 
     @Test
-    public void shouldDeleteUser() throws Exception {
->>>>>>> 574c8f6f
+    public void shouldDeleteUser() {
         final String userId = "userId";
 
         io.gravitee.am.model.User endUser = mock(io.gravitee.am.model.User.class);
