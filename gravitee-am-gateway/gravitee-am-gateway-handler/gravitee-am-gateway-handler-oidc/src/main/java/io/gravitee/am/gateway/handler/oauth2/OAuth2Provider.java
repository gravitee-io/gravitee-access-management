/**
 * Copyright (C) 2015 The Gravitee team (http://gravitee.io)
 *
 * Licensed under the Apache License, Version 2.0 (the "License");
 * you may not use this file except in compliance with the License.
 * You may obtain a copy of the License at
 *
 *         http://www.apache.org/licenses/LICENSE-2.0
 *
 * Unless required by applicable law or agreed to in writing, software
 * distributed under the License is distributed on an "AS IS" BASIS,
 * WITHOUT WARRANTIES OR CONDITIONS OF ANY KIND, either express or implied.
 * See the License for the specific language governing permissions and
 * limitations under the License.
 */
package io.gravitee.am.gateway.handler.oauth2;

import com.fasterxml.jackson.databind.ObjectMapper;
import io.gravitee.am.common.policy.ExtensionPoint;
import io.gravitee.am.common.utils.ConstantKeys;
import io.gravitee.am.gateway.handler.api.AbstractProtocolProvider;
import io.gravitee.am.gateway.handler.common.client.ClientSyncService;
import io.gravitee.am.gateway.handler.common.jwt.JWTService;
import io.gravitee.am.gateway.handler.common.protectedresource.ProtectedResourceManager;
import io.gravitee.am.gateway.handler.common.protectedresource.ProtectedResourceSyncService;
import io.gravitee.am.gateway.handler.common.service.DeviceGatewayService;
import io.gravitee.am.gateway.handler.common.service.UserActivityGatewayService;
import io.gravitee.am.gateway.handler.common.vertx.web.endpoint.ErrorEndpoint;
import io.gravitee.am.gateway.handler.common.vertx.web.handler.AuthenticationFlowContextHandler;
import io.gravitee.am.gateway.handler.common.vertx.web.handler.AuthenticationFlowHandler;
import io.gravitee.am.gateway.handler.common.vertx.web.handler.CSPHandler;
import io.gravitee.am.gateway.handler.common.vertx.web.handler.PolicyChainHandler;
import io.gravitee.am.gateway.handler.common.vertx.web.handler.SSOSessionHandler;
import io.gravitee.am.gateway.handler.common.vertx.web.handler.XFrameHandler;
import io.gravitee.am.gateway.handler.common.vertx.web.handler.XSSHandler;
import io.gravitee.am.gateway.handler.common.vertx.web.handler.impl.CookieSessionHandler;
import io.gravitee.am.gateway.handler.context.ExecutionContextFactory;
import io.gravitee.am.gateway.handler.oauth2.resources.auth.handler.ClientAuthHandler;
import io.gravitee.am.gateway.handler.oauth2.resources.endpoint.authorization.AuthorizationEndpoint;
import io.gravitee.am.gateway.handler.oauth2.resources.endpoint.authorization.consent.UserConsentEndpoint;
import io.gravitee.am.gateway.handler.oauth2.resources.endpoint.authorization.consent.UserConsentPostEndpoint;
import io.gravitee.am.gateway.handler.oauth2.resources.endpoint.introspection.IntrospectionEndpoint;
import io.gravitee.am.gateway.handler.oauth2.resources.endpoint.par.PushedAuthorizationRequestEndpoint;
import io.gravitee.am.gateway.handler.oauth2.resources.endpoint.revocation.RevocationTokenEndpoint;
import io.gravitee.am.gateway.handler.oauth2.resources.endpoint.token.TokenEndpoint;
import io.gravitee.am.gateway.handler.oauth2.resources.handler.ExceptionHandler;
import io.gravitee.am.gateway.handler.oauth2.resources.handler.authorization.AuthorizationRequestEndUserConsentHandler;
import io.gravitee.am.gateway.handler.oauth2.resources.handler.authorization.AuthorizationRequestFailureHandler;
import io.gravitee.am.gateway.handler.oauth2.resources.handler.authorization.AuthorizationRequestMFAPromptHandler;
import io.gravitee.am.gateway.handler.oauth2.resources.handler.authorization.AuthorizationRequestParseClientHandler;
import io.gravitee.am.gateway.handler.oauth2.resources.handler.authorization.AuthorizationRequestParseIdTokenHintHandler;
import io.gravitee.am.gateway.handler.oauth2.resources.handler.authorization.AuthorizationRequestParseParametersHandler;
import io.gravitee.am.gateway.handler.oauth2.resources.handler.authorization.AuthorizationRequestParseProviderConfigurationHandler;
import io.gravitee.am.gateway.handler.oauth2.resources.handler.authorization.AuthorizationRequestParseRequestObjectHandler;
import io.gravitee.am.gateway.handler.oauth2.resources.handler.authorization.AuthorizationRequestParseRequiredParametersHandler;
import io.gravitee.am.gateway.handler.oauth2.resources.handler.authorization.AuthorizationRequestResolveHandler;
import io.gravitee.am.gateway.handler.oauth2.resources.handler.authorization.consent.UserConsentFailureHandler;
import io.gravitee.am.gateway.handler.oauth2.resources.handler.authorization.consent.UserConsentPrepareContextHandler;
import io.gravitee.am.gateway.handler.oauth2.resources.handler.authorization.consent.UserConsentProcessHandler;
import io.gravitee.am.gateway.handler.oauth2.resources.handler.risk.RiskAssessmentHandler;
import io.gravitee.am.gateway.handler.oauth2.resources.handler.token.TokenRequestParseHandler;
import io.gravitee.am.gateway.handler.oauth2.resources.handler.validation.AuthorizationRequestResourceValidationHandler;
import io.gravitee.am.gateway.handler.oauth2.resources.handler.validation.ResourceValidationService;
import io.gravitee.am.gateway.handler.oauth2.resources.handler.validation.TokenRequestResourceValidationHandler;
import io.gravitee.am.gateway.handler.oauth2.service.assertion.ClientAssertionService;
import io.gravitee.am.gateway.handler.oauth2.service.consent.UserConsentService;
import io.gravitee.am.gateway.handler.oauth2.service.granter.TokenGranter;
import io.gravitee.am.gateway.handler.oauth2.service.introspection.IntrospectionService;
import io.gravitee.am.gateway.handler.oauth2.service.par.PushedAuthorizationRequestService;
import io.gravitee.am.gateway.handler.oauth2.service.revocation.OAuthRevocationTokenService;
import io.gravitee.am.gateway.handler.oauth2.service.scope.ScopeManager;
import io.gravitee.am.gateway.handler.oauth2.service.token.TokenManager;
import io.gravitee.am.gateway.handler.oidc.service.discovery.OpenIDDiscoveryService;
import io.gravitee.am.gateway.handler.oidc.service.flow.Flow;
import io.gravitee.am.gateway.handler.oidc.service.idtoken.IDTokenService;
import io.gravitee.am.gateway.handler.oidc.service.jwe.JWEService;
import io.gravitee.am.gateway.handler.oidc.service.jwk.JWKService;
import io.gravitee.am.gateway.handler.oidc.service.request.RequestObjectService;
import io.gravitee.am.gateway.handler.root.resources.handler.LocaleHandler;
import io.gravitee.am.gateway.handler.root.resources.handler.common.RedirectUriValidationHandler;
import io.gravitee.am.gateway.handler.root.resources.handler.common.ReturnUrlValidationHandler;
import io.gravitee.am.gateway.handler.root.resources.handler.transactionid.TransactionIdHandler;
import io.gravitee.am.model.Domain;
import io.gravitee.am.service.AuditService;
import io.gravitee.am.service.AuthenticationFlowContextService;
import io.gravitee.am.service.i18n.GraviteeMessageResolver;
import io.gravitee.am.service.impl.SecretService;
import io.gravitee.common.http.MediaType;
import io.vertx.core.Handler;
import io.vertx.core.http.HttpMethod;
import io.vertx.rxjava3.core.Vertx;
import io.vertx.rxjava3.ext.web.Router;
import io.vertx.rxjava3.ext.web.RoutingContext;
import io.vertx.rxjava3.ext.web.handler.CSRFHandler;
import io.vertx.rxjava3.ext.web.handler.CorsHandler;
import io.vertx.rxjava3.ext.web.handler.StaticHandler;
import io.vertx.rxjava3.ext.web.templ.thymeleaf.ThymeleafTemplateEngine;
import org.springframework.beans.factory.annotation.Autowired;
import org.springframework.beans.factory.annotation.Qualifier;
import org.springframework.core.env.Environment;

/**
 * @author Titouan COMPIEGNE (titouan.compiegne at graviteesource.com)
 * @author GraviteeSource Team
 */
public class OAuth2Provider extends AbstractProtocolProvider {

    @Autowired
    private Domain domain;

    @Autowired
    private Router router;

    @Autowired
    private Vertx vertx;

    @Autowired
    private ClientSyncService clientSyncService;

    @Autowired
    private ProtectedResourceSyncService protectedResourceSyncService;

    @Autowired
    private ResourceValidationService resourceValidationService;

    @Autowired
    private ClientAssertionService clientAssertionService;

    @Autowired
    private Flow flow;

    @Autowired
    private ExecutionContextFactory executionContextFactory;

    @Autowired
    private UserConsentService userConsentService;

    @Autowired
    private TokenGranter tokenGranter;

    @Autowired
    private IntrospectionService introspectionService;

    @Autowired
    private OAuthRevocationTokenService revocationTokenService;

    @Autowired
    private OpenIDDiscoveryService openIDDiscoveryService;

    @Autowired
    private ThymeleafTemplateEngine thymeleafTemplateEngine;

    @Autowired
    private CookieSessionHandler sessionHandler;

    @Autowired
    private SSOSessionHandler ssoSessionHandler;

    @Autowired
    private CSRFHandler csrfHandler;

    @Autowired
    private CSPHandler cspHandler;

    @Autowired
    private XFrameHandler xframeHandler;

    @Autowired
    private XSSHandler xssHandler;

    @Autowired
    private PolicyChainHandler policyChainHandler;

    @Autowired
    private TokenManager tokenManager;

    @Autowired
    private CorsHandler corsHandler;

    @Autowired
    private AuthenticationFlowHandler authenticationFlowHandler;

    @Autowired
    private JWKService jwkService;

    @Autowired
    private RequestObjectService requestObjectService;

    @Autowired
    private JWTService jwtService;

    @Autowired
    private JWEService jweService;

    @Autowired
    private AuthenticationFlowContextService authenticationFlowContextService;

    @Autowired
    private IDTokenService idTokenService;

    @Autowired
    private Environment environment;

    @Autowired
    private PushedAuthorizationRequestService parService;

    @Autowired
    private ScopeManager scopeManager;

    @Autowired
    private ProtectedResourceManager protectedResourceManager;

    @Autowired
    private DeviceGatewayService deviceService;

    @Autowired
    private UserActivityGatewayService userActivityService;

    @Autowired
    private ObjectMapper objectMapper;

    @Autowired
    @Qualifier("gwMessageResolver")
    private GraviteeMessageResolver messageResolver;

    @Autowired
    private SecretService secretService;

    @Autowired
    private AuditService auditService;

    @Override
    protected void doStart() throws Exception {
        super.doStart();

        // init services
        initServices();

        // init web router
        initRouter();
    }

    private void initServices() {
        try {
            tokenManager.start();
        } catch (Exception e) {
            logger.error("An error occurs while starting oauth 2.0 services", e);
        }
    }

    private void initRouter() {
        // Create the OAuth 2.0 router
        final Router oauth2Router = Router.router(vertx);

        // client auth handler
        final String certificateHeader = environment.getProperty(ConstantKeys.HTTP_SSL_CERTIFICATE_HEADER);
        final Handler<RoutingContext> clientAuthHandler = ClientAuthHandler.create(clientSyncService, clientAssertionService, jwkService, domain, secretService, certificateHeader, auditService, protectedResourceSyncService);

        // static handler
        staticHandler(oauth2Router);

        // session cookie handler
        sessionAndCookieHandler(oauth2Router);

        // CSRF handler
        csrfHandler(oauth2Router);

        // CSP Handler
        cspHandler(oauth2Router);

        xFrameHandler(oauth2Router);

        xssHandler(oauth2Router);

        AuthenticationFlowContextHandler authenticationFlowContextHandler = new AuthenticationFlowContextHandler(authenticationFlowContextService, environment);
        Handler<RoutingContext> redirectUriValidationHandler = new RedirectUriValidationHandler(domain);
        ReturnUrlValidationHandler returnUrlValidationHandler = new ReturnUrlValidationHandler(domain);
        Handler<RoutingContext> localeHandler = new LocaleHandler(messageResolver);

        // Authorization endpoint
        oauth2Router.route(HttpMethod.OPTIONS, "/authorize")
                .handler(corsHandler);
        oauth2Router.route(HttpMethod.GET, "/authorize")
                .handler(corsHandler)
                .handler(new TransactionIdHandler(transactionHeader))
                .handler(new AuthorizationRequestParseProviderConfigurationHandler(openIDDiscoveryService))
                .handler(new AuthorizationRequestParseRequiredParametersHandler())
                .handler(new AuthorizationRequestParseClientHandler(clientSyncService))
                .handler(authenticationFlowContextHandler)
                .handler(new AuthorizationRequestParseRequestObjectHandler(requestObjectService, domain, parService, authenticationFlowContextService))
                .handler(new AuthorizationRequestParseIdTokenHintHandler(idTokenService))
                .handler(new AuthorizationRequestParseParametersHandler(domain))
                .handler(redirectUriValidationHandler)
                .handler(returnUrlValidationHandler)
                .handler(new RiskAssessmentHandler(deviceService, userActivityService, vertx.eventBus(), objectMapper, domain))
                .handler(authenticationFlowHandler.create())
<<<<<<< HEAD
                .handler(new AuthorizationRequestResolveHandler(domain, scopeManager, executionContextFactory))
                .handler(new AuthorizationRequestResourceValidationHandler(resourceValidationService))
=======
                .handler(new AuthorizationRequestResolveHandler(domain, scopeManager, protectedResourceManager, executionContextFactory))
>>>>>>> 8e4412d7
                .handler(new AuthorizationRequestEndUserConsentHandler(userConsentService))
                .handler(new AuthorizationRequestMFAPromptHandler())
                .handler(new AuthorizationEndpoint(flow, thymeleafTemplateEngine, parService))
                .failureHandler(new AuthorizationRequestFailureHandler(openIDDiscoveryService, jwtService, jweService, environment));

        // Authorization consent endpoint
        Handler<RoutingContext> userConsentPrepareContextHandler = new UserConsentPrepareContextHandler();
        oauth2Router.route(HttpMethod.GET, "/consent")
                .handler(new AuthorizationRequestParseClientHandler(clientSyncService))
                .handler(new AuthorizationRequestParseProviderConfigurationHandler(openIDDiscoveryService))
                .handler(authenticationFlowContextHandler)
                .handler(new AuthorizationRequestParseRequestObjectHandler(requestObjectService, domain, parService, authenticationFlowContextService))
                .handler(new AuthorizationRequestResolveHandler(domain, scopeManager, protectedResourceManager, executionContextFactory))
                .handler(redirectUriValidationHandler)
                .handler(returnUrlValidationHandler)
                .handler(userConsentPrepareContextHandler)
                .handler(policyChainHandler.create(ExtensionPoint.PRE_CONSENT))
                .handler(localeHandler)
                .handler(new UserConsentEndpoint(userConsentService, thymeleafTemplateEngine, domain));
        oauth2Router.route(HttpMethod.POST, "/consent")
                .handler(new AuthorizationRequestParseClientHandler(clientSyncService))
                .handler(new AuthorizationRequestParseProviderConfigurationHandler(openIDDiscoveryService))
                .handler(authenticationFlowContextHandler)
                .handler(new AuthorizationRequestParseRequestObjectHandler(requestObjectService, domain, parService, authenticationFlowContextService))
                .handler(new AuthorizationRequestResolveHandler(domain, scopeManager, protectedResourceManager, executionContextFactory))
                .handler(redirectUriValidationHandler)
                .handler(returnUrlValidationHandler)
                .handler(userConsentPrepareContextHandler)
                .handler(new UserConsentProcessHandler(userConsentService, domain))
                .handler(policyChainHandler.create(ExtensionPoint.POST_CONSENT))
                .handler(new UserConsentPostEndpoint());
        oauth2Router.route("/consent")
                .failureHandler(new UserConsentFailureHandler());

        // Token endpoint
        oauth2Router.route(HttpMethod.OPTIONS, "/token")
                .handler(corsHandler);
        oauth2Router.route(HttpMethod.POST, "/token")
                .handler(corsHandler)
                .handler(new TokenRequestParseHandler())
                .handler(clientAuthHandler)
                .handler(new TokenRequestResourceValidationHandler(resourceValidationService))
                .handler(new TokenEndpoint(tokenGranter));

        // Introspection endpoint
        oauth2Router.route(HttpMethod.POST, "/introspect")
                .consumes(MediaType.APPLICATION_FORM_URLENCODED)
                .handler(clientAuthHandler)
                .handler(new IntrospectionEndpoint(introspectionService));

        // Revocation endpoint
        oauth2Router.route(HttpMethod.OPTIONS, "/revoke")
                .handler(corsHandler);
        oauth2Router.route(HttpMethod.POST, "/revoke")
                .consumes(MediaType.APPLICATION_FORM_URLENCODED)
                .handler(corsHandler)
                .handler(clientAuthHandler)
                .handler(new RevocationTokenEndpoint(revocationTokenService));

        // Error endpoint
        oauth2Router.route(HttpMethod.GET, "/error")
                .handler(new ErrorEndpoint(domain, thymeleafTemplateEngine, clientSyncService, jwtService));

        // Pushed Authorization Request
        oauth2Router.route(HttpMethod.POST, "/par")
                .handler(clientAuthHandler)
                .handler(new PushedAuthorizationRequestEndpoint(parService));

        oauth2Router.route("/par")
                .handler(new PushedAuthorizationRequestEndpoint.MethodNotAllowedHandler());

        // error handler
        errorHandler(oauth2Router);

        // mount OAuth 2.0 router
        router.mountSubRouter(path(), oauth2Router);
    }

    @Override
    public String path() {
        return "/oauth";
    }

    private void staticHandler(Router router) {
        router.route().handler(StaticHandler.create());
    }

    private void sessionAndCookieHandler(Router router) {
        // OAuth 2.0 Authorization endpoint
        router
                .route("/authorize")
                .handler(sessionHandler)
                .handler(ssoSessionHandler);

        router
                .route("/consent")
                .handler(sessionHandler)
                .handler(ssoSessionHandler);
    }

    private void csrfHandler(Router router) {
        router.route("/consent").handler(csrfHandler);
    }

    private void cspHandler(Router router) {
        router.route("/consent").handler(cspHandler);
    }

    private void xFrameHandler(Router router) {
        router.route("/consent").handler(xframeHandler);
    }
    private void xssHandler(Router router) {
        router.route("/consent").handler(xssHandler);
    }

    private void errorHandler(Router router) {
        router.route().failureHandler(new ExceptionHandler());
    }

}<|MERGE_RESOLUTION|>--- conflicted
+++ resolved
@@ -294,12 +294,8 @@
                 .handler(returnUrlValidationHandler)
                 .handler(new RiskAssessmentHandler(deviceService, userActivityService, vertx.eventBus(), objectMapper, domain))
                 .handler(authenticationFlowHandler.create())
-<<<<<<< HEAD
-                .handler(new AuthorizationRequestResolveHandler(domain, scopeManager, executionContextFactory))
+                .handler(new AuthorizationRequestResolveHandler(domain, scopeManager, protectedResourceManager, executionContextFactory))
                 .handler(new AuthorizationRequestResourceValidationHandler(resourceValidationService))
-=======
-                .handler(new AuthorizationRequestResolveHandler(domain, scopeManager, protectedResourceManager, executionContextFactory))
->>>>>>> 8e4412d7
                 .handler(new AuthorizationRequestEndUserConsentHandler(userConsentService))
                 .handler(new AuthorizationRequestMFAPromptHandler())
                 .handler(new AuthorizationEndpoint(flow, thymeleafTemplateEngine, parService))
