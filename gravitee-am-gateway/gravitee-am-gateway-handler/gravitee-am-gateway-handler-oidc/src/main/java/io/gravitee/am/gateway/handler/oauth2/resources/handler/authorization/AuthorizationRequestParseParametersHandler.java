--- conflicted
+++ resolved
@@ -22,11 +22,6 @@
 import io.gravitee.am.common.oidc.Parameters;
 import io.gravitee.am.common.oidc.idtoken.Claims;
 import io.gravitee.am.gateway.handler.common.utils.ConstantKeys;
-<<<<<<< HEAD
-import io.gravitee.am.gateway.handler.common.vertx.utils.RequestUtils;
-import io.gravitee.am.gateway.handler.common.vertx.web.handler.impl.internal.mfa.utils.MfaUtils;
-=======
->>>>>>> c9e93600
 import io.gravitee.am.gateway.handler.oauth2.exception.LoginRequiredException;
 import io.gravitee.am.gateway.handler.oauth2.exception.RedirectMismatchException;
 import io.gravitee.am.gateway.handler.oauth2.exception.UnauthorizedClientException;
@@ -320,32 +315,7 @@
     }
 
     private boolean returnFromLoginPage(RoutingContext context) {
-<<<<<<< HEAD
-        String referer = context.request().headers().get(HttpHeaders.REFERER);
-        try {
-            if (referer == null) {
-                return false;
-            }
-
-            final URI refererURI = UriBuilder.fromURIString(referer).build();
-            final String refererPath = refererURI.getPath();
-            final String socialAuthCallback = RequestUtils
-                    .getQueryParams(refererURI.getQuery(), false)
-                    .get(io.gravitee.am.common.oauth2.Parameters.REDIRECT_URI);
-            // check if the user has just completed its login flow
-            // or if he's coming from a social authentication
-            return refererPath.contains(context.get(CONTEXT_PATH) + LOGIN_ENDPOINT)
-                    || (refererPath.contains(context.get(CONTEXT_PATH) + MFA_ENROLL_ENDPOINT) && MfaUtils.isMfaSkipped(context.session()))
-                    || refererPath.contains(context.get(CONTEXT_PATH) + MFA_CHALLENGE_ENDPOINT)
-                    || refererPath.contains(context.get(CONTEXT_PATH) + USER_CONSENT_ENDPOINT)
-                    || (socialAuthCallback != null && socialAuthCallback.contains(context.get(CONTEXT_PATH) + LOGIN_CALLBACK_ENDPOINT));
-        } catch (URISyntaxException e) {
-            logger.debug("Unable to calculate referer url : {}", referer, e);
-            return false;
-        }
-=======
        return Boolean.TRUE.equals(context.session().get(ConstantKeys.USER_LOGIN_COMPLETED_KEY));
->>>>>>> c9e93600
     }
 
     private boolean containsGrantType(List<String> authorizedGrantTypes) {
