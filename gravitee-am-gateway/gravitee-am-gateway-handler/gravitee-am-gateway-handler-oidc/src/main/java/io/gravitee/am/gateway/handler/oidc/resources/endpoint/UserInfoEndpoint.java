--- conflicted
+++ resolved
@@ -25,11 +25,7 @@
 import io.gravitee.am.gateway.handler.common.utils.ConstantKeys;
 import io.gravitee.am.gateway.handler.common.vertx.utils.UriBuilderRequest;
 import io.gravitee.am.gateway.handler.oidc.service.discovery.OpenIDDiscoveryService;
-<<<<<<< HEAD
-import io.gravitee.am.gateway.handler.oidc.service.idtoken.impl.IDTokenServiceImpl;
-=======
 import io.gravitee.am.gateway.handler.oidc.service.idtoken.IDTokenService;
->>>>>>> 7bb03122
 import io.gravitee.am.gateway.handler.oidc.service.jwe.JWEService;
 import io.gravitee.am.gateway.handler.oidc.service.request.ClaimsRequest;
 import io.gravitee.am.model.Role;
@@ -161,13 +157,8 @@
         }
 
         // remove technical claims that are useless for the calling app
-<<<<<<< HEAD
-        IDTokenServiceImpl.EXCLUDED_CLAIMS.forEach(key -> userClaims.remove(key));
-
-=======
         IDTokenService.EXCLUDED_CLAIMS.forEach(key -> userClaims.remove(key));
-        
->>>>>>> 7bb03122
+
         return (requestForSpecificClaims) ? requestedClaims : userClaims;
     }
 
