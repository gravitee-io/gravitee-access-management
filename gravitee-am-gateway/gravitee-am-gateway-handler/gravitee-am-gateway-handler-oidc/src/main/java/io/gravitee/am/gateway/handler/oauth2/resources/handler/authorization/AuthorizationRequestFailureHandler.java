--- conflicted
+++ resolved
@@ -151,17 +151,16 @@
         if (oAuth2Exception instanceof RedirectMismatchException) {
             authorizationRequest.setRedirectUri(defaultErrorURL);
         }
-<<<<<<< HEAD
-        // InvalidRequestObjectException without the RequestObject present into the Context means that the JWT can't be decoded
-        // return to the default error page to avoid redirect using wrong response mode
-        if (oAuth2Exception instanceof InvalidRequestObjectException && context.get(ConstantKeys.REQUEST_OBJECT_KEY) == null) {
-=======
         // check if the redirect_uri request parameter is allowed
         if (client != null
                 && client.getRedirectUris() != null
                 && authorizationRequest.getRedirectUri() != null
                 && !client.getRedirectUris().contains(authorizationRequest.getRedirectUri())) {
->>>>>>> 0718f26c
+            authorizationRequest.setRedirectUri(defaultErrorURL);
+        }
+        // InvalidRequestObjectException without the RequestObject present into the Context means that the JWT can't be decoded
+        // return to the default error page to avoid redirect using wrong response mode
+        if (oAuth2Exception instanceof InvalidRequestObjectException && context.get(ConstantKeys.REQUEST_OBJECT_KEY) == null) {
             authorizationRequest.setRedirectUri(defaultErrorURL);
         }
 
