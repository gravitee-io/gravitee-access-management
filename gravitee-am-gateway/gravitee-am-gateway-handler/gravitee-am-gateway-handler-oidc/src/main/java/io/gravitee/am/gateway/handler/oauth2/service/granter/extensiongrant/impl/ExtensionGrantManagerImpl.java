--- conflicted
+++ resolved
@@ -86,11 +86,10 @@
     private EventManager eventManager;
 
     @Autowired
-<<<<<<< HEAD
+    private UserService userService;
+
+    @Autowired
     private ScopeManager scopeManager;
-=======
-    private UserService userService;
->>>>>>> af3023cd
 
     @Override
     public void afterPropertiesSet() {
