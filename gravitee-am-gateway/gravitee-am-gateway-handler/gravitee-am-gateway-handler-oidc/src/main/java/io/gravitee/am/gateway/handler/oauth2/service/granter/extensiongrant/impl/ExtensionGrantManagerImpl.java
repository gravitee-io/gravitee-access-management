--- conflicted
+++ resolved
@@ -171,8 +171,10 @@
                         logger.info("\tExtension grant identity provider: {}, loaded", extensionGrant.getIdentityProvider());
                     }
                 }
-                var extensionGrantProvider = extensionGrantPluginManager.create(extensionGrant.getType(), extensionGrant.getConfiguration(), authenticationProvider);
-                var extensionGrantGranter = new ExtensionGrantGranter(extensionGrantProvider, extensionGrant,
+
+                var providerConfiguration = new ExtensionGrantProviderConfiguration(extensionGrant, authenticationProvider);
+                var extensionGrantProvider = extensionGrantPluginManager.create(providerConfiguration);
+                ExtensionGrantGranter extensionGrantGranter = new ExtensionGrantGranter(extensionGrantProvider, extensionGrant,
                         userAuthenticationManager, tokenService, tokenRequestResolver, identityProviderManager, userService);
                 // backward compatibility, set min date to the extension grant granter to choose the good one for the old clients
                 extensionGrantGranter.setMinDate(minDate);
@@ -182,19 +184,6 @@
             } else {
                 logger.info("Extension grant {} already loaded for domain {}", extensionGrant.getId(), domain.getName());
             }
-<<<<<<< HEAD
-
-            var providerConfiguration = new ExtensionGrantProviderConfiguration(extensionGrant, authenticationProvider);
-            var extensionGrantProvider = extensionGrantPluginManager.create(providerConfiguration);
-            ExtensionGrantGranter extensionGrantGranter = new ExtensionGrantGranter(extensionGrantProvider, extensionGrant,
-                    userAuthenticationManager, tokenService, tokenRequestResolver, identityProviderManager, userService);
-            // backward compatibility, set min date to the extension grant granter to choose the good one for the old clients
-            extensionGrantGranter.setMinDate(minDate);
-            ((CompositeTokenGranter) tokenGranter).addTokenGranter(extensionGrant.getId(), extensionGrantGranter);
-            extensionGrants.put(extensionGrant.getId(), extensionGrant);
-            extensionGrantGranters.put(extensionGrant.getId(), extensionGrantGranter);
-=======
->>>>>>> 8be7bfea
         } catch (Exception ex) {
             // failed to load the plugin
             logger.error("An error occurs while initializing the extension grant : {}", extensionGrant.getName(), ex);
