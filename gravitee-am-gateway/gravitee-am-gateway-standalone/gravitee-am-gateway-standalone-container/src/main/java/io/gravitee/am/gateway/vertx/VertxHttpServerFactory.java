--- conflicted
+++ resolved
@@ -110,14 +110,10 @@
         options.setCompressionSupported(httpServerConfiguration.isCompressionSupported());
         options.setIdleTimeout(httpServerConfiguration.getIdleTimeout());
         options.setTcpKeepAlive(httpServerConfiguration.isTcpKeepAlive());
-<<<<<<< HEAD
-        options.setMaxFormAttributeSize(-1);
-=======
         options.setMaxChunkSize(httpServerConfiguration.getMaxChunkSize());
         options.setMaxHeaderSize(httpServerConfiguration.getMaxHeaderSize());
         options.setMaxInitialLineLength(httpServerConfiguration.getMaxInitialLineLength());
         options.setMaxFormAttributeSize(httpServerConfiguration.getMaxFormAttributeSize());
->>>>>>> bf8e680c
 
         return vertx.createHttpServer(options);
     }
