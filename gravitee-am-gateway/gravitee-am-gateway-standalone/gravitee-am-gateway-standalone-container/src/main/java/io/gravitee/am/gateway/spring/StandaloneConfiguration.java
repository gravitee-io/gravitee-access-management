--- conflicted
+++ resolved
@@ -73,12 +73,9 @@
         ResourceConfiguration.class,
         BotDetectionConfiguration.class,
         DeviceIdentifierConfiguration.class,
-<<<<<<< HEAD
         PasswordDictionaryConfiguration.class,
-        AuthenticationDeviceNotifierConfiguration.class
-=======
+        AuthenticationDeviceNotifierConfiguration.class,
         NodeCertificatesConfiguration.class
->>>>>>> a88824bf
 })
 public class StandaloneConfiguration {
 
