<?xml version="1.0" encoding="UTF-8"?>
<!--

    Copyright (C) 2015 The Gravitee team (http://gravitee.io)

    Licensed under the Apache License, Version 2.0 (the "License");
    you may not use this file except in compliance with the License.
    You may obtain a copy of the License at

            http://www.apache.org/licenses/LICENSE-2.0

    Unless required by applicable law or agreed to in writing, software
    distributed under the License is distributed on an "AS IS" BASIS,
    WITHOUT WARRANTIES OR CONDITIONS OF ANY KIND, either express or implied.
    See the License for the specific language governing permissions and
    limitations under the License.

-->
<project xmlns="http://maven.apache.org/POM/4.0.0"
         xmlns:xsi="http://www.w3.org/2001/XMLSchema-instance"
         xsi:schemaLocation="http://maven.apache.org/POM/4.0.0 http://maven.apache.org/xsd/maven-4.0.0.xsd">
    <modelVersion>4.0.0</modelVersion>

    <parent>
        <groupId>io.gravitee.am.gateway.standalone</groupId>
        <artifactId>gravitee-am-gateway-standalone</artifactId>
<<<<<<< HEAD
        <version>3.14.7-SNAPSHOT</version>
=======
        <version>3.10.16</version>
>>>>>>> 97318ef8
    </parent>

    <artifactId>gravitee-am-gateway-standalone-container</artifactId>
    <name>Gravitee IO - Access Management - Gateway - Standalone - Container</name>

    <build>
        <resources>
            <resource>
                <directory>src/main/resources</directory>
                <filtering>true</filtering>
            </resource>
        </resources>
    </build>

    <dependencies>
        <!-- Gravitee.io Common -->
        <dependency>
            <groupId>io.gravitee.plugin</groupId>
            <artifactId>gravitee-plugin-core</artifactId>
        </dependency>

        <dependency>
            <groupId>io.gravitee.plugin</groupId>
            <artifactId>gravitee-plugin-alert</artifactId>
        </dependency>

        <!-- Gravitee.io Access Management -->
        <dependency>
            <groupId>io.gravitee.am.gateway</groupId>
            <artifactId>gravitee-am-gateway-reactor</artifactId>
            <version>${project.version}</version>
        </dependency>

        <!-- Gravitee.io -->
        <dependency>
            <groupId>io.gravitee.node</groupId>
            <artifactId>gravitee-node-container</artifactId>
        </dependency>

        <dependency>
            <groupId>io.gravitee.node</groupId>
            <artifactId>gravitee-node-api</artifactId>
        </dependency>

        <dependency>
            <groupId>io.gravitee.node</groupId>
            <artifactId>gravitee-node-vertx</artifactId>
        </dependency>

        <!-- Logging -->
        <dependency>
            <groupId>ch.qos.logback</groupId>
            <artifactId>logback-classic</artifactId>
            <scope>compile</scope>
        </dependency>
        <dependency>
            <groupId>ch.qos.logback</groupId>
            <artifactId>logback-core</artifactId>
            <scope>compile</scope>
        </dependency>
        <dependency>
            <groupId>org.slf4j</groupId>
            <artifactId>slf4j-api</artifactId>
            <scope>compile</scope>
        </dependency>

        <!-- Jackson-->
        <dependency>
            <groupId>com.fasterxml.jackson.core</groupId>
            <artifactId>jackson-databind</artifactId>
            <scope>compile</scope>
        </dependency>

        <dependency>
            <groupId>com.fasterxml.jackson.core</groupId>
            <artifactId>jackson-annotations</artifactId>
            <scope>compile</scope>
        </dependency>

        <dependency>
            <groupId>com.fasterxml.jackson.core</groupId>
            <artifactId>jackson-core</artifactId>
            <scope>compile</scope>
        </dependency>

        <!-- Spring dependencies -->
        <dependency>
            <groupId>org.springframework</groupId>
            <artifactId>spring-core</artifactId>
        </dependency>
        <dependency>
            <groupId>org.slf4j</groupId>
            <artifactId>jcl-over-slf4j</artifactId>
        </dependency>
        <dependency>
            <groupId>org.springframework</groupId>
            <artifactId>spring-context</artifactId>
        </dependency>
        <dependency>
            <groupId>org.springframework</groupId>
            <artifactId>spring-beans</artifactId>
        </dependency>
        <dependency>
            <groupId>org.springframework</groupId>
            <artifactId>spring-test</artifactId>
            <scope>test</scope>
        </dependency>

        <!-- Vert.x -->
        <dependency>
            <groupId>io.vertx</groupId>
            <artifactId>vertx-web</artifactId>
        </dependency>

        <dependency>
            <groupId>javax.annotation</groupId>
            <artifactId>javax.annotation-api</artifactId>
        </dependency>
    </dependencies>

    <profiles>
        <profile>
            <id>ee</id>
            <activation>
                <activeByDefault>false</activeByDefault>
            </activation>
            <dependencies>
                <!-- GraviteeSource dependencies -->
                <dependency>
                    <groupId>com.graviteesource.license</groupId>
                    <artifactId>gravitee-license-node</artifactId>
                </dependency>
            </dependencies>
        </profile>
    </profiles>
</project><|MERGE_RESOLUTION|>--- conflicted
+++ resolved
@@ -24,11 +24,7 @@
     <parent>
         <groupId>io.gravitee.am.gateway.standalone</groupId>
         <artifactId>gravitee-am-gateway-standalone</artifactId>
-<<<<<<< HEAD
         <version>3.14.7-SNAPSHOT</version>
-=======
-        <version>3.10.16</version>
->>>>>>> 97318ef8
     </parent>
 
     <artifactId>gravitee-am-gateway-standalone-container</artifactId>
@@ -88,6 +84,21 @@
             <groupId>ch.qos.logback</groupId>
             <artifactId>logback-core</artifactId>
             <scope>compile</scope>
+        </dependency>
+        <dependency>
+            <groupId>ch.qos.logback.contrib</groupId>
+            <artifactId>logback-jackson</artifactId>
+            <scope>runtime</scope>
+        </dependency>
+        <dependency>
+            <groupId>ch.qos.logback.contrib</groupId>
+            <artifactId>logback-json-classic</artifactId>
+            <scope>runtime</scope>
+        </dependency>
+        <dependency>
+            <groupId>ch.qos.logback.contrib</groupId>
+            <artifactId>logback-json-core</artifactId>
+            <scope>runtime</scope>
         </dependency>
         <dependency>
             <groupId>org.slf4j</groupId>
