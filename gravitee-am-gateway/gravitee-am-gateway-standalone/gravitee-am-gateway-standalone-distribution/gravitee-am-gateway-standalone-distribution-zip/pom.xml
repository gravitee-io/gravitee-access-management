--- conflicted
+++ resolved
@@ -24,13 +24,8 @@
     <parent>
         <groupId>io.gravitee.am.gateway.standalone</groupId>
         <artifactId>gravitee-am-gateway-standalone-distribution</artifactId>
-<<<<<<< HEAD
         <version>3.15.4-SNAPSHOT</version>
-=======
-        <version>3.10.17</version>
->>>>>>> fecd7159
     </parent>
-
 
     <artifactId>gravitee-am-gateway-standalone-distribution-zip</artifactId>
     <name>Gravitee IO - Access Management - Gateway - Standalone - Distribution - Zip</name>
