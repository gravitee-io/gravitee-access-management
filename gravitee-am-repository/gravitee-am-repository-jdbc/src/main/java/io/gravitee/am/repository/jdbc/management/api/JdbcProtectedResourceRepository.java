--- conflicted
+++ resolved
@@ -132,7 +132,6 @@
                 .firstElement();
     }
 
-<<<<<<< HEAD
     @Override
     public Flowable<ProtectedResource> findAll() {
         Flowable<ProtectedResource> resources = this.spring.findAll().map(this::toEntity);
@@ -179,10 +178,6 @@
 
     private String transformSortValue(String sort){
         return switch (sort){
-=======
-    private String transformSortValue(String sort) {
-        return switch (sort) {
->>>>>>> 9b72ef5a
             case "name" -> COLUMN_NAME;
             case "updatedAt" -> COLUMN_UPDATED_AT;
             default -> COLUMN_UPDATED_AT;
