/**
 * Copyright (C) 2015 The Gravitee team (http://gravitee.io)
 *
 * Licensed under the Apache License, Version 2.0 (the "License");
 * you may not use this file except in compliance with the License.
 * You may obtain a copy of the License at
 *
 *         http://www.apache.org/licenses/LICENSE-2.0
 *
 * Unless required by applicable law or agreed to in writing, software
 * distributed under the License is distributed on an "AS IS" BASIS,
 * WITHOUT WARRANTIES OR CONDITIONS OF ANY KIND, either express or implied.
 * See the License for the specific language governing permissions and
 * limitations under the License.
 */
package io.gravitee.am.repository.jdbc.management.api;

import io.gravitee.am.common.utils.RandomString;
import io.gravitee.am.model.Credential;
import io.gravitee.am.model.ReferenceType;
import io.gravitee.am.repository.jdbc.management.AbstractJdbcRepository;
import io.gravitee.am.repository.jdbc.management.api.model.JdbcCredential;
import io.gravitee.am.repository.jdbc.management.api.spring.SpringCredentialRepository;
import io.gravitee.am.repository.management.api.CredentialRepository;
import io.reactivex.Completable;
import io.reactivex.Flowable;
import io.reactivex.Maybe;
import io.reactivex.Single;
import org.springframework.beans.factory.annotation.Autowired;
import org.springframework.data.relational.core.query.Query;
import org.springframework.stereotype.Repository;

import static org.springframework.data.relational.core.query.Criteria.where;
import static reactor.adapter.rxjava.RxJava2Adapter.monoToCompletable;
import static reactor.adapter.rxjava.RxJava2Adapter.monoToSingle;

/**
 * @author Eric LELEU (eric.leleu at graviteesource.com)
 * @author GraviteeSource Team
 */
@Repository
public class JdbcCredentialRepository extends AbstractJdbcRepository implements CredentialRepository {
    @Autowired
    private SpringCredentialRepository credentialRepository;

    protected Credential toEntity(JdbcCredential entity) {
        return mapper.map(entity, Credential.class);
    }

    protected JdbcCredential toJdbcEntity(Credential entity) {
        return mapper.map(entity, JdbcCredential.class);
    }

    @Override
    public Flowable<Credential> findByUserId(ReferenceType referenceType, String referenceId, String userId) {
        LOGGER.debug("findByUserId({},{},{})", referenceType, referenceId, userId);
        return credentialRepository.findByUserId(referenceType.name(), referenceId, userId)
                .map(this::toEntity);
    }

    @Override
    public Flowable<Credential> findByUsername(ReferenceType referenceType, String referenceId, String username) {
        LOGGER.debug("findByUsername({},{},{})", referenceType, referenceId, username);
        return credentialRepository.findByUsername(referenceType.name(), referenceId, username)
                .map(this::toEntity);
    }

    @Override
    public Flowable<Credential> findByCredentialId(ReferenceType referenceType, String referenceId, String credentialId) {
        LOGGER.debug("findByCredentialId({},{},{})", referenceType, referenceId, credentialId);
        return credentialRepository.findByCredentialId(referenceType.name(), referenceId, credentialId)
                .map(this::toEntity);

    }

    @Override
    public Maybe<Credential> findById(String id) {
        LOGGER.debug("findById({})", id);
        return credentialRepository.findById(id)
                .map(this::toEntity)
                .doOnError(error -> LOGGER.error("Unable to retrieve credential for Id {}", id, error));
    }

    @Override
    public Single<Credential> create(Credential item) {
        item.setId(item.getId() == null ? RandomString.generate() : item.getId());
        LOGGER.debug("create credential with id {}", item.getId());
        return monoToSingle(template.insert(toJdbcEntity(item))).map(this::toEntity);
    }

    @Override
    public Single<Credential> update(Credential item) {
        LOGGER.debug("update credential with id {}", item.getId());
        return this.credentialRepository.save(toJdbcEntity(item))
                .map(this::toEntity)
                .doOnError((error) -> LOGGER.error("unable to create credential with id {}", item.getId(), error));
    }

    @Override
    public Completable delete(String id) {
        LOGGER.debug("delete({})", id);
        return credentialRepository.deleteById(id)
                .doOnError(error -> LOGGER.error("Unable to delete credential for Id {}", id, error));

    }

    @Override
    public Completable deleteByUserId(ReferenceType referenceType, String referenceId, String userId) {
        LOGGER.debug("deleteByUserId({})", userId);
        return monoToCompletable(template.delete(JdbcCredential.class)
                .matching(Query.query(
                        where("reference_type").is(referenceType.name())
                                .and(where("reference_id").is(referenceId))
                                .and(where("user_id").is(userId))))
                .all())
                .doOnError(error -> LOGGER.error("Unable to delete credential for userId {}", userId, error));
    }

    @Override
<<<<<<< HEAD
    public Completable deleteByAaguid(ReferenceType referenceType, String referenceId, String aaguid) {
        LOGGER.debug("deleteByAaguid({})", aaguid);
        return monoToCompletable(template.delete(JdbcCredential.class)
                .matching(Query.query(
                        where("reference_type").is(referenceType.name())
                                .and(where("reference_id").is(referenceId))
                                .and(where("aaguid").is(aaguid))))
                .all())
                .doOnError(error -> LOGGER.error("Unable to delete credential for aaguid {}", aaguid, error));
=======
    public Completable deleteByReference(ReferenceType referenceType, String referenceId) {
        LOGGER.debug("deleteByReference({} - {})", referenceType.name(), referenceId);
        return monoToCompletable(dbClient.delete()
                .from(JdbcCredential.class)
                .matching(from(
                        where("reference_type").is(referenceType.name())
                                .and(where("reference_id").is(referenceId))))
                .then())
                .doOnError(error -> LOGGER.error("Unable to delete credential for reference {} - {}", referenceType.name(), referenceId, error));
>>>>>>> a88824bf
    }
}<|MERGE_RESOLUTION|>--- conflicted
+++ resolved
@@ -117,26 +117,13 @@
     }
 
     @Override
-<<<<<<< HEAD
-    public Completable deleteByAaguid(ReferenceType referenceType, String referenceId, String aaguid) {
-        LOGGER.debug("deleteByAaguid({})", aaguid);
+    public Completable deleteByReference(ReferenceType referenceType, String referenceId) {
+        LOGGER.debug("deleteByReference({} - {})", referenceType.name(), referenceId);
         return monoToCompletable(template.delete(JdbcCredential.class)
                 .matching(Query.query(
                         where("reference_type").is(referenceType.name())
-                                .and(where("reference_id").is(referenceId))
-                                .and(where("aaguid").is(aaguid))))
+                                .and(where("reference_id").is(referenceId))))
                 .all())
-                .doOnError(error -> LOGGER.error("Unable to delete credential for aaguid {}", aaguid, error));
-=======
-    public Completable deleteByReference(ReferenceType referenceType, String referenceId) {
-        LOGGER.debug("deleteByReference({} - {})", referenceType.name(), referenceId);
-        return monoToCompletable(dbClient.delete()
-                .from(JdbcCredential.class)
-                .matching(from(
-                        where("reference_type").is(referenceType.name())
-                                .and(where("reference_id").is(referenceId))))
-                .then())
                 .doOnError(error -> LOGGER.error("Unable to delete credential for reference {} - {}", referenceType.name(), referenceId, error));
->>>>>>> a88824bf
     }
 }