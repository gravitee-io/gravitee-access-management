/**
 * Copyright (C) 2015 The Gravitee team (http://gravitee.io)
 *
 * Licensed under the Apache License, Version 2.0 (the "License");
 * you may not use this file except in compliance with the License.
 * You may obtain a copy of the License at
 *
 *         http://www.apache.org/licenses/LICENSE-2.0
 *
 * Unless required by applicable law or agreed to in writing, software
 * distributed under the License is distributed on an "AS IS" BASIS,
 * WITHOUT WARRANTIES OR CONDITIONS OF ANY KIND, either express or implied.
 * See the License for the specific language governing permissions and
 * limitations under the License.
 */
package io.gravitee.am.repository.jdbc.common.dialect;

import io.gravitee.am.model.ReferenceType;
import io.gravitee.am.repository.jdbc.common.JSONMapper;
import io.gravitee.am.repository.management.api.search.FilterCriteria;
import io.r2dbc.postgresql.codec.Json;
import org.springframework.data.r2dbc.core.DatabaseClient;
import org.springframework.data.r2dbc.dialect.R2dbcDialect;
import org.springframework.data.relational.core.sql.SqlIdentifier;

import java.util.Map;

/**
 * @author Eric LELEU (eric.leleu at graviteesource.com)
 * @author GraviteeSource Team
 */
public class PostgresqlHelper extends AbstractDialectHelper {

    public PostgresqlHelper(R2dbcDialect dialect, String collation) {
        super(dialect, collation);
    }

    protected void loadJdbcDriver() throws Exception {
        Class.forName("org.postgresql.Driver");
    }

    @Override
    public DatabaseClient.GenericInsertSpec<Map<String, Object>> addJsonField(DatabaseClient.GenericInsertSpec<Map<String, Object>> spec, String name, Object value) {
        try {
            return value == null ?
                    spec.nullValue(SqlIdentifier.quoted(name), Json.class) :
                    spec.value(SqlIdentifier.quoted(name), Json.of(JSONMapper.toJson(value)));
        } catch (Exception e) {
            throw new RuntimeException(e);
        }
    }

    @Override
    public Map<SqlIdentifier, Object> addJsonField(Map<SqlIdentifier, Object> spec, String name, Object value) {
        if (value == null) {
            spec.put(SqlIdentifier.quoted(name), (Json) null);
        } else {
            spec.put(SqlIdentifier.quoted(name), Json.of(JSONMapper.toJson(value)));
        }
        return spec;
    }

    protected ScimUserSearch processJsonFilter(StringBuilder queryBuilder, FilterCriteria criteria, ScimUserSearch search) {
        String[] path = convertFieldName(criteria).split("\\.");
        final String operator = criteria.getOperator().toLowerCase().trim();
        final String value = criteria.getFilterValue();
        final String bindValueName = (":" + path[0] + path[1].substring(0, 1).toUpperCase() + path[1].substring(1)).replaceAll("_", "");
        final String bindValueKey = bindValueName.substring(1);
        switch (operator) {
            case "eq":
<<<<<<< HEAD
                queryBuilder.append(path[0] + " ->> '" + path[1] + "' = '" + value + "' ");
                break;
            case "ne":
                queryBuilder.append(path[0] + " ->> '" + path[1] + "' != '" + value + "' ");
=======
                queryBuilder.append(path[0]+" ->> '"+path[1] + "' = " + bindValueName + " ");
                search.addBinding(bindValueKey, value);
                break;
            case "ne":
                queryBuilder.append(path[0]+" ->> '"+path[1] + "' != " + bindValueName + " ");
                search.addBinding(bindValueKey, value);
>>>>>>> 73f99a2e
                break;
            case "pr":
                queryBuilder.append(path[0] + " ? '" + path[1] + "'");
                break;
            case "co":
<<<<<<< HEAD
                queryBuilder.append(path[0] + " ->> '" + path[1] + "' like '%" + value + "%' ");
                break;
            case "sw":
                queryBuilder.append(path[0] + " ->> '" + path[1] + "' like '" + value + "%' ");
                break;
            case "ew":
                queryBuilder.append(path[0] + " ->> '" + path[1] + "' like '%" + value + "' ");
=======
                queryBuilder.append(path[0]+" ->> '"+path[1] + "' like " + bindValueName + " ");
                search.addBinding(bindValueKey, "%" + value + "%");
                break;
            case "sw":
                queryBuilder.append(path[0]+" ->> '"+path[1] + "' like " + bindValueName + " ");
                search.addBinding(bindValueKey, value + "%");
                break;
            case "ew":
                queryBuilder.append(path[0]+" ->> '"+path[1] + "' like " + bindValueName + " ");
                search.addBinding(bindValueKey, "%" + value);
>>>>>>> 73f99a2e
                break;
            default:
                // TODO gt, ge, lt, le not managed yet... we have to know the json field type in order to adapt the clause
                throw new IllegalArgumentException("Operator '" + criteria + "' isn't authorized on JSON fields");
        }
        search.updateBuilder(queryBuilder);
        return search;
    }

    @Override
    protected StringBuilder buildSearchUser(boolean wildcard, StringBuilder builder) {
        return builder.append("u.reference_id = :refId")
                .append(" AND u.reference_type = :refType")
                .append(" AND (")
                .append(" u.username ").append(wildcard ? "LIKE " : "= ")
                .append(":value")
                .append(" OR u.email ").append(wildcard ? "LIKE " : "= ")
                .append(":value")
                .append(" OR  u.additional_information->>email ").append(wildcard ? "LIKE " : "= ")
                .append(":value")
                .append(" OR u.display_name ").append(wildcard ? "LIKE " : "= ")
                .append(":value")
                .append(" OR u.first_name ").append(wildcard ? "LIKE " : "= ")
                .append(":value")
                .append(" OR u.last_name ").append(wildcard ? "LIKE " : "= ")
                .append(":value")
                .append(" ) ");
    }

    @Override
    protected StringBuilder buildSearchApplications(boolean wildcard, StringBuilder builder) {
        return builder.append("a.domain = :domain")
                .append(" AND (")
                .append(" upper(a.name) ").append(wildcard ? "LIKE " : "= ")
                .append(":value")
                .append(" OR upper(a.settings->'oauth'->>'clientId') ").append(wildcard ? "LIKE " : "= ")
                .append(":value")
                .append(" ) ");
    }

    protected String buildPagingClause(int page, int size) {
        return buildPagingClause("id", page, size);
    }

    protected String buildPagingClause(String field, int page, int size) {
        return " ORDER BY " + field + " LIMIT " + size + " OFFSET " + (page * size);
    }

    @Override
    public String buildFindUserByReferenceAndEmail(ReferenceType referenceType, String referenceId, String email, boolean strict) {
        boolean organizationUser = (ReferenceType.ORGANIZATION == referenceType);
        return new StringBuilder("SELECT * FROM " + (organizationUser ? "organization_users" : "users") + " u WHERE ")
                .append(" u.reference_type = :refType")
                .append(" AND u.reference_id = :refId AND (")
                .append(strict ? "u.email" : "UPPER(u.email)")
                .append(strict ? " = :email OR " : " = UPPER(:email) OR ")
                .append(strict ? "u.additional_information->>email" : " UPPER(u.additional_information->>email)")
                .append(strict ? " = :email" : " = UPPER(:email) ")
                .append(")").toString();
    }

    @Override
    public String buildFindApplicationByDomainAndClient() {
        return new StringBuilder("SELECT * FROM applications a WHERE ")
                .append(" a.domain = :domain ")
                .append(" AND a.settings->'oauth'->>'clientId' = :clientId").toString();
    }
}<|MERGE_RESOLUTION|>--- conflicted
+++ resolved
@@ -68,44 +68,27 @@
         final String bindValueKey = bindValueName.substring(1);
         switch (operator) {
             case "eq":
-<<<<<<< HEAD
-                queryBuilder.append(path[0] + " ->> '" + path[1] + "' = '" + value + "' ");
-                break;
-            case "ne":
-                queryBuilder.append(path[0] + " ->> '" + path[1] + "' != '" + value + "' ");
-=======
-                queryBuilder.append(path[0]+" ->> '"+path[1] + "' = " + bindValueName + " ");
+                queryBuilder.append(path[0] + " ->> '" + path[1] + "' = " + bindValueName + " ");
                 search.addBinding(bindValueKey, value);
                 break;
             case "ne":
-                queryBuilder.append(path[0]+" ->> '"+path[1] + "' != " + bindValueName + " ");
+                queryBuilder.append(path[0] + " ->> '" + path[1] + "' != " + bindValueName + " ");
                 search.addBinding(bindValueKey, value);
->>>>>>> 73f99a2e
                 break;
             case "pr":
                 queryBuilder.append(path[0] + " ? '" + path[1] + "'");
                 break;
             case "co":
-<<<<<<< HEAD
-                queryBuilder.append(path[0] + " ->> '" + path[1] + "' like '%" + value + "%' ");
-                break;
-            case "sw":
-                queryBuilder.append(path[0] + " ->> '" + path[1] + "' like '" + value + "%' ");
-                break;
-            case "ew":
-                queryBuilder.append(path[0] + " ->> '" + path[1] + "' like '%" + value + "' ");
-=======
-                queryBuilder.append(path[0]+" ->> '"+path[1] + "' like " + bindValueName + " ");
+                queryBuilder.append(path[0] + " ->> '" + path[1] + "' like " + bindValueName + " ");
                 search.addBinding(bindValueKey, "%" + value + "%");
                 break;
             case "sw":
-                queryBuilder.append(path[0]+" ->> '"+path[1] + "' like " + bindValueName + " ");
+                queryBuilder.append(path[0] + " ->> '" + path[1] + "' like " + bindValueName + " ");
                 search.addBinding(bindValueKey, value + "%");
                 break;
             case "ew":
-                queryBuilder.append(path[0]+" ->> '"+path[1] + "' like " + bindValueName + " ");
+                queryBuilder.append(path[0] + " ->> '" + path[1] + "' like " + bindValueName + " ");
                 search.addBinding(bindValueKey, "%" + value);
->>>>>>> 73f99a2e
                 break;
             default:
                 // TODO gt, ge, lt, le not managed yet... we have to know the json field type in order to adapt the clause
