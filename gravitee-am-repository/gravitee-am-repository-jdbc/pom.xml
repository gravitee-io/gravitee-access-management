<?xml version="1.0" encoding="UTF-8"?>
<!--

    Copyright (C) 2015 The Gravitee team (http://gravitee.io)

    Licensed under the Apache License, Version 2.0 (the "License");
    you may not use this file except in compliance with the License.
    You may obtain a copy of the License at

            http://www.apache.org/licenses/LICENSE-2.0

    Unless required by applicable law or agreed to in writing, software
    distributed under the License is distributed on an "AS IS" BASIS,
    WITHOUT WARRANTIES OR CONDITIONS OF ANY KIND, either express or implied.
    See the License for the specific language governing permissions and
    limitations under the License.

-->
<project xmlns="http://maven.apache.org/POM/4.0.0"
         xmlns:xsi="http://www.w3.org/2001/XMLSchema-instance"
         xsi:schemaLocation="http://maven.apache.org/POM/4.0.0 http://maven.apache.org/xsd/maven-4.0.0.xsd">
    <parent>
        <artifactId>gravitee-am-repository</artifactId>
        <groupId>io.gravitee.am.repository</groupId>
<<<<<<< HEAD
        <version>3.8.0-SNAPSHOT</version>
=======
        <version>3.7.2</version>
>>>>>>> 53d3c6fa
    </parent>

    <modelVersion>4.0.0</modelVersion>

    <artifactId>gravitee-am-repository-jdbc</artifactId>
    <name>Gravitee IO - Access Management - Repository JDBC</name>

    <properties>
        <r2dbc-pool.version>0.8.6.RELEASE</r2dbc-pool.version>
        <r2dbc-postgresql.version>0.8.7.RELEASE</r2dbc-postgresql.version>
        <r2dbc-mssql.version>0.8.5.RELEASE</r2dbc-mssql.version>
        <r2dbc-mysql.version>0.8.2.RELEASE</r2dbc-mysql.version>
        <r2dbc-mariadb.version>0.8.4-rc</r2dbc-mariadb.version>
        <r2dbc-spi.version>0.8.4.RELEASE</r2dbc-spi.version>

        <reactor-netty.version>0.9.19.RELEASE</reactor-netty.version>

        <jdbc-postgresql.version>42.2.16</jdbc-postgresql.version>
        <jdbc-mssql.version>7.4.1.jre8</jdbc-mssql.version>
        <jdbc-mysql.version>8.0.17</jdbc-mysql.version>
        <jdbc-mariadb.version>2.4.0</jdbc-mariadb.version>

        <dozer.version>6.5.0</dozer.version>

        <testcontainers.version>1.15.1</testcontainers.version>
        <liquibase.version>3.8.0</liquibase.version>
        <liquibase-slf4j.version>2.0.0</liquibase-slf4j.version>

        <skip-repositories-tests>true</skip-repositories-tests>

        <maven-dependency-plugin.version>2.10</maven-dependency-plugin.version>
        <dozer-jaxb-runtime.version>2.4.0-b180830.0438</dozer-jaxb-runtime.version>
    </properties>

    <dependencies>
        <!-- Gravitee dependencies -->
        <dependency>
            <groupId>io.gravitee.am.repository</groupId>
            <artifactId>gravitee-am-repository-api</artifactId>
            <version>${project.version}</version>
            <scope>provided</scope>
        </dependency>

        <!-- Spring dependencies -->
        <!-- https://mvnrepository.com/artifact/org.springframework/spring-core -->
        <dependency>
            <groupId>org.springframework</groupId>
            <artifactId>spring-core</artifactId>
            <scope>provided</scope>
        </dependency>

        <dependency>
            <groupId>org.springframework</groupId>
            <artifactId>spring-beans</artifactId>
            <scope>provided</scope>
        </dependency>

        <dependency>
            <groupId>org.springframework</groupId>
            <artifactId>spring-context</artifactId>
            <scope>provided</scope>
        </dependency>

        <dependency>
            <groupId>org.springframework.data</groupId>
            <artifactId>spring-data-r2dbc</artifactId>
            <version>1.1.0.RELEASE</version>
            <exclusions>
                <exclusion>
                    <artifactId>reactive-streams</artifactId>
                    <groupId>org.reactivestreams</groupId>
                </exclusion>
                <exclusion>
                    <artifactId>r2dbc-spi</artifactId>
                    <groupId>io.r2dbc</groupId>
                </exclusion>
            </exclusions>
        </dependency>

        <!-- https://mvnrepository.com/artifact/io.projectreactor.addons/reactor-adapter -->
        <dependency>
            <groupId>io.projectreactor.addons</groupId>
            <artifactId>reactor-adapter</artifactId>
            <version>3.3.3.RELEASE</version>
        </dependency>


        <!-- Liquibase -->
        <dependency>
            <groupId>org.liquibase</groupId>
            <artifactId>liquibase-core</artifactId>
            <version>${liquibase.version}</version>
        </dependency>
        <dependency>
            <groupId>com.mattbertolini</groupId>
            <artifactId>liquibase-slf4j</artifactId>
            <version>${liquibase-slf4j.version}</version>
        </dependency>

        <!-- R2DBC -->
        <dependency>
            <groupId>io.r2dbc</groupId>
            <artifactId>r2dbc-pool</artifactId>
            <version>${r2dbc-pool.version}</version>
            <exclusions>
                <exclusion>
                    <artifactId>reactor-core</artifactId>
                    <groupId>io.projectreactor</groupId>
                </exclusion>
                <exclusion>
                    <artifactId>r2dbc-spi</artifactId>
                    <groupId>io.r2dbc</groupId>
                </exclusion>
            </exclusions>
        </dependency>

        <dependency>
            <groupId>io.r2dbc</groupId>
            <artifactId>r2dbc-spi</artifactId>
            <version>${r2dbc-spi.version}</version>
            <scope>compile</scope>
        </dependency>

        <dependency>
            <groupId>io.projectreactor.netty</groupId>
            <artifactId>reactor-netty</artifactId>
            <version>${reactor-netty.version}</version>
        </dependency>

        <dependency>
            <groupId>io.r2dbc</groupId>
            <artifactId>r2dbc-postgresql</artifactId>
            <version>${r2dbc-postgresql.version}</version>
            <exclusions>
                <exclusion>
                    <artifactId>reactor-core</artifactId>
                    <groupId>io.projectreactor</groupId>
                </exclusion>
                <exclusion>
                    <artifactId>r2dbc-spi</artifactId>
                    <groupId>io.r2dbc</groupId>
                </exclusion>
            </exclusions>
            <scope>provided</scope>
        </dependency>
        <dependency>
            <groupId>io.r2dbc</groupId>
            <artifactId>r2dbc-mssql</artifactId>
            <version>${r2dbc-mssql.version}</version>
            <exclusions>
                <exclusion>
                    <artifactId>reactor-core</artifactId>
                    <groupId>io.projectreactor</groupId>
                </exclusion>
                <exclusion>
                    <artifactId>r2dbc-spi</artifactId>
                    <groupId>io.r2dbc</groupId>
                </exclusion>
            </exclusions>
            <scope>provided</scope>
        </dependency>
        <dependency>
            <groupId>dev.miku</groupId>
            <artifactId>r2dbc-mysql</artifactId>
            <version>${r2dbc-mysql.version}</version>
            <exclusions>
                <exclusion>
                    <artifactId>reactor-core</artifactId>
                    <groupId>io.projectreactor</groupId>
                </exclusion>
                <exclusion>
                    <artifactId>r2dbc-spi</artifactId>
                    <groupId>io.r2dbc</groupId>
                </exclusion>
            </exclusions>
            <scope>provided</scope>
        </dependency>
        <dependency>
            <groupId>org.mariadb</groupId>
            <artifactId>r2dbc-mariadb</artifactId>
            <version>${r2dbc-mariadb.version}</version>
            <exclusions>
                <exclusion>
                    <artifactId>reactor-core</artifactId>
                    <groupId>io.projectreactor</groupId>
                </exclusion>
                <exclusion>
                    <artifactId>r2dbc-spi</artifactId>
                    <groupId>io.r2dbc</groupId>
                </exclusion>
            </exclusions>
            <scope>provided</scope>
        </dependency>

        <dependency>
            <groupId>mysql</groupId>
            <artifactId>mysql-connector-java</artifactId>
            <version>${jdbc-mysql.version}</version>
            <scope>provided</scope>
        </dependency>

        <dependency>
            <groupId>org.postgresql</groupId>
            <artifactId>postgresql</artifactId>
            <version>${jdbc-postgresql.version}</version>
            <scope>provided</scope>
        </dependency>

        <dependency>
            <groupId>org.mariadb.jdbc</groupId>
            <artifactId>mariadb-java-client</artifactId>
            <version>${jdbc-mariadb.version}</version>
            <scope>provided</scope>
        </dependency>

        <dependency>
            <groupId>com.microsoft.sqlserver</groupId>
            <artifactId>mssql-jdbc</artifactId>
            <version>${jdbc-mssql.version}</version>
            <scope>provided</scope>
        </dependency>


        <!-- bean mapper -->
        <dependency>
            <groupId>com.github.dozermapper</groupId>
            <artifactId>dozer-core</artifactId>
            <version>${dozer.version}</version>
            <exclusions>
                <exclusion>
                    <groupId>org.slf4j</groupId>
                    <artifactId>*</artifactId>
                </exclusion>
            </exclusions>
        </dependency>

        <dependency>
            <groupId>org.glassfish.jaxb</groupId>
            <artifactId>jaxb-runtime</artifactId>
            <version>${dozer-jaxb-runtime.version}</version>
        </dependency>

        <dependency>
            <groupId>com.fasterxml.jackson.datatype</groupId>
            <artifactId>jackson-datatype-jdk8</artifactId>
            <scope>provided</scope>
        </dependency>

        <!-- Test dependencies -->
        <dependency>
            <groupId>org.springframework</groupId>
            <artifactId>spring-test</artifactId>
            <scope>test</scope>
            <exclusions>
                <exclusion>
                    <groupId>commons-logging</groupId>
                    <artifactId>commons-logging</artifactId>
                </exclusion>
            </exclusions>
        </dependency>
        <dependency>
            <groupId>org.testcontainers</groupId>
            <artifactId>testcontainers</artifactId>
            <version>${testcontainers.version}</version>
            <scope>test</scope>
        </dependency>
        <dependency>
            <groupId>org.testcontainers</groupId>
            <artifactId>r2dbc</artifactId>
            <version>${testcontainers.version}</version>
            <scope>test</scope>
            <exclusions>
                <exclusion>
                    <artifactId>r2dbc-spi</artifactId>
                    <groupId>io.r2dbc</groupId>
                </exclusion>
            </exclusions>
        </dependency>
        <dependency>
            <groupId>org.testcontainers</groupId>
            <artifactId>postgresql</artifactId>
            <version>${testcontainers.version}</version>
            <scope>test</scope>
        </dependency>
        <dependency>
            <groupId>org.testcontainers</groupId>
            <artifactId>mysql</artifactId>
            <version>${testcontainers.version}</version>
            <scope>test</scope>
        </dependency>

        <dependency>
            <groupId>org.testcontainers</groupId>
            <artifactId>mariadb</artifactId>
            <version>${testcontainers.version}</version>
            <scope>test</scope>
        </dependency>

        <dependency>
            <groupId>org.testcontainers</groupId>
            <artifactId>mssqlserver</artifactId>
            <version>${testcontainers.version}</version>
            <scope>test</scope>
        </dependency>

        <dependency>
            <groupId>io.gravitee.am.repository</groupId>
            <artifactId>gravitee-am-repository-tests</artifactId>
            <version>${project.version}</version>
            <classifier>tests</classifier>
            <scope>test</scope>
        </dependency>
    </dependencies>

    <build>
        <resources>
            <resource>
                <directory>src/main/resources</directory>
                <filtering>true</filtering>
            </resource>
        </resources>

        <plugins>
            <plugin>
                <artifactId>maven-assembly-plugin</artifactId>
                <version>2.4</version>
                <configuration>
                    <appendAssemblyId>false</appendAssemblyId>
                    <descriptors>
                        <descriptor>src/main/assembly/plugin-assembly.xml</descriptor>
                    </descriptors>
                </configuration>
                <executions>
                    <execution>
                        <id>make-plugin-assembly</id>
                        <phase>package</phase>
                        <goals>
                            <goal>single</goal>
                        </goals>
                    </execution>
                </executions>
            </plugin>
            <plugin>
                <groupId>org.apache.maven.plugins</groupId>
                <artifactId>maven-surefire-plugin</artifactId>
                <configuration>
                    <argLine>-Xmx1024m</argLine>
                    <skipTests>${skip-repositories-tests}</skipTests>
                </configuration>
                <executions>
                    <execution>
                        <id>postgres-13</id>
                        <goals>
                            <goal>test</goal>
                        </goals>
                        <configuration>
                            <systemPropertyVariables>
                                <jdbcType>postgresql-tc~13.1</jdbcType>
                            </systemPropertyVariables>
                        </configuration>
                    </execution>
                    <execution>
                        <id>mysql-5.6</id>
                        <goals>
                            <goal>test</goal>
                        </goals>
                        <configuration>
                            <systemPropertyVariables>
                                <jdbcType>mysql-tc</jdbcType>
                            </systemPropertyVariables>
                        </configuration>
                    </execution>
                    <execution>
                        <id>mysql-8</id>
                        <goals>
                            <goal>test</goal>
                        </goals>
                        <configuration>
                            <systemPropertyVariables>
                                <jdbcType>mysql-tc~8.0.22</jdbcType>
                            </systemPropertyVariables>
                        </configuration>
                    </execution>
                    <execution>
                        <id>mariadb-10.2</id>
                        <goals>
                            <goal>test</goal>
                        </goals>
                        <configuration>
                            <systemPropertyVariables>
                                <jdbcType>mariadb-tc</jdbcType>
                            </systemPropertyVariables>
                        </configuration>
                    </execution>
                    <execution>
                        <id>mariadb-10.5</id>
                        <goals>
                            <goal>test</goal>
                        </goals>
                        <configuration>
                            <systemPropertyVariables>
                                <jdbcType>mariadb-tc~10.5.8</jdbcType>
                            </systemPropertyVariables>
                        </configuration>
                    </execution>
                    <execution>
                        <id>sqlserver-2017</id>
                        <goals>
                            <goal>test</goal>
                        </goals>
                        <configuration>
                            <systemPropertyVariables>
                                <jdbcType>mssql-tc</jdbcType>
                            </systemPropertyVariables>
                        </configuration>
                    </execution>
                    <execution>
                        <id>sqlserver-2019</id>
                        <goals>
                            <goal>test</goal>
                        </goals>
                        <configuration>
                            <systemPropertyVariables>
                                <jdbcType>mssql-tc~2019-CU8-ubuntu-18.04</jdbcType>
                            </systemPropertyVariables>
                        </configuration>
                    </execution>
                </executions>
            </plugin>
            <plugin>
                <groupId>org.apache.maven.plugins</groupId>
                <artifactId>maven-dependency-plugin</artifactId>
                <version>${maven-dependency-plugin.version}</version>
                <executions>
                    <execution>
                        <id>unpack-repository-tests</id>
                        <phase>test-compile</phase>
                        <goals>
                            <goal>unpack-dependencies</goal>
                        </goals>
                        <configuration>
                            <includeGroupIds>io.gravitee.am.repository</includeGroupIds>
                            <includeArtifactIds>gravitee-am-repository-tests</includeArtifactIds>
                            <includeClassifiers>tests</includeClassifiers>
                            <outputDirectory>${project.build.directory}/test-classes</outputDirectory>
                        </configuration>
                    </execution>
                </executions>
            </plugin>
        </plugins>
    </build>

</project><|MERGE_RESOLUTION|>--- conflicted
+++ resolved
@@ -22,11 +22,7 @@
     <parent>
         <artifactId>gravitee-am-repository</artifactId>
         <groupId>io.gravitee.am.repository</groupId>
-<<<<<<< HEAD
         <version>3.8.0-SNAPSHOT</version>
-=======
-        <version>3.7.2</version>
->>>>>>> 53d3c6fa
     </parent>
 
     <modelVersion>4.0.0</modelVersion>
