/**
 * Copyright (C) 2015 The Gravitee team (http://gravitee.io)
 *
 * Licensed under the Apache License, Version 2.0 (the "License");
 * you may not use this file except in compliance with the License.
 * You may obtain a copy of the License at
 *
 *         http://www.apache.org/licenses/LICENSE-2.0
 *
 * Unless required by applicable law or agreed to in writing, software
 * distributed under the License is distributed on an "AS IS" BASIS,
 * WITHOUT WARRANTIES OR CONDITIONS OF ANY KIND, either express or implied.
 * See the License for the specific language governing permissions and
 * limitations under the License.
 */
package io.gravitee.am.repository.management.api;

import io.gravitee.am.model.Email;
import io.gravitee.am.model.ReferenceType;
import io.gravitee.am.repository.management.AbstractManagementTest;
import io.reactivex.rxjava3.observers.TestObserver;
import io.reactivex.rxjava3.subscribers.TestSubscriber;
import org.junit.Test;
import org.springframework.beans.factory.annotation.Autowired;

import java.util.Date;
import java.util.List;
import java.util.UUID;
import java.util.concurrent.TimeUnit;
import java.util.stream.Collectors;
import java.util.stream.IntStream;

import static java.util.stream.Collectors.toList;
import static java.util.stream.IntStream.range;
import static org.assertj.core.api.Assertions.assertThat;

/**
 * @author Eric LELEU (eric.leleu at graviteesource.com)
 * @author GraviteeSource Team
 */
public class EmailRepositoryTest extends AbstractManagementTest {

    public static final String FIXED_REF_ID = "fixedRefId";
    public static final String FIXED_CLI_ID = "fixedClientId";

    @Autowired
    protected EmailRepository repository;

    protected Email buildEmail() {
        Email email = new Email();
        String randomString = UUID.randomUUID().toString();
        email.setClient("client" + randomString);
        email.setContent("content" + randomString);
        email.setFrom("from" + randomString);
        email.setFromName("fromName" + randomString);
        email.setReferenceId("ref" + randomString);
        email.setReferenceType(ReferenceType.DOMAIN);
        email.setSubject("subject" + randomString);
        email.setTemplate("tpl" + randomString);
        email.setCreatedAt(new Date());
        email.setUpdatedAt(new Date());
        email.setExpiresAfter(120000);
        return email;
    }

    @Test
    public void shouldNotFindById() {
        final TestObserver<Email> testObserver = repository.findById("unknownId").test();
        testObserver.awaitDone(10, TimeUnit.SECONDS);
        testObserver.assertNoValues();
    }

    @Test
    public void shouldFindById() {
        Email email = buildEmail();
        Email createdEmail = repository.create(email).blockingGet();

        TestObserver<Email> testObserver = repository.findById(createdEmail.getId()).test();
        testObserver.awaitDone(10, TimeUnit.SECONDS);

        testObserver.assertComplete();
        testObserver.assertNoErrors();
        assertEqualsTo(email, createdEmail.getId(), testObserver);
    }

    @Test
    public void shouldFindById_withRef() {
        Email email = buildEmail();
        Email createdEmail = repository.create(email).blockingGet();

        TestObserver<Email> testObserver = repository.findById(createdEmail.getReferenceType(), createdEmail.getReferenceId(), createdEmail.getId()).test();
        testObserver.awaitDone(10, TimeUnit.SECONDS);

        testObserver.assertComplete();
        testObserver.assertNoErrors();
        assertEqualsTo(email, createdEmail.getId(), testObserver);
    }

    @Test
    public void shouldUpdateEmail() {
        Email email = buildEmail();
        Email createdEmail = repository.create(email).blockingGet();

        TestObserver<Email> testObserver = repository.findById(createdEmail.getId()).test();
        testObserver.awaitDone(10, TimeUnit.SECONDS);

        testObserver.assertComplete();
        testObserver.assertNoErrors();
        assertEqualsTo(email, createdEmail.getId(), testObserver);

        Email updatableEmail = buildEmail();
        updatableEmail.setId(createdEmail.getId());
        TestObserver<Email> updatedEmail = repository.update(updatableEmail).test();
        updatedEmail.awaitDone(10, TimeUnit.SECONDS);
        assertEqualsTo(updatableEmail, createdEmail.getId(), updatedEmail);
    }

    private void assertEqualsTo(Email expectedEmail, String expectedId, TestObserver<Email> testObserver) {
        testObserver.assertValue(e -> e.getId().equals(expectedId));
        testObserver.assertValue(e -> (e.getClient() == null && expectedEmail.getClient() == null) || e.getClient().equals(expectedEmail.getClient()));
        testObserver.assertValue(e -> e.getContent().equals(expectedEmail.getContent()));
        testObserver.assertValue(e -> e.getExpiresAfter() == expectedEmail.getExpiresAfter());
        testObserver.assertValue(e -> e.getFrom().equals(expectedEmail.getFrom()));
        testObserver.assertValue(e -> e.getFromName().equals(expectedEmail.getFromName()));
        testObserver.assertValue(e -> e.getReferenceId().equals(expectedEmail.getReferenceId()));
        testObserver.assertValue(e -> e.getReferenceType().equals(expectedEmail.getReferenceType()));
        testObserver.assertValue(e -> e.getSubject().equals(expectedEmail.getSubject()));
        testObserver.assertValue(e -> e.getTemplate().equals(expectedEmail.getTemplate()));
    }

    @Test
    public void shouldDeleteById() {
        Email email = buildEmail();
        Email createdEmail = repository.create(email).blockingGet();

        TestObserver<Email> testObserver = repository.findById(createdEmail.getId()).test();
        testObserver.awaitDone(10, TimeUnit.SECONDS);

        testObserver.assertComplete();
        testObserver.assertNoErrors();
        assertEqualsTo(email, createdEmail.getId(), testObserver);

        repository.delete(createdEmail.getId()).blockingAwait();

        testObserver = repository.findById(createdEmail.getId()).test();
        testObserver.awaitDone(10, TimeUnit.SECONDS);

        testObserver.assertComplete();
        testObserver.assertNoValues();
    }

    @Test
    public void shouldFindAllEmails() {
        TestSubscriber<Email> testSubscriber = repository.findAll().test();
        testSubscriber.awaitDone(10, TimeUnit.SECONDS);
        testSubscriber.assertNoErrors();
        testSubscriber.assertNoValues();

        final int loop = 10;
        List<Email> emails = range(0, loop).mapToObj(__ -> buildEmail())
                .map(email -> repository.create(email).test()
                .awaitDone(10, TimeUnit.SECONDS)
                .assertComplete()
                .assertNoErrors().values().get(0))
                .collect(toList());

        var testIdSubscriber = repository.findAll().map(Email::getId).toList().test();

        testIdSubscriber.awaitDone(10, TimeUnit.SECONDS)
                .assertNoErrors()
<<<<<<< HEAD
                .assertValueCount(1)
                .assertValue(result -> {
                    assertThat(result)
                            .hasSize(emails.size())
                            .containsExactlyInAnyOrderElementsOf(emails.stream().map(Email::getId).collect(Collectors.toList()));
                    return true;
                });
=======
                .assertComplete()
                .assertValue(result -> result.size() == emails.size())
                .assertValue(result -> result.containsAll(emails.stream().map(Email::getId).collect(toList())));
>>>>>>> 9636407b
    }

    @Test
    public void shouldFindAllByReference() {
        TestSubscriber<Email> testSubscriber = repository.findAll().test();
        testSubscriber.awaitDone(10, TimeUnit.SECONDS);
        testSubscriber.assertNoErrors();
        testSubscriber.assertNoValues();

        final int loop = 10;
        List<Email> emails = range(0, loop).mapToObj(__ -> {
            final Email email = buildEmail();
            email.setReferenceId(FIXED_REF_ID);
            return email;
        }).map(email -> repository.create(email).test()
                .awaitDone(10, TimeUnit.SECONDS)
                .assertComplete()
                .assertNoErrors().values().get(0))
                .collect(toList());

        // random refId
        range(0, loop).forEach(email -> repository.create(buildEmail()).test()
                .awaitDone(10, TimeUnit.SECONDS)
                .assertComplete()
                .assertNoErrors());

        var testIdSubscriber = repository.findAll(ReferenceType.DOMAIN, FIXED_REF_ID).map(Email::getId).toList().test();

        testIdSubscriber.awaitDone(10, TimeUnit.SECONDS)
                .assertNoErrors()
<<<<<<< HEAD
                .assertValueCount(1)
                .assertValue(result -> {
                    assertThat(result)
                            .hasSize(emails.size())
                            .containsExactlyInAnyOrderElementsOf(emails.stream().map(Email::getId).collect(Collectors.toList()));
                    return true;
                });
=======
                .assertComplete()
                .assertValue(result -> result.size() == emails.size())
                .assertValue(result -> result.containsAll(emails.stream().map(Email::getId).collect(toList())));
>>>>>>> 9636407b
    }

    @Test
    public void shouldFindByClient() {
        TestSubscriber<Email> testSubscriber = repository.findAll().test();
        testSubscriber.awaitDone(10, TimeUnit.SECONDS);
        testSubscriber.assertNoErrors();
        testSubscriber.assertNoValues();

        final int loop = 10;
        List<Email> emails = range(0, loop).mapToObj(__ -> {
            final Email email = buildEmail();
            email.setReferenceId(FIXED_REF_ID);
            email.setClient(FIXED_CLI_ID);
            return email;
        }).map(email -> repository.create(email).test()
                .awaitDone(10, TimeUnit.SECONDS)
                .assertComplete()
                .assertNoErrors().values().get(0)
        ).collect(toList());

        for (int i = 0; i < loop; i++) {
            final Email email = buildEmail();
            email.setReferenceId(FIXED_REF_ID);
            repository.create(email).blockingGet();
        }

        var testIdSubscriber = repository.findByClient(ReferenceType.DOMAIN, FIXED_REF_ID, FIXED_CLI_ID).map(Email::getId).toList().test();

        testIdSubscriber.awaitDone(10, TimeUnit.SECONDS)
                .assertNoErrors()
<<<<<<< HEAD
                .assertValueCount(1)
                .assertValue(result -> {
                    assertThat(result)
                            .hasSize(emails.size())
                            .containsExactlyInAnyOrderElementsOf(emails.stream().map(Email::getId).collect(Collectors.toList()));
                    return true;
                });
=======
                .assertComplete()
                .assertValue(result -> result.size() == emails.size())
                .assertValue(result -> result.containsAll(emails.stream().map(Email::getId).collect(toList())));
>>>>>>> 9636407b
    }

    @Test
    public void shouldFindByTemplate() {
        TestSubscriber<Email> testSubscriber = repository.findAll().test();
        testSubscriber.awaitDone(10, TimeUnit.SECONDS);
        testSubscriber.assertNoErrors();
        testSubscriber.assertNoValues();

        final int loop = 10;
        for (int i = 0; i < loop; i++) {
            final Email email = buildEmail();
            email.setReferenceId(FIXED_REF_ID);
            repository.create(email).blockingGet();
        }

        final Email email = buildEmail();
        email.setReferenceId(FIXED_REF_ID);
        email.setTemplate("MyTemplateId");
        email.setClient(null);
        Email templateEmail = repository.create(email).blockingGet();

        TestObserver<Email> testMaybe = repository.findByTemplate(ReferenceType.DOMAIN, FIXED_REF_ID, "MyTemplateId").test();
        testMaybe.awaitDone(10, TimeUnit.SECONDS);
        testMaybe.assertNoErrors();
        assertEqualsTo(templateEmail, templateEmail.getId(), testMaybe);
    }

    @Test
    public void shouldFindByClientAndTemplate() {
        TestSubscriber<Email> testSubscriber = repository.findAll().test();
        testSubscriber.awaitDone(10, TimeUnit.SECONDS);
        testSubscriber.assertNoErrors();
        testSubscriber.assertNoValues();

        final int loop = 10;
        for (int i = 0; i < loop; i++) {
            final Email email = buildEmail();
            email.setReferenceId(FIXED_REF_ID);
            email.setClient(FIXED_CLI_ID);
            repository.create(email).blockingGet();
        }

        final Email email = buildEmail();
        email.setReferenceId(FIXED_REF_ID);
        email.setClient(FIXED_CLI_ID);
        email.setTemplate("MyTemplateId");
        Email templateEmail = repository.create(email).blockingGet();

        TestObserver<Email> testMaybe = repository.findByClientAndTemplate(ReferenceType.DOMAIN, FIXED_REF_ID, FIXED_CLI_ID, "MyTemplateId").test();
        testMaybe.awaitDone(10, TimeUnit.SECONDS);
        testMaybe.assertNoErrors();
        assertEqualsTo(templateEmail, templateEmail.getId(), testMaybe);
    }

}<|MERGE_RESOLUTION|>--- conflicted
+++ resolved
@@ -168,7 +168,6 @@
 
         testIdSubscriber.awaitDone(10, TimeUnit.SECONDS)
                 .assertNoErrors()
-<<<<<<< HEAD
                 .assertValueCount(1)
                 .assertValue(result -> {
                     assertThat(result)
@@ -176,11 +175,6 @@
                             .containsExactlyInAnyOrderElementsOf(emails.stream().map(Email::getId).collect(Collectors.toList()));
                     return true;
                 });
-=======
-                .assertComplete()
-                .assertValue(result -> result.size() == emails.size())
-                .assertValue(result -> result.containsAll(emails.stream().map(Email::getId).collect(toList())));
->>>>>>> 9636407b
     }
 
     @Test
@@ -211,7 +205,6 @@
 
         testIdSubscriber.awaitDone(10, TimeUnit.SECONDS)
                 .assertNoErrors()
-<<<<<<< HEAD
                 .assertValueCount(1)
                 .assertValue(result -> {
                     assertThat(result)
@@ -219,11 +212,6 @@
                             .containsExactlyInAnyOrderElementsOf(emails.stream().map(Email::getId).collect(Collectors.toList()));
                     return true;
                 });
-=======
-                .assertComplete()
-                .assertValue(result -> result.size() == emails.size())
-                .assertValue(result -> result.containsAll(emails.stream().map(Email::getId).collect(toList())));
->>>>>>> 9636407b
     }
 
     @Test
@@ -255,7 +243,6 @@
 
         testIdSubscriber.awaitDone(10, TimeUnit.SECONDS)
                 .assertNoErrors()
-<<<<<<< HEAD
                 .assertValueCount(1)
                 .assertValue(result -> {
                     assertThat(result)
@@ -263,11 +250,6 @@
                             .containsExactlyInAnyOrderElementsOf(emails.stream().map(Email::getId).collect(Collectors.toList()));
                     return true;
                 });
-=======
-                .assertComplete()
-                .assertValue(result -> result.size() == emails.size())
-                .assertValue(result -> result.containsAll(emails.stream().map(Email::getId).collect(toList())));
->>>>>>> 9636407b
     }
 
     @Test
