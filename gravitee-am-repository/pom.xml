<?xml version="1.0" encoding="UTF-8"?>
<!--

    Copyright (C) 2015 The Gravitee team (http://gravitee.io)

    Licensed under the Apache License, Version 2.0 (the "License");
    you may not use this file except in compliance with the License.
    You may obtain a copy of the License at

            http://www.apache.org/licenses/LICENSE-2.0

    Unless required by applicable law or agreed to in writing, software
    distributed under the License is distributed on an "AS IS" BASIS,
    WITHOUT WARRANTIES OR CONDITIONS OF ANY KIND, either express or implied.
    See the License for the specific language governing permissions and
    limitations under the License.

-->
<project xmlns="http://maven.apache.org/POM/4.0.0" xmlns:xsi="http://www.w3.org/2001/XMLSchema-instance"
         xsi:schemaLocation="http://maven.apache.org/POM/4.0.0 http://maven.apache.org/xsd/maven-4.0.0.xsd">
    <modelVersion>4.0.0</modelVersion>

    <parent>
        <groupId>io.gravitee.am</groupId>
        <artifactId>gravitee-am-parent</artifactId>
<<<<<<< HEAD
        <version>3.19.0-SNAPSHOT</version>
=======
        <version>3.18.0</version>
>>>>>>> ee13525f
    </parent>

    <groupId>io.gravitee.am.repository</groupId>
    <artifactId>gravitee-am-repository</artifactId>
    <packaging>pom</packaging>

<<<<<<< HEAD
    <version>3.19.0-SNAPSHOT</version>
=======
    <version>3.18.0</version>
>>>>>>> ee13525f
    <name>Gravitee IO - Access Management - Repository</name>

    <modules>
        <module>gravitee-am-repository-api</module>
        <module>gravitee-am-repository-mongodb</module>
        <module>gravitee-am-repository-jdbc</module>
        <module>gravitee-am-repository-tests</module>
        <module>gravitee-am-repository-jdbc-api</module>
        <module>gravitee-am-repository-mongodb-api</module>
    </modules>
</project><|MERGE_RESOLUTION|>--- conflicted
+++ resolved
@@ -23,22 +23,14 @@
     <parent>
         <groupId>io.gravitee.am</groupId>
         <artifactId>gravitee-am-parent</artifactId>
-<<<<<<< HEAD
         <version>3.19.0-SNAPSHOT</version>
-=======
-        <version>3.18.0</version>
->>>>>>> ee13525f
     </parent>
 
     <groupId>io.gravitee.am.repository</groupId>
     <artifactId>gravitee-am-repository</artifactId>
     <packaging>pom</packaging>
 
-<<<<<<< HEAD
     <version>3.19.0-SNAPSHOT</version>
-=======
-    <version>3.18.0</version>
->>>>>>> ee13525f
     <name>Gravitee IO - Access Management - Repository</name>
 
     <modules>
