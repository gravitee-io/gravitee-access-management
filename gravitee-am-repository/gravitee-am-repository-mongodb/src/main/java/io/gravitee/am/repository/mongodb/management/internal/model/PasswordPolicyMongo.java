/**
 * Copyright (C) 2015 The Gravitee team (http://gravitee.io)
 *
 * Licensed under the Apache License, Version 2.0 (the "License");
 * you may not use this file except in compliance with the License.
 * You may obtain a copy of the License at
 *
 *         http://www.apache.org/licenses/LICENSE-2.0
 *
 * Unless required by applicable law or agreed to in writing, software
 * distributed under the License is distributed on an "AS IS" BASIS,
 * WITHOUT WARRANTIES OR CONDITIONS OF ANY KIND, either express or implied.
 * See the License for the specific language governing permissions and
 * limitations under the License.
 */
package io.gravitee.am.repository.mongodb.management.internal.model;

import io.gravitee.am.repository.mongodb.common.model.Auditable;
import lombok.Getter;
import lombok.Setter;

<<<<<<< HEAD
import java.util.List;
=======
>>>>>>> 08606509

/**
 * @author Eric LELEU (eric.leleu at graviteesource.com)
 * @author GraviteeSource Team
 */
@Getter
@Setter
public class PasswordPolicyMongo extends Auditable {
    private String id;
    private String referenceId;
    private String referenceType;
    private String name;
    private Integer minLength;
    private Integer maxLength;
    private Boolean includeNumbers;
    private Boolean includeSpecialCharacters;
    private Boolean lettersInMixedCase;
    private Integer maxConsecutiveLetters;
    private Boolean excludePasswordsInDictionary;
    private Boolean excludeUserProfileInfoInPassword;
    private Integer expiryDuration;
    private boolean passwordHistoryEnabled;
    private Short oldPasswords;
    private Boolean defaultPolicy;
}<|MERGE_RESOLUTION|>--- conflicted
+++ resolved
@@ -19,10 +19,6 @@
 import lombok.Getter;
 import lombok.Setter;
 
-<<<<<<< HEAD
-import java.util.List;
-=======
->>>>>>> 08606509
 
 /**
  * @author Eric LELEU (eric.leleu at graviteesource.com)
