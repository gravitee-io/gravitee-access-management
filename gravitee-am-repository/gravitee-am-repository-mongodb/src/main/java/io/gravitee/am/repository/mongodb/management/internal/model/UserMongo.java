--- conflicted
+++ resolved
@@ -53,14 +53,10 @@
     private boolean internal;
     private boolean preRegistration;
     private boolean registrationCompleted;
-<<<<<<< HEAD
+    private String registrationUserUri;
+    private String registrationAccessToken;
     private String referenceType;
     private String referenceId;
-=======
-    private String registrationUserUri;
-    private String registrationAccessToken;
-    private String domain;
->>>>>>> 08529701
     private String source;
     private String client;
     private long loginsCount;
@@ -240,29 +236,24 @@
         this.registrationCompleted = registrationCompleted;
     }
 
-<<<<<<< HEAD
+    public String getRegistrationUserUri() {
+        return registrationUserUri;
+    }
+
+    public void setRegistrationUserUri(String registrationUserUri) {
+        this.registrationUserUri = registrationUserUri;
+    }
+
+    public String getRegistrationAccessToken() {
+        return registrationAccessToken;
+    }
+
+    public void setRegistrationAccessToken(String registrationAccessToken) {
+        this.registrationAccessToken = registrationAccessToken;
+    }
+
     public String getReferenceType() {
         return referenceType;
-=======
-    public String getRegistrationUserUri() {
-        return registrationUserUri;
-    }
-
-    public void setRegistrationUserUri(String registrationUserUri) {
-        this.registrationUserUri = registrationUserUri;
-    }
-
-    public String getRegistrationAccessToken() {
-        return registrationAccessToken;
-    }
-
-    public void setRegistrationAccessToken(String registrationAccessToken) {
-        this.registrationAccessToken = registrationAccessToken;
-    }
-
-    public String getDomain() {
-        return domain;
->>>>>>> 08529701
     }
 
     public void setReferenceType(String referenceType) {
