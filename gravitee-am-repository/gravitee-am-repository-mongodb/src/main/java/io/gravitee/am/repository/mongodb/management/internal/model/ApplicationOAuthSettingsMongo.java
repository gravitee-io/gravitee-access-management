--- conflicted
+++ resolved
@@ -81,11 +81,8 @@
     private String authorizationSignedResponseAlg;
     private String authorizationEncryptedResponseAlg;
     private String authorizationEncryptedResponseEnc;
-<<<<<<< HEAD
     private boolean forcePKCE;
-=======
     private List<String> postLogoutRedirectUris;
->>>>>>> 7c86af81
 
     public String getClientId() {
         return clientId;
@@ -527,20 +524,19 @@
         this.authorizationEncryptedResponseEnc = authorizationEncryptedResponseEnc;
     }
 
-<<<<<<< HEAD
     public boolean isForcePKCE() {
         return forcePKCE;
     }
 
     public void setForcePKCE(boolean forcePKCE) {
         this.forcePKCE = forcePKCE;
-=======
+    }
+
     public List<String> getPostLogoutRedirectUris() {
         return postLogoutRedirectUris;
     }
 
     public void setPostLogoutRedirectUris(List<String> postLogoutRedirectUris) {
         this.postLogoutRedirectUris = postLogoutRedirectUris;
->>>>>>> 7c86af81
     }
 }