<?xml version="1.0" encoding="UTF-8"?>
<!--

    Copyright (C) 2015 The Gravitee team (http://gravitee.io)

    Licensed under the Apache License, Version 2.0 (the "License");
    you may not use this file except in compliance with the License.
    You may obtain a copy of the License at

            http://www.apache.org/licenses/LICENSE-2.0

    Unless required by applicable law or agreed to in writing, software
    distributed under the License is distributed on an "AS IS" BASIS,
    WITHOUT WARRANTIES OR CONDITIONS OF ANY KIND, either express or implied.
    See the License for the specific language governing permissions and
    limitations under the License.

-->
<project xmlns="http://maven.apache.org/POM/4.0.0"
         xmlns:xsi="http://www.w3.org/2001/XMLSchema-instance"
         xsi:schemaLocation="http://maven.apache.org/POM/4.0.0 http://maven.apache.org/xsd/maven-4.0.0.xsd">
    <modelVersion>4.0.0</modelVersion>

    <parent>
        <groupId>io.gravitee.am.repository</groupId>
        <artifactId>gravitee-am-repository</artifactId>
<<<<<<< HEAD
        <version>3.6.0-SNAPSHOT</version>
=======
        <version>3.5.1</version>
>>>>>>> 9ffd3909
    </parent>

    <artifactId>gravitee-am-repository-mongodb</artifactId>
    <name>Gravitee IO - Access Management - Repository MongoDB</name>

    <properties>
        <maven-dependency-plugin.version>2.10</maven-dependency-plugin.version>
        <test-container.version>1.15.1</test-container.version>
        <skip-repositories-tests>true</skip-repositories-tests>
    </properties>

    <dependencies>
        <!-- Gravitee dependencies -->
        <dependency>
            <groupId>io.gravitee.am.repository</groupId>
            <artifactId>gravitee-am-repository-api</artifactId>
            <version>${project.version}</version>
            <scope>provided</scope>
        </dependency>

        <!-- Spring dependencies -->
        <dependency>
            <groupId>org.springframework</groupId>
            <artifactId>spring-core</artifactId>
            <scope>provided</scope>
        </dependency>

        <dependency>
            <groupId>org.springframework</groupId>
            <artifactId>spring-beans</artifactId>
            <scope>provided</scope>
        </dependency>

        <dependency>
            <groupId>org.springframework</groupId>
            <artifactId>spring-context</artifactId>
            <scope>provided</scope>
        </dependency>

        <!-- MongoDB driver -->
        <dependency>
            <groupId>org.mongodb</groupId>
            <artifactId>mongodb-driver-reactivestreams</artifactId>
        </dependency>

        <dependency>
            <groupId>javax.annotation</groupId>
            <artifactId>javax.annotation-api</artifactId>
            <scope>provided</scope>
        </dependency>

        <!-- Test dependencies -->
        <dependency>
            <groupId>org.springframework</groupId>
            <artifactId>spring-test</artifactId>
            <scope>test</scope>
        </dependency>

        <dependency>
            <groupId>org.testcontainers</groupId>
            <artifactId>mongodb</artifactId>
            <version>${test-container.version}</version>
            <scope>test</scope>
        </dependency>

        <dependency>
            <groupId>io.gravitee.am.repository</groupId>
            <artifactId>gravitee-am-repository-tests</artifactId>
            <version>${project.version}</version>
            <classifier>tests</classifier>
            <scope>test</scope>
        </dependency>

        <dependency>
            <groupId>com.google.guava</groupId>
            <artifactId>guava</artifactId>
            <scope>test</scope>
        </dependency>
    </dependencies>

    <build>
        <resources>
            <resource>
                <directory>src/main/resources</directory>
                <filtering>true</filtering>
            </resource>
        </resources>

        <plugins>
            <plugin>
                <artifactId>maven-assembly-plugin</artifactId>
                <version>2.4</version>
                <configuration>
                    <appendAssemblyId>false</appendAssemblyId>
                    <descriptors>
                        <descriptor>src/main/assembly/plugin-assembly.xml</descriptor>
                    </descriptors>
                </configuration>
                <executions>
                    <execution>
                        <id>make-plugin-assembly</id>
                        <phase>package</phase>
                        <goals>
                            <goal>single</goal>
                        </goals>
                    </execution>
                </executions>
            </plugin>
            <plugin>
                <groupId>org.apache.maven.plugins</groupId>
                <artifactId>maven-surefire-plugin</artifactId>
                <configuration>
                    <skipTests>${skip-repositories-tests}</skipTests>
                </configuration>
            </plugin>
            <plugin>
                <groupId>org.apache.maven.plugins</groupId>
                <artifactId>maven-dependency-plugin</artifactId>
                <version>${maven-dependency-plugin.version}</version>
                <executions>
                    <execution>
                        <id>unpack-repository-tests</id>
                        <phase>test-compile</phase>
                        <goals>
                            <goal>unpack-dependencies</goal>
                        </goals>
                        <configuration>
                            <includeGroupIds>io.gravitee.am.repository</includeGroupIds>
                            <includeArtifactIds>gravitee-am-repository-tests</includeArtifactIds>
                            <includeClassifiers>tests</includeClassifiers>
                            <outputDirectory>${project.build.directory}/test-classes</outputDirectory>
                        </configuration>
                    </execution>
                </executions>
            </plugin>
        </plugins>
    </build>
</project><|MERGE_RESOLUTION|>--- conflicted
+++ resolved
@@ -24,11 +24,7 @@
     <parent>
         <groupId>io.gravitee.am.repository</groupId>
         <artifactId>gravitee-am-repository</artifactId>
-<<<<<<< HEAD
         <version>3.6.0-SNAPSHOT</version>
-=======
-        <version>3.5.1</version>
->>>>>>> 9ffd3909
     </parent>
 
     <artifactId>gravitee-am-repository-mongodb</artifactId>
