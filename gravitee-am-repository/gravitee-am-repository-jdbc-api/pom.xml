<?xml version="1.0" encoding="UTF-8"?>
<!--

    Copyright (C) 2015 The Gravitee team (http://gravitee.io)

    Licensed under the Apache License, Version 2.0 (the "License");
    you may not use this file except in compliance with the License.
    You may obtain a copy of the License at

            http://www.apache.org/licenses/LICENSE-2.0

    Unless required by applicable law or agreed to in writing, software
    distributed under the License is distributed on an "AS IS" BASIS,
    WITHOUT WARRANTIES OR CONDITIONS OF ANY KIND, either express or implied.
    See the License for the specific language governing permissions and
    limitations under the License.

-->
<project xmlns="http://maven.apache.org/POM/4.0.0"
         xmlns:xsi="http://www.w3.org/2001/XMLSchema-instance"
         xsi:schemaLocation="http://maven.apache.org/POM/4.0.0 http://maven.apache.org/xsd/maven-4.0.0.xsd">
    <parent>
        <artifactId>gravitee-am-repository</artifactId>
        <groupId>io.gravitee.am.repository</groupId>
<<<<<<< HEAD
        <version>3.19.0-SNAPSHOT</version>
=======
        <version>3.18.1</version>
>>>>>>> 2ecda6da
    </parent>
    <modelVersion>4.0.0</modelVersion>

    <artifactId>gravitee-am-repository-jdbc-api</artifactId>
    <name>Gravitee IO - Access Management - Repository JDBC API</name>

    <properties>
        <r2dbc-releasetrain.version>Arabba-SR11</r2dbc-releasetrain.version>
        <reactor-adapter.version>3.4.6</reactor-adapter.version>
        <reactor-core.version>3.4.13</reactor-core.version>
        <spring-data-r2dbc.version>1.4.1</spring-data-r2dbc.version>
    </properties>

    <dependencyManagement>
        <dependencies>
            <dependency>
                <groupId>io.r2dbc</groupId>
                <artifactId>r2dbc-bom</artifactId>
                <version>${r2dbc-releasetrain.version}</version>
                <type>pom</type>
                <scope>import</scope>
            </dependency>
        </dependencies>
    </dependencyManagement>

    <dependencies>

        <!-- Gravitee dependencies -->
        <dependency>
            <groupId>io.gravitee.am.repository</groupId>
            <artifactId>gravitee-am-repository-api</artifactId>
            <version>${project.version}</version>
            <scope>provided</scope>
        </dependency>

        <dependency>
            <groupId>io.gravitee.node</groupId>
            <artifactId>gravitee-node-monitoring</artifactId>
            <version>${gravitee-node.version}</version>
            <scope>provided</scope>
        </dependency>

        <!-- Spring dependencies -->
        <dependency>
            <groupId>org.springframework</groupId>
            <artifactId>spring-context</artifactId>
            <scope>provided</scope>
        </dependency>
        <dependency>
            <groupId>org.springframework.data</groupId>
            <artifactId>spring-data-r2dbc</artifactId>
            <version>${spring-data-r2dbc.version}</version>
            <exclusions>
                <exclusion>
                    <artifactId>reactive-streams</artifactId>
                    <groupId>org.reactivestreams</groupId>
                </exclusion>
                <exclusion>
                    <artifactId>r2dbc-spi</artifactId>
                    <groupId>io.r2dbc</groupId>
                </exclusion>
            </exclusions>
        </dependency>

        <!-- R2DBC -->
        <dependency>
            <groupId>io.r2dbc</groupId>
            <artifactId>r2dbc-spi</artifactId>
            <scope>compile</scope>
        </dependency>

        <dependency>
            <groupId>io.r2dbc</groupId>
            <artifactId>r2dbc-pool</artifactId>
            <exclusions>
                <exclusion>
                    <artifactId>reactor-core</artifactId>
                    <groupId>io.projectreactor</groupId>
                </exclusion>
                <exclusion>
                    <artifactId>r2dbc-spi</artifactId>
                    <groupId>io.r2dbc</groupId>
                </exclusion>
            </exclusions>
        </dependency>

        <dependency>
            <groupId>io.r2dbc</groupId>
            <artifactId>r2dbc-spi</artifactId>
            <scope>compile</scope>
        </dependency>

        <dependency>
            <groupId>io.projectreactor.netty</groupId>
            <artifactId>reactor-netty-core</artifactId>
            <version>${reactor-netty.version}</version>
        </dependency>

        <!--
        https://mvnrepository.com/artifact/com.ongres.scram/
        used by R2DBC postgres
         -->
        <dependency>
            <groupId>com.ongres.scram</groupId>
            <artifactId>common</artifactId>
            <version>${ongres.scram.version}</version>
        </dependency>
        <dependency>
            <groupId>com.ongres.scram</groupId>
            <artifactId>client</artifactId>
            <version>${ongres.scram.version}</version>
        </dependency>

    </dependencies>
</project><|MERGE_RESOLUTION|>--- conflicted
+++ resolved
@@ -22,11 +22,7 @@
     <parent>
         <artifactId>gravitee-am-repository</artifactId>
         <groupId>io.gravitee.am.repository</groupId>
-<<<<<<< HEAD
         <version>3.19.0-SNAPSHOT</version>
-=======
-        <version>3.18.1</version>
->>>>>>> 2ecda6da
     </parent>
     <modelVersion>4.0.0</modelVersion>
 
