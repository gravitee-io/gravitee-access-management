/*
 * Copyright (C) 2015 The Gravitee team (http://gravitee.io)
 *
 * Licensed under the Apache License, Version 2.0 (the "License");
 * you may not use this file except in compliance with the License.
 * You may obtain a copy of the License at
 *
 *         http://www.apache.org/licenses/LICENSE-2.0
 *
 * Unless required by applicable law or agreed to in writing, software
 * distributed under the License is distributed on an "AS IS" BASIS,
 * WITHOUT WARRANTIES OR CONDITIONS OF ANY KIND, either express or implied.
 * See the License for the specific language governing permissions and
 * limitations under the License.
 */

import { getProtectedResourcesApi } from './service/utils';
import { NewProtectedResource } from '@management-models/NewProtectedResource';
import { UpdateProtectedResource } from '@management-models/UpdateProtectedResource';
import { ProtectedResourcePrimaryData, ProtectedResourceSecret } from '@management-models/index';
import { ProtectedResourcePage } from '@management-models/ProtectedResourcePage';
<<<<<<< HEAD
import { PatchProtectedResource } from '@management-models/PatchProtectedResource';
=======
>>>>>>> 5a437875
import { retryUntil } from '@utils-commands/retry';

export const createProtectedResource = (
  domainId: string,
  accessToken: string,
  body: NewProtectedResource,
): Promise<ProtectedResourceSecret> =>
  getProtectedResourcesApi(accessToken).createProtectedResource({
    organizationId: process.env.AM_DEF_ORG_ID,
    environmentId: process.env.AM_DEF_ENV_ID,
    domain: domainId,
    newProtectedResource: body,
  });

export const updateProtectedResource = (
  domainId: string,
  accessToken: string,
  resourceId: string,
  body: UpdateProtectedResource,
): Promise<ProtectedResourcePrimaryData> =>
  getProtectedResourcesApi(accessToken).updateProtectedResource({
    organizationId: process.env.AM_DEF_ORG_ID,
    environmentId: process.env.AM_DEF_ENV_ID,
    domain: domainId,
    protectedResource: resourceId,
    updateProtectedResource: body,
  });

<<<<<<< HEAD
export const patchProtectedResource = (
  domainId: string,
  accessToken: string,
  resourceId: string,
  body: PatchProtectedResource,
): Promise<ProtectedResourcePrimaryData> =>
  getProtectedResourcesApi(accessToken).patchProtectedResource({
    organizationId: process.env.AM_DEF_ORG_ID,
    environmentId: process.env.AM_DEF_ENV_ID,
    domain: domainId,
    protectedResource: resourceId,
    patchProtectedResource: body,
  });

=======
>>>>>>> 5a437875
export const getMcpServers = (domainId: string, accessToken: string, size = 10, page = 0, sort?: string): Promise<ProtectedResourcePage> =>
  getProtectedResourcesApi(accessToken).listProtectedResources({
    organizationId: 'DEFAULT',
    environmentId: 'DEFAULT',
    domain: domainId,
    size: size,
    page: page,
    type: 'MCP_SERVER',
    sort: sort,
  });

export const getMcpServer = (domainId: string, accessToken: string, id: string): Promise<ProtectedResourcePrimaryData> =>
  getProtectedResourcesApi(accessToken).findProtectedResource({
    organizationId: 'DEFAULT',
    environmentId: 'DEFAULT',
    domain: domainId,
    protectedResource: id,
    type: 'MCP_SERVER',
  });

export const deleteProtectedResource = (domainId: string, accessToken: string, id: string, type: string): Promise<void> =>
  getProtectedResourcesApi(accessToken).deleteProtectedResource({
    organizationId: process.env.AM_DEF_ORG_ID,
    environmentId: process.env.AM_DEF_ENV_ID,
    domain: domainId,
    protectedResource: id,
    type: type as 'MCP_SERVER',
  });

/**
 * Polls until a protected resource is removed from the list
 * @param domainId Domain ID
 * @param accessToken Access token
 * @param resourceId Resource ID to check for removal
 * @param timeoutMillis Maximum time to wait in milliseconds
 * @returns Promise that resolves when resource is removed or rejects on timeout
 */
export const waitForProtectedResourceRemovedFromList = async (
  domainId: string,
  accessToken: string,
  resourceId: string,
  timeoutMillis: number = 10000,
): Promise<void> => {
  const start = Date.now();
  await retryUntil(
    () => getMcpServers(domainId, accessToken, 100, 0),
    (page) => !page.data.some((r: any) => r.id === resourceId),
    {
      timeoutMillis,
      intervalMillis: 250,
      onDone: () => console.log(`protected resource "${resourceId}" removed from list after ${(Date.now() - start) / 1000}s`),
      onRetry: () => console.debug(`protected resource "${resourceId}" still in list`),
    },
  );
<<<<<<< HEAD
};
=======
};
>>>>>>> 5a437875
<|MERGE_RESOLUTION|>--- conflicted
+++ resolved
@@ -19,10 +19,7 @@
 import { UpdateProtectedResource } from '@management-models/UpdateProtectedResource';
 import { ProtectedResourcePrimaryData, ProtectedResourceSecret } from '@management-models/index';
 import { ProtectedResourcePage } from '@management-models/ProtectedResourcePage';
-<<<<<<< HEAD
 import { PatchProtectedResource } from '@management-models/PatchProtectedResource';
-=======
->>>>>>> 5a437875
 import { retryUntil } from '@utils-commands/retry';
 
 export const createProtectedResource = (
@@ -51,7 +48,6 @@
     updateProtectedResource: body,
   });
 
-<<<<<<< HEAD
 export const patchProtectedResource = (
   domainId: string,
   accessToken: string,
@@ -66,8 +62,6 @@
     patchProtectedResource: body,
   });
 
-=======
->>>>>>> 5a437875
 export const getMcpServers = (domainId: string, accessToken: string, size = 10, page = 0, sort?: string): Promise<ProtectedResourcePage> =>
   getProtectedResourcesApi(accessToken).listProtectedResources({
     organizationId: 'DEFAULT',
@@ -122,8 +116,4 @@
       onRetry: () => console.debug(`protected resource "${resourceId}" still in list`),
     },
   );
-<<<<<<< HEAD
 };
-=======
-};
->>>>>>> 5a437875
