/*
 * Copyright (C) 2015 The Gravitee team (http://gravitee.io)
 *
 * Licensed under the Apache License, Version 2.0 (the "License");
 * you may not use this file except in compliance with the License.
 * You may obtain a copy of the License at
 *
 *         http://www.apache.org/licenses/LICENSE-2.0
 *
 * Unless required by applicable law or agreed to in writing, software
 * distributed under the License is distributed on an "AS IS" BASIS,
 * WITHOUT WARRANTIES OR CONDITIONS OF ANY KIND, either express or implied.
 * See the License for the specific language governing permissions and
 * limitations under the License.
 */

import fetch from 'cross-fetch';
import { afterAll, beforeAll, jest } from '@jest/globals';
import { performPost } from '@gateway-commands/oauth-oidc-commands';
import { applicationBase64Token } from '@gateway-commands/utils';
import {
  validateSuccessfulTokenResponse,
  validateErrorResponse,
  validateClientIdAudience,
} from './fixtures/test-utils';
import { setupProtectedResourcesFixture, ProtectedResourcesFixture } from './fixtures/protected-resources-fixture';

// RFC 8707 Token Endpoint: resource indicators and audience population

globalThis.fetch = fetch;
jest.setTimeout(200000);

let fixture: ProtectedResourcesFixture;

// Helper function to make token requests
async function makeTokenRequest(resourceParams: string, expectedStatus: number = 200) {
  return await performPost(
    fixture.openIdConfiguration.token_endpoint,
    '',
    `grant_type=client_credentials${resourceParams}`,
    {
      'Content-Type': 'application/x-www-form-urlencoded',
      Authorization: 'Basic ' + applicationBase64Token(fixture.serviceApplication),
    },
  ).expect(expectedStatus);
}

beforeAll(async () => {
  fixture = await setupProtectedResourcesFixture();
});

afterAll(async () => {
  if (fixture) await fixture.cleanup();
});

describe('Token Endpoint - Resource Indicators (RFC 8707)', () => {
  describe('Valid Resource Scenarios', () => {
    it('should issue access token with single valid resource', async () => {
      const validResource = 'https://api.example.com/photos';
      const response = await makeTokenRequest(`&resource=${encodeURIComponent(validResource)}`);

      validateSuccessfulTokenResponse(response, [validResource]);
    });

    it('should issue access token with multiple valid resources', async () => {
      const resources = ['https://api.example.com/photos', 'https://api.example.com/albums'];
      const resourceParams = resources.map((r) => `&resource=${encodeURIComponent(r)}`).join('');
      const response = await makeTokenRequest(resourceParams);

      validateSuccessfulTokenResponse(response, resources);
    });

    it('should work without resource parameter (backward compatibility)', async () => {
      const response = await makeTokenRequest('');

      validateSuccessfulTokenResponse(response);
      validateClientIdAudience(response.body.access_token, fixture.serviceApplication.settings.oauth.clientId);
    });

    it('should deduplicate duplicate resource parameters', async () => {
      const r = 'https://api.example.com/photos';
      const response = await makeTokenRequest(`&resource=${encodeURIComponent(r)}&resource=${encodeURIComponent(r)}`);
      validateSuccessfulTokenResponse(response, [r]);
    });

<<<<<<< HEAD
    it('should accept configured resource with query and fragment', async () => {
      const meta = 'https://api.example.com/meta?foo=bar#frag';
      const response = await makeTokenRequest(`&resource=${encodeURIComponent(meta)}`);
      validateSuccessfulTokenResponse(response, [meta]);
=======
    it('should accept configured resource with query', async () => {
      const meta = 'https://api.example.com/meta?foo=bar';
      const response = await TokenEndpointTestUtils.makeTokenRequest(`&resource=${encodeURIComponent(meta)}`);
      TokenEndpointTestUtils.validateSuccessfulTokenResponse(response, [meta]);
>>>>>>> e9db5ee8
    });
  });

  describe('Invalid Resource Scenarios', () => {
    it('should reject single invalid resource with invalid_target error', async () => {
      const invalidResource = 'https://unknown-api.com/invalid';
      const response = await makeTokenRequest(`&resource=${encodeURIComponent(invalidResource)}`, 400);

      validateErrorResponse(response);
    });

    it('should reject malformed resource URI with invalid_target error', async () => {
      const malformedResource = 'not-a-valid-uri';
      const response = await makeTokenRequest(`&resource=${encodeURIComponent(malformedResource)}`, 400);

      validateErrorResponse(response);
    });

    it('should reject when some resources are invalid (mixed valid/invalid)', async () => {
      const response = await makeTokenRequest(
        `&resource=${encodeURIComponent('https://api.example.com/photos')}&resource=${encodeURIComponent(
          'https://unknown-api.com/invalid',
        )}`,
        400,
      );

      validateErrorResponse(response);
    });
  });
});<|MERGE_RESOLUTION|>--- conflicted
+++ resolved
@@ -83,17 +83,10 @@
       validateSuccessfulTokenResponse(response, [r]);
     });
 
-<<<<<<< HEAD
-    it('should accept configured resource with query and fragment', async () => {
-      const meta = 'https://api.example.com/meta?foo=bar#frag';
+    it('should accept configured resource with query', async () => {
+      const meta = 'https://api.example.com/meta';
       const response = await makeTokenRequest(`&resource=${encodeURIComponent(meta)}`);
       validateSuccessfulTokenResponse(response, [meta]);
-=======
-    it('should accept configured resource with query', async () => {
-      const meta = 'https://api.example.com/meta?foo=bar';
-      const response = await TokenEndpointTestUtils.makeTokenRequest(`&resource=${encodeURIComponent(meta)}`);
-      TokenEndpointTestUtils.validateSuccessfulTokenResponse(response, [meta]);
->>>>>>> e9db5ee8
     });
   });
 
