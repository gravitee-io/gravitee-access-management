--- conflicted
+++ resolved
@@ -562,11 +562,7 @@
                     type: 'MCP_TOOL' as const,
                     description: 'Original tool description',
                     scopes: ['test_scope_1']
-<<<<<<< HEAD
                 } as NewMcpTool
-=======
-                } as any
->>>>>>> ccceebda
             ]
         } as NewProtectedResource;
 
@@ -1751,6 +1747,372 @@
         };
 
         await patchProtectedResource(domain.id, accessToken, createdResource.id, patchRequest)
+        .catch(err => expect(err.response.status).toEqual(400));
+    });
+});
+
+describe('When deleting tools from protected resource', () => {
+    let resourceWithTools;
+    let testScope1;
+    let testScope2;
+
+    beforeAll(async () => {
+        // Create test scopes
+        testScope1 = await createScope(domain.id, accessToken, {
+            key: 'delete_test_scope_1',
+            name: 'Delete Test Scope 1',
+            description: 'Scope for delete tests'
+        });
+
+        testScope2 = await createScope(domain.id, accessToken, {
+            key: 'delete_test_scope_2',
+            name: 'Delete Test Scope 2',
+            description: 'Another scope for delete tests'
+        });
+
+        // Create a protected resource with multiple tools
+        const request = {
+            name: faker.commerce.productName(),
+            type: "MCP_SERVER",
+            resourceIdentifiers: ["https://delete-test.com"],
+            description: "Resource for delete testing",
+            features: [
+                {
+                    key: 'tool_to_keep',
+                    type: 'MCP_TOOL',
+                    description: 'This tool will be kept',
+                    scopes: ['delete_test_scope_1']
+                } as any,
+                {
+                    key: 'tool_to_delete_1',
+                    type: 'MCP_TOOL',
+                    description: 'This tool will be deleted',
+                    scopes: ['delete_test_scope_2']
+                } as any,
+                {
+                    key: 'tool_to_delete_2',
+                    type: 'MCP_TOOL',
+                    description: 'This tool will also be deleted',
+                    scopes: ['delete_test_scope_1', 'delete_test_scope_2']
+                } as any
+            ]
+        } as NewProtectedResource;
+
+        const created = await createProtectedResource(domain.id, accessToken, request);
+        expect(created).toBeDefined();
+        expect(created.id).toBeDefined();
+
+        await waitFor(2000);
+
+        resourceWithTools = await getMcpServer(domain.id, accessToken, created.id);
+        expect(resourceWithTools).toBeDefined();
+        expect(resourceWithTools.features).toHaveLength(3);
+    });
+
+    it('Should delete a single tool by filtering it out', async () => {
+        // Delete 'tool_to_delete_1' by sending update without it
+        const updateRequest = {
+            name: resourceWithTools.name,
+            description: resourceWithTools.description,
+            resourceIdentifiers: resourceWithTools.resourceIdentifiers,
+            features: resourceWithTools.features
+                .filter(f => f.key !== 'tool_to_delete_1')
+                .map(f => ({
+                    key: f.key,
+                    description: f.description,
+                    type: 'MCP_TOOL',
+                    scopes: (f as any).scopes || []
+                }))
+        } as UpdateProtectedResource;
+
+        const updated = await updateProtectedResource(domain.id, accessToken, resourceWithTools.id, updateRequest);
+
+        expect(updated).toBeDefined();
+        expect(updated.features).toHaveLength(2);
+        expect(updated.features.find(f => f.key === 'tool_to_delete_1')).toBeUndefined();
+        expect(updated.features.find(f => f.key === 'tool_to_keep')).toBeDefined();
+        expect(updated.features.find(f => f.key === 'tool_to_delete_2')).toBeDefined();
+        expect(updated.updatedAt).not.toEqual(resourceWithTools.updatedAt);
+    });
+
+    it('Should delete multiple tools at once', async () => {
+        // Delete both remaining deletable tools, keeping only 'tool_to_keep'
+        const updateRequest = {
+            name: resourceWithTools.name,
+            description: resourceWithTools.description,
+            resourceIdentifiers: resourceWithTools.resourceIdentifiers,
+            features: resourceWithTools.features
+                .filter(f => f.key === 'tool_to_keep')
+                .map(f => ({
+                    key: f.key,
+                    description: f.description,
+                    type: 'MCP_TOOL',
+                    scopes: (f as any).scopes || []
+                }))
+        } as UpdateProtectedResource;
+
+        const updated = await updateProtectedResource(domain.id, accessToken, resourceWithTools.id, updateRequest);
+
+        expect(updated).toBeDefined();
+        expect(updated.features).toHaveLength(1);
+        expect(updated.features[0].key).toEqual('tool_to_keep');
+    });
+
+    it('Should delete the last tool leaving empty features list', async () => {
+        // Delete the last tool
+        const updateRequest = {
+            name: resourceWithTools.name,
+            description: resourceWithTools.description,
+            resourceIdentifiers: resourceWithTools.resourceIdentifiers,
+            features: []
+        } as UpdateProtectedResource;
+
+        const updated = await updateProtectedResource(domain.id, accessToken, resourceWithTools.id, updateRequest);
+
+        expect(updated).toBeDefined();
+        expect(updated.features).toHaveLength(0);
+        expect(updated.updatedAt).not.toEqual(resourceWithTools.updatedAt);
+    });
+
+    it('Should maintain integrity and allow adding tools after clearing all', async () => {
+        // Verify the resource still exists and can be fetched after all tools deleted
+        const fetched = await getMcpServer(domain.id, accessToken, resourceWithTools.id);
+
+        expect(fetched).toBeDefined();
+        expect(fetched.id).toEqual(resourceWithTools.id);
+        expect(fetched.name).toEqual(resourceWithTools.name);
+        expect(fetched.resourceIdentifiers).toEqual(resourceWithTools.resourceIdentifiers);
+        expect(fetched.features).toHaveLength(0);
+
+        // Add a new tool to the resource that has no tools
+        const updateRequest = {
+            name: resourceWithTools.name,
+            description: resourceWithTools.description,
+            resourceIdentifiers: resourceWithTools.resourceIdentifiers,
+            features: [
+                {
+                    key: 'new_tool_after_delete',
+                    type: 'MCP_TOOL',
+                    description: 'Tool added after all were deleted',
+                    scopes: ['delete_test_scope_1']
+                } as UpdateMcpTool
+            ]
+        } as UpdateProtectedResource;
+
+        const updated = await updateProtectedResource(domain.id, accessToken, resourceWithTools.id, updateRequest);
+
+        expect(updated).toBeDefined();
+        expect(updated.features).toHaveLength(1);
+        expect(updated.features[0].key).toEqual('new_tool_after_delete');
+    });
+
+    it('Should preserve timestamps correctly when deleting tools', async () => {
+        // Create a new resource with multiple tools for timestamp testing
+        const request = {
+            name: faker.commerce.productName(),
+            type: "MCP_SERVER",
+            resourceIdentifiers: ["https://timestamp-delete-test.com"],
+            features: [
+                {
+                    key: 'timestamp_tool_1',
+                    type: 'MCP_TOOL',
+                    description: 'Tool 1',
+                    scopes: []
+                } as any,
+                {
+                    key: 'timestamp_tool_2',
+                    type: 'MCP_TOOL',
+                    description: 'Tool 2',
+                    scopes: []
+                } as any
+            ]
+        } as NewProtectedResource;
+
+        const created = await createProtectedResource(domain.id, accessToken, request);
+        await waitFor(2000);
+
+        const before = await getMcpServer(domain.id, accessToken, created.id);
+        const originalUpdatedAt = before.updatedAt;
+        const tool1CreatedAt = before.features.find(f => f.key === 'timestamp_tool_1')?.createdAt;
+
+        await waitFor(500); // Ensure time difference
+
+        // Delete timestamp_tool_2
+        const updateRequest = {
+            name: before.name,
+            description: before.description,
+            resourceIdentifiers: before.resourceIdentifiers,
+            features: [
+                {
+                    key: 'timestamp_tool_1',
+                    type: 'MCP_TOOL',
+                    description: 'Tool 1',
+                    scopes: []
+                } as UpdateMcpTool
+            ]
+        } as UpdateProtectedResource;
+
+        const updated = await updateProtectedResource(domain.id, accessToken, created.id, updateRequest);
+
+        expect(updated).toBeDefined();
+        expect(updated.features).toHaveLength(1);
+        expect(updated.updatedAt).not.toEqual(originalUpdatedAt);
+
+        // The remaining tool should keep its original createdAt
+        const remainingTool = updated.features.find(f => f.key === 'timestamp_tool_1');
+        expect(remainingTool).toBeDefined();
+        if (tool1CreatedAt && remainingTool.createdAt) {
+            expect(remainingTool.createdAt).toEqual(tool1CreatedAt);
+        }
+    });
+
+    it('Should delete tool with special scope configurations', async () => {
+        // Create resource with tool that has multiple scopes
+        const request = {
+            name: faker.commerce.productName(),
+            type: "MCP_SERVER",
+            resourceIdentifiers: ["https://scope-delete-test.com"],
+            features: [
+                {
+                    key: 'tool_with_many_scopes',
+                    type: 'MCP_TOOL',
+                    description: 'Tool with multiple scopes',
+                    scopes: ['delete_test_scope_1', 'delete_test_scope_2']
+                } as any,
+                {
+                    key: 'tool_with_no_scopes',
+                    type: 'MCP_TOOL',
+                    description: 'Tool with no scopes',
+                    scopes: []
+                } as any
+            ]
+        } as NewProtectedResource;
+
+        const createdSecret = await createProtectedResource(domain.id, accessToken, request);
+        await waitFor(1000);
+
+        const created = await getMcpServer(domain.id, accessToken, createdSecret.id);
+
+        // Delete the tool with multiple scopes
+        const updateRequest = {
+            name: created.name,
+            description: created.description,
+            resourceIdentifiers: created.resourceIdentifiers,
+            features: [
+                {
+                    key: 'tool_with_no_scopes',
+                    type: 'MCP_TOOL',
+                    description: 'Tool with no scopes',
+                    scopes: []
+                } as UpdateMcpTool
+            ]
+        } as UpdateProtectedResource;
+
+        const updated = await updateProtectedResource(domain.id, accessToken, created.id, updateRequest);
+
+        expect(updated).toBeDefined();
+        expect(updated.features).toHaveLength(1);
+        expect(updated.features[0].key).toEqual('tool_with_no_scopes');
+        expect(updated.features.find(f => f.key === 'tool_with_many_scopes')).toBeUndefined();
+    });
+
+    it('Should validate remaining tools after deletion', async () => {
+        // Create resource with valid and a tool to delete
+        const request = {
+            name: faker.commerce.productName(),
+            type: "MCP_SERVER",
+            resourceIdentifiers: ["https://validation-delete-test.com"],
+            features: [
+                {
+                    key: 'valid_tool',
+                    type: 'MCP_TOOL',
+                    description: 'Valid tool',
+                    scopes: ['delete_test_scope_1']
+                } as any,
+                {
+                    key: 'tool_to_remove',
+                    type: 'MCP_TOOL',
+                    description: 'Will be removed',
+                    scopes: ['delete_test_scope_2']
+                } as any
+            ]
+        } as NewProtectedResource;
+
+        const createdSecret = await createProtectedResource(domain.id, accessToken, request);
+        await waitFor(1000);
+
+        const created = await getMcpServer(domain.id, accessToken, createdSecret.id);
+
+        // Delete tool_to_remove but accidentally use invalid scope for remaining tool
+        const updateRequest = {
+            name: created.name,
+            description: created.description,
+            resourceIdentifiers: created.resourceIdentifiers,
+            features: [
+                {
+                    key: 'valid_tool',
+                    type: 'MCP_TOOL',
+                    description: 'Valid tool',
+                    scopes: ['non_existent_scope'] // Invalid scope
+                } as UpdateMcpTool
+            ]
+        } as UpdateProtectedResource;
+
+        // Should fail because remaining tool has invalid scope
+        await updateProtectedResource(domain.id, accessToken, created.id, updateRequest)
+            .catch(err => expect(err.response.status).toEqual(400));
+    });
+
+    it('Should not allow duplicate keys when deleting and re-adding', async () => {
+        // Create resource with two tools
+        const request = {
+            name: faker.commerce.productName(),
+            type: "MCP_SERVER",
+            resourceIdentifiers: ["https://duplicate-delete-test.com"],
+            features: [
+                {
+                    key: 'tool_a',
+                    type: 'MCP_TOOL',
+                    description: 'Tool A',
+                    scopes: []
+                } as any,
+                {
+                    key: 'tool_b',
+                    type: 'MCP_TOOL',
+                    description: 'Tool B',
+                    scopes: []
+                } as any
+            ]
+        } as NewProtectedResource;
+
+        const createdSecret = await createProtectedResource(domain.id, accessToken, request);
+        await waitFor(1000);
+
+        const created = await getMcpServer(domain.id, accessToken, createdSecret.id);
+
+        // Try to "delete" tool_b but add it back with duplicate key
+        const updateRequest = {
+            name: created.name,
+            description: created.description,
+            resourceIdentifiers: created.resourceIdentifiers,
+            features: [
+                {
+                    key: 'tool_a',
+                    type: 'MCP_TOOL',
+                    description: 'Tool A',
+                    scopes: []
+                } as UpdateMcpTool,
+                {
+                    key: 'tool_a', // Duplicate!
+                    type: 'MCP_TOOL',
+                    description: 'Duplicate Tool A',
+                    scopes: []
+                } as UpdateMcpTool
+            ]
+        } as UpdateProtectedResource;
+
+        // Should fail due to duplicate keys
+        await updateProtectedResource(domain.id, accessToken, created.id, updateRequest)
             .catch(err => expect(err.response.status).toEqual(400));
     });
 });
