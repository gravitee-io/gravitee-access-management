--- conflicted
+++ resolved
@@ -27,28 +27,19 @@
 
 import {requestAdminAccessToken} from "@management-commands/token-management-commands";
 import { deleteDomain, setupDomainForTest, waitFor } from '@management-commands/domain-management-commands';
-<<<<<<< HEAD
-=======
-import {uniqueName} from "@utils-commands/misc";
-import faker from "faker";
->>>>>>> ae392598
 import {createApplication, updateApplication} from "@management-commands/application-management-commands";
 import {
     createProtectedResource,
     getMcpServer,
     getMcpServers,
     updateProtectedResource,
-<<<<<<< HEAD
     patchProtectedResource,
-=======
->>>>>>> ae392598
     deleteProtectedResource,
     waitForProtectedResourceRemovedFromList
 } from "@management-commands/protected-resources-management-commands";
 import {createScope} from "@management-commands/scope-management-commands";
 import { performPost } from '@gateway-commands/oauth-oidc-commands';
 import { applicationBase64Token, getBase64BasicAuth } from '@gateway-commands/utils';
-<<<<<<< HEAD
 import {uniqueName} from "@utils-commands/misc";
 import { retryUntil } from '@utils-commands/retry';
 
@@ -59,9 +50,6 @@
 function isMcpToolFeature(feature: ProtectedResourceFeature): feature is McpToolFeature {
     return feature.type === 'MCP_TOOL' || feature.type === 'mcp_tool';
 }
-=======
-import { retryUntil } from '@utils-commands/retry';
->>>>>>> ae392598
 
 globalThis.fetch = fetch;
 jest.setTimeout(200000);
@@ -105,6 +93,16 @@
                     type: 'MCP_TOOL',
                     description: 'Description 2'
                 }]
+                {
+                    key: 'get_weather',
+                    type: 'MCP_TOOL',
+                    description: 'Description'
+                },
+                {
+                    key: 'get_something',
+                    type: 'MCP_TOOL',
+                    description: 'Description 2'
+                }]
         } as NewProtectedResource;
 
         const createdResource = await createProtectedResource(domain.id, accessToken, request);
@@ -198,6 +196,7 @@
 
         await createProtectedResource(domain.id, accessToken, request)
             .catch(err => expect(err.response.status).toEqual(400))
+            .catch(err => expect(err.response.status).toEqual(400))
     });
 
     it('Protected Resource must not be created with wrong type', async () => {
@@ -209,6 +208,7 @@
 
         await createProtectedResource(domain.id, accessToken, request)
             .catch(err => expect(err.response.status).toEqual(400))
+            .catch(err => expect(err.response.status).toEqual(400))
     });
 
     it('Protected Resource must not be created with wrong resource identifier', async () => {
@@ -219,6 +219,7 @@
         } as NewProtectedResource;
 
         await createProtectedResource(domain.id, accessToken, request)
+            .catch(err => expect(err.response.status).toEqual(400))
             .catch(err => expect(err.response.status).toEqual(400))
     });
 
@@ -234,6 +235,7 @@
 
         await createProtectedResource(domain.id, accessToken, request)
             .catch(err => expect(err.response.status).toEqual(400))
+            .catch(err => expect(err.response.status).toEqual(400))
     });
     it('Protected Resource resource identifier http(s)://localhost is correct', async () => {
         const httpsRequest = {
@@ -264,6 +266,7 @@
 
         createProtectedResource(domain.id, accessToken, badRequest)
             .catch(err => expect(err.response.status).toEqual(400))
+            .catch(err => expect(err.response.status).toEqual(400))
 
         const correctRequest = {
             name: generateValidProtectedResourceName(),
@@ -281,12 +284,7 @@
         } as NewProtectedResource;
 
         createProtectedResource(domain.id, accessToken, anotherCorrectRequest)
-<<<<<<< HEAD
             .catch(err => expect(err.response.status).toEqual(400));
-=======
-            .catch(err => expect(err.response.status).toEqual(400))
-
->>>>>>> ae392598
     });
 
     it('Protected Resource can introspect token', async () => {
@@ -315,7 +313,33 @@
             }),
         );
         expect(application).toBeDefined();
-
+        // Create an application which we can use to get a token from
+        const application = await createApplication(domain.id, accessToken, {
+            name: uniqueName('intro-app'),
+            type: 'SERVICE',
+            clientId: 'app',
+            clientSecret: 'app',
+        }).then((app) =>
+            updateApplication(
+                domain.id,
+                accessToken,
+                {
+                    settings: {
+                        oauth: {
+                            grantTypes: ['client_credentials'],
+                        },
+                    },
+                },
+                app.id,
+            ).then((updatedApp) => {
+                updatedApp.settings.oauth.clientSecret = app.settings.oauth.clientSecret;
+                updatedApp.settings.oauth.clientId = app.settings.oauth.clientId;
+                return updatedApp;
+            }),
+        );
+        expect(application).toBeDefined();
+
+        await waitFor(5000);
         await waitFor(5000);
 
         // First request to get a token
@@ -323,7 +347,14 @@
             'Content-type': 'application/x-www-form-urlencoded',
             Authorization: 'Basic ' + applicationBase64Token(application),
         }).expect(200);
-
+        // First request to get a token
+        const response = await performPost(openIdConfiguration.token_endpoint, '', 'grant_type=client_credentials', {
+            'Content-type': 'application/x-www-form-urlencoded',
+            Authorization: 'Basic ' + applicationBase64Token(application),
+        }).expect(200);
+
+        const responseJwt = response.body.access_token;
+        expect(responseJwt).toBeDefined();
         const responseJwt = response.body.access_token;
         expect(responseJwt).toBeDefined();
 
@@ -332,21 +363,26 @@
             'Content-type': 'application/x-www-form-urlencoded',
             Authorization: 'Basic ' + applicationBase64Token(application),
         }).expect(200);
+        // Next request to introspect to token using the Application credentials
+        await performPost(openIdConfiguration.introspection_endpoint, '', `token=${responseJwt}`, {
+            'Content-type': 'application/x-www-form-urlencoded',
+            Authorization: 'Basic ' + applicationBase64Token(application),
+        }).expect(200);
 
         // Now we create a Protected Resource which we can use to introspect the existing token
         const request = {
-<<<<<<< HEAD
-            name: generateValidProtectedResourceName(),
-=======
-            name: faker.commerce.productName(),
->>>>>>> ae392598
+            name: generateValidProtectedResourceName(),
             type: 'MCP_SERVER',
             resourceIdentifiers: ['https://other-something.com', 'https://other-something2.com'],
         } as NewProtectedResource;
 
         const createdResource = await createProtectedResource(domain.id, accessToken, request);
         expect(createdResource).toBeDefined();
-
+        const createdResource = await createProtectedResource(domain.id, accessToken, request);
+        expect(createdResource).toBeDefined();
+
+        // Wait for the resource to be synced
+        await waitFor(5000);
         // Wait for the resource to be synced
         await waitFor(5000);
 
@@ -355,6 +391,11 @@
             'Content-type': 'application/x-www-form-urlencoded',
             Authorization: 'Basic ' + getBase64BasicAuth(createdResource.clientId, createdResource.clientSecret),
         }).expect(200);
+        // Make the request to introspect the token using the Protected Resource credentials
+        await performPost(openIdConfiguration.introspection_endpoint, '', `token=${responseJwt}`, {
+            'Content-type': 'application/x-www-form-urlencoded',
+            Authorization: 'Basic ' + getBase64BasicAuth(createdResource.clientId, createdResource.clientSecret),
+        }).expect(200);
     });
 
     it('Protected Resource must not be created when feature type is unknown', async () => {
@@ -372,6 +413,7 @@
 
         await createProtectedResource(domain.id, accessToken, request)
             .catch(err => expect(err.response.status).toEqual(400))
+            .catch(err => expect(err.response.status).toEqual(400))
     });
 
     it('Protected Resource must not be created when feature type is missing', async () => {
@@ -387,6 +429,7 @@
         } as NewProtectedResource;
 
         await createProtectedResource(domain.id, accessToken, request)
+            .catch(err => expect(err.response.status).toEqual(400))
             .catch(err => expect(err.response.status).toEqual(400))
     });
 
@@ -409,6 +452,7 @@
 
         await createProtectedResource(domain.id, accessToken, request)
             .catch(err => expect(err.response.status).toEqual(400))
+            .catch(err => expect(err.response.status).toEqual(400))
     });
 
     it('Protected Resource must not be created when key is missing', async () => {
@@ -429,6 +473,7 @@
 
         await createProtectedResource(domain.id, accessToken, request)
             .catch(err => expect(err.response.status).toEqual(400))
+            .catch(err => expect(err.response.status).toEqual(400))
     });
 
     it('Protected Resource must not be created when key doesnt follow regex pattern', async () => {
@@ -449,6 +494,7 @@
 
         await createProtectedResource(domain.id, accessToken, request)
             .catch(err => expect(err.response.status).toEqual(400))
+            .catch(err => expect(err.response.status).toEqual(400))
 
         const request2 = {
             name: generateValidProtectedResourceName(),
@@ -466,6 +512,7 @@
         } as NewProtectedResource;
 
         await createProtectedResource(domain.id, accessToken, request2)
+            .catch(err => expect(err.response.status).toEqual(400))
             .catch(err => expect(err.response.status).toEqual(400))
     });
 });
@@ -555,11 +602,6 @@
 
 describe('When updating protected resource', () => {
     let createdResource;
-<<<<<<< HEAD
-=======
-    let testScope1;
-    let testScope2;
->>>>>>> ae392598
 
     beforeAll(async () => {
         // Create test scopes for validation
@@ -569,15 +611,12 @@
             description: 'Test scope for protected resource updates'
         });
 
-<<<<<<< HEAD
         await createScope(domain.id, accessToken, {
-=======
-        testScope2 = await createScope(domain.id, accessToken, {
->>>>>>> ae392598
             key: 'test_scope_2',
             name: 'Test Scope 2',
             description: 'Another test scope'
         });
+
 
         // Create a protected resource to update
         const request = {
@@ -595,18 +634,22 @@
             ]
         } as NewProtectedResource;
 
+
         const createdSecret = await createProtectedResource(domain.id, accessToken, request);
         expect(createdSecret).toBeDefined();
         expect(createdSecret.id).toBeDefined();
 
+
         // Wait for resource to be fully synced
         await waitFor(2000);
+
 
         // Fetch the full resource details
         createdResource = await getMcpServer(domain.id, accessToken, createdSecret.id);
         expect(createdResource).toBeDefined();
         expect(createdResource.resourceIdentifiers).toBeDefined();
     });
+
 
     it('Should update protected resource name and description', async () => {
         const updateRequest = {
@@ -629,12 +672,9 @@
         expect(updated.description).toEqual("Updated description");
         expect(updated.updatedAt).not.toEqual(createdResource.updatedAt);
 
-<<<<<<< HEAD
-=======
-        // Update local reference for next tests
->>>>>>> ae392598
         createdResource = updated;
     });
+
 
     it('Should update tool name and description', async () => {
         const updateRequest = {
@@ -679,21 +719,12 @@
         const updated = await updateProtectedResource(domain.id, accessToken, createdResource.id, updateRequest);
 
         expect(updated).toBeDefined();
-<<<<<<< HEAD
         expect(updated.features[0]).toBeDefined();
         const firstFeature = updated.features[0] as McpToolFeature;
         expect(firstFeature.type).toMatch(/^mcp_tool$/i);
         expect(firstFeature.scopes).toHaveLength(2);
         expect(firstFeature.scopes).toContain('test_scope_1');
         expect(firstFeature.scopes).toContain('test_scope_2');
-=======
-        const scopes = updated.features[0]['scopes'];
-        if (scopes) {
-            expect(scopes).toHaveLength(2);
-            expect(scopes).toContain('test_scope_1');
-            expect(scopes).toContain('test_scope_2');
-        }
->>>>>>> ae392598
 
         createdResource = updated;
     });
@@ -820,8 +851,6 @@
             .catch(err => expect(err.response.status).toEqual(400));
     });
 
-<<<<<<< HEAD
-=======
     it('Should fail when updating non-existent resource', async () => {
         const updateRequest = {
             name: "Test",
@@ -833,7 +862,6 @@
             .catch(err => expect(err.response.status).toEqual(403)); // 403 because permission check happens before existence check
     });
 
->>>>>>> ae392598
     it('Should fail when updating with duplicate resource identifier', async () => {
         // Create another resource first
         const otherResource = await createProtectedResource(domain.id, accessToken, {
@@ -883,11 +911,7 @@
     it('Should preserve createdAt when updating existing tool (same key)', async () => {
         // Get the current tool's createdAt (key is 'updated_tool_name' from previous test)
         const before = await getMcpServer(domain.id, accessToken, createdResource.id);
-<<<<<<< HEAD
         const originalCreatedAt = before.features?.[0]?.createdAt ?? null;
-=======
-        const originalCreatedAt = before.features && before.features[0] ? before.features[0].createdAt : null;
->>>>>>> ae392598
 
         await waitFor(1000); // Ensure time passes
 
@@ -1089,7 +1113,6 @@
     });
 });
 
-<<<<<<< HEAD
 describe('When patching protected resource', () => {
     let createdResource;
 
@@ -1427,16 +1450,6 @@
     it('Should delete an existing MCP server and remove from list', async () => {
         const request = {
             name: generateValidProtectedResourceName(),
-=======
-describe('When deleting protected resource', () => {
-    // Scenario: List reflects deletion
-    // Given the server is deleted
-    // When I list MCP servers
-    // Then the deleted server no longer appears
-    it('Should delete an existing MCP server and remove from list', async () => {
-        const request = {
-            name: faker.commerce.productName(),
->>>>>>> ae392598
             type: 'MCP_SERVER',
             resourceIdentifiers: ["https://delete-me.com"],
         } as NewProtectedResource;
@@ -1450,7 +1463,6 @@
         // Verify it no longer appears in list (poll until removed)
         await waitForProtectedResourceRemovedFromList(domain.id, accessToken, created.id);
         const page = await getMcpServers(domain.id, accessToken, 100, 0);
-<<<<<<< HEAD
         const exists = page.data.some(r => r.id === created.id);
         expect(exists).toBeFalsy();
     });
@@ -1459,35 +1471,6 @@
         // Create a resource in the test search domain
         const request = {
             name: generateValidProtectedResourceName(),
-=======
-        const exists = page.data.some((r: any) => r.id === created.id);
-        expect(exists).toBeFalsy();
-    });
-
-    // Scenario: Not found
-    // Given a protected resource id that does not exist
-    // When I call DELETE
-    // Then I receive 404 Not Found (or 403 if permission check happens first)
-    it('Protected Resource must not be deleted when resource does not exist', async () => {
-        const nonExistentId = 'non-existent-resource-id';
-
-        await deleteProtectedResource(domain.id, accessToken, nonExistentId, 'MCP_SERVER')
-            .catch(err => {
-                // Permission check might happen before existence check
-                const status = (err as any).response?.status || (err as any).status;
-                expect([403, 404]).toContain(status);
-            });
-    });
-
-    // Scenario: Type/domain mismatch
-    // Given a valid protected resource id in another domain
-    // When I call DELETE with type=MCP_SERVER for my current domain
-    // Then I receive 404 Not Found
-    it('Protected Resource must not be deleted when resource belongs to another domain', async () => {
-        // Create a resource in the test search domain
-        const request = {
-            name: faker.commerce.productName(),
->>>>>>> ae392598
             type: 'MCP_SERVER',
             resourceIdentifiers: ["https://other-domain.com"],
         } as NewProtectedResource;
@@ -1498,7 +1481,6 @@
         // Try to delete from the wrong domain (no wait needed for management API operations)
         await deleteProtectedResource(domain.id, accessToken, created.id, 'MCP_SERVER')
             .catch(err => {
-<<<<<<< HEAD
                 // Cross-domain access returns 403 (Forbidden) or 404 (Not Found)
                 // Permission check happens before existence check, so 403 is returned when permission fails
                 expect([403, 404]).toContain(err.response.status);
@@ -1508,24 +1490,6 @@
     it('Should delete protected resource with client secrets and features', async () => {
         const request = {
             name: generateValidProtectedResourceName(),
-=======
-                // Permission check might happen before existence check
-                const status = (err as any).response?.status || (err as any).status;
-                expect([403, 404]).toContain(status);
-            });
-    });
-
-    // Scenario: Successful deletion (service/repository)
-    // Given a protected resource with client secrets and features (tools)
-    // When I delete it
-    // Then the protected resource row/document is removed
-    // And all child entities (client secrets, features/tools) are removed
-    // And an audit entry PROTECTED_RESOURCE_DELETED is created
-    // And a PROTECTED_RESOURCE Action.DELETE event is emitted
-    it('Should delete protected resource with client secrets and features', async () => {
-        const request = {
-            name: faker.commerce.productName(),
->>>>>>> ae392598
             type: 'MCP_SERVER',
             resourceIdentifiers: ["https://with-children.com"],
             features: [
@@ -1553,43 +1517,22 @@
         // Verify resource is removed from list (poll until removed)
         await waitForProtectedResourceRemovedFromList(domain.id, accessToken, created.id);
         const page = await getMcpServers(domain.id, accessToken, 100, 0);
-<<<<<<< HEAD
         const exists = page.data.some(r => r.id === created.id);
-=======
-        const exists = page.data.some((r: any) => r.id === created.id);
->>>>>>> ae392598
         expect(exists).toBeFalsy();
 
         // Verify we cannot get it by ID (resource is completely deleted)
         await getMcpServer(domain.id, accessToken, created.id)
-<<<<<<< HEAD
             .catch(err => expect(err.response.status).toBe(404));
     });
 
     it('Should delete protected resources when domain is deleted', async () => {
         const testDomain = await setupDomainForTest(uniqueName('domain-delete-cascade', true), { accessToken, waitForStart: true });
-=======
-            .catch(err => expect((err as any).response?.status || (err as any).status).toBe(404));
-    });
-
-    // Scenario: Domain deletion cascades to protected resources
-    // Given a domain with protected resources
-    // When I delete the domain
-    // Then all protected resources are also deleted
-    it('Should delete protected resources when domain is deleted', async () => {
-        // Create a test domain
-        const testDomain = await setupDomainForTest(uniqueName('domain-delete-cascade'), { accessToken, waitForStart: true });
->>>>>>> ae392598
 
         // Create protected resources in the test domain
         const resources = [];
         for (let i = 0; i < 3; i++) {
             const request = {
-<<<<<<< HEAD
                 name: generateValidProtectedResourceName(),
-=======
-                name: faker.commerce.productName(),
->>>>>>> ae392598
                 type: 'MCP_SERVER',
                 resourceIdentifiers: [`https://cascade-test-${i}.com`],
                 features: [
@@ -1608,11 +1551,7 @@
         let page = await getMcpServers(testDomain.domain.id, accessToken, 100, 0);
         expect(page.data.length).toBeGreaterThanOrEqual(3);
         for (const resource of resources) {
-<<<<<<< HEAD
             expect(page.data.some(r => r.id === resource.id)).toBeTruthy();
-=======
-            expect(page.data.some((r: any) => r.id === resource.id)).toBeTruthy();
->>>>>>> ae392598
         }
 
         // Delete the domain (should cascade delete protected resources)
@@ -1622,22 +1561,10 @@
         // Since the domain is deleted, checkDomainExists will throw DomainNotFoundException (404)
         await getMcpServers(testDomain.domain.id, accessToken, 100, 0)
             .catch(err => {
-<<<<<<< HEAD
                 expect(err.response.status).toBe(404);
             });
     });
 
-=======
-                const status = (err as any).response?.status || (err as any).status;
-                expect(status).toBe(404);
-            });
-    });
-
-    // Scenario: Deleted resource cannot introspect tokens
-    // Given a protected resource with credentials
-    // When I delete it
-    // Then introspection with its credentials fails (gateway syncs deletion)
->>>>>>> ae392598
     it('Deleted protected resource cannot introspect token', async () => {
         // Create an application to mint a token
         const application = await createApplication(domain.id, accessToken, {
