/*
 * Copyright (C) 2015 The Gravitee team (http://gravitee.io)
 *
 * Licensed under the Apache License, Version 2.0 (the "License");
 * you may not use this file except in compliance with the License.
 * You may obtain a copy of the License at
 *
 *         http://www.apache.org/licenses/LICENSE-2.0
 *
 * Unless required by applicable law or agreed to in writing, software
 * distributed under the License is distributed on an "AS IS" BASIS,
 * WITHOUT WARRANTIES OR CONDITIONS OF ANY KIND, either express or implied.
 * See the License for the specific language governing permissions and
 * limitations under the License.
 */
import fetch from "cross-fetch";
import {Domain} from "@management-models/Domain";
<<<<<<< HEAD
import { afterAll, beforeAll, expect, jest } from '@jest/globals';
=======
import {afterAll, beforeAll, expect, jest} from "@jest/globals";
>>>>>>> 873c0da8
import {requestAdminAccessToken} from "@management-commands/token-management-commands";
import { deleteDomain, setupDomainForTest, waitFor, waitForDomainSync } from '@management-commands/domain-management-commands';
import {uniqueName} from "@utils-commands/misc";
import faker from "faker";
import {createApplication, updateApplication} from "@management-commands/application-management-commands";
import {
    createProtectedResource,
    getMcpServer,
    getMcpServers
} from "@management-commands/protected-resources-management-commands";
import {NewProtectedResource} from "@management-models/NewProtectedResource";
import { getWellKnownOpenIdConfiguration, performGet, performPost } from '@gateway-commands/oauth-oidc-commands';
import {testCryptData} from '../gateway/ext-grant-jwt-bearer.jest.spec';
import { applicationBase64Token, getBase64BasicAuth } from '@gateway-commands/utils';
import { found } from '@jridgewell/trace-mapping/src/binary-search';

global.fetch = fetch;
jest.setTimeout(200000);


jest.setTimeout(200000);

let accessToken: string;
let domain: Domain;
let domainTestSearch: Domain;
let openIdConfiguration: any;

beforeAll(async () => {
    accessToken = await requestAdminAccessToken();
    var domainResult = await setupDomainForTest(uniqueName('domain-protected-resources'), { accessToken, waitForStart:true });
    domain = domainResult.domain;
    openIdConfiguration = domainResult.oidcConfig;
    domainTestSearch = await setupDomainForTest(uniqueName('domain-protected-resources-search'), { accessToken, waitForStart:true}).then((it) => it.domain);
});

afterAll(async () => {
    if (domain && domain.id) {
        await deleteDomain(domain.id, accessToken);
    }
    if (domainTestSearch && domainTestSearch.id) {
        await deleteDomain(domainTestSearch.id, accessToken);
    }
});

describe('When creating protected resource', () => {
    it('New Protected Resource should be created', async () => {
        const request = {
            name: faker.commerce.productName(),
            type: "MCP_SERVER",
            resourceIdentifiers: ["https://something.com", "https://something2.com"],
            features: [
              {
                  key: 'get_weather',
                  type: 'MCP_TOOL',
                  description: 'Description'
              },
              {
                key: 'get_something',
                type: 'MCP_TOOL',
                description: 'Description 2'
              }]
        } as NewProtectedResource;

        const createdResource = await createProtectedResource(domain.id, accessToken, request);
        expect(createdResource).toBeDefined();
        expect(createdResource.id).toBeDefined();
        expect(createdResource.name).toEqual(request.name);
        expect(createdResource.clientSecret).toBeDefined();
        expect(createdResource.clientId).toBeDefined();
    });

    it('New Protected Resource should be created with set clientId', async () => {
        const request = {
            name: faker.commerce.productName(),
            clientId: "client-id",
            type: "MCP_SERVER",
            resourceIdentifiers: ["https://something3.com"]
        } as NewProtectedResource;

        const createdResource = await createProtectedResource(domain.id, accessToken, request);
        expect(createdResource).toBeDefined();
        expect(createdResource.id).toBeDefined();
        expect(createdResource.name).toEqual(request.name);
        expect(createdResource.clientSecret).toBeDefined();
        expect(createdResource.clientId).toEqual(request.clientId);
    });

    it('New Protected Resource should be created with set clientSecret', async () => {
        const request = {
            name: faker.commerce.productName(),
            clientId: "client-id2",
            clientSecret: "secret",
            type: "MCP_SERVER",
            resourceIdentifiers: ["https://something4.com"]
        } as NewProtectedResource;

        const createdResource = await createProtectedResource(domain.id, accessToken, request);
        expect(createdResource).toBeDefined();
        expect(createdResource.id).toBeDefined();
        expect(createdResource.name).toEqual(request.name);
        expect(createdResource.clientSecret).toEqual(request.clientSecret);
        expect(createdResource.clientId).toEqual(request.clientId);
    });

    it('Protected Resource must not be created with same clientId', async () => {
        const request = {
            name: faker.commerce.productName(),
            clientId: "client-id3",
            clientSecret: "secret",
            type: "MCP_SERVER",
            resourceIdentifiers: ["https://something5.com"]
        } as NewProtectedResource;

        const createdResource = await createProtectedResource(domain.id, accessToken, request);
        expect(createdResource).toBeDefined();
        expect(createdResource.id).toBeDefined();
        expect(createdResource.name).toEqual(request.name);
        expect(createdResource.clientSecret).toEqual(request.clientSecret);
        expect(createdResource.clientId).toEqual(request.clientId);

        await createProtectedResource(domain.id, accessToken, request)
            .catch(err => expect(err.response.status).toEqual(400))
    });

    it('Protected Resource must not be created with same clientId in application', async () => {
        const appRequest = {
            name: faker.commerce.productName(),
            type: 'service',
            description: faker.lorem.paragraph(),
            clientId: 'client-id4',
        };

        await createApplication(domain.id, accessToken, appRequest);

        const request = {
            name: faker.commerce.productName(),
            clientId: appRequest.clientId,
            clientSecret: "secret",
            type: "MCP_SERVER",
            resourceIdentifiers: ["https://something6.com"]
        } as NewProtectedResource;

        await createProtectedResource(domain.id, accessToken, request)
            .catch(err => expect(err.response.status).toEqual(400))
    });

    it('Protected Resource must not be created without type', async () => {
        const request = {
            name: faker.commerce.productName(),
            resourceIdentifiers: ["https://something7.com", "https://something8.com"]
        } as NewProtectedResource;

        await createProtectedResource(domain.id, accessToken, request)
          .catch(err => expect(err.response.status).toEqual(400))
    });

    it('Protected Resource must not be created with wrong type', async () => {
        const request = {
            name: faker.commerce.productName(),
            type: 'MCP_SERVERR',
            resourceIdentifiers: ["https://something9.com", "https://something10.com"]
        } as NewProtectedResource;

        await createProtectedResource(domain.id, accessToken, request)
          .catch(err => expect(err.response.status).toEqual(400))
    });

    it('Protected Resource must not be created with wrong resource identifier', async () => {
        const request = {
            name: faker.commerce.productName(),
            type: 'MCP_SERVER',
            resourceIdentifiers: ["something", "https://something11.com"]
        } as NewProtectedResource;

        await createProtectedResource(domain.id, accessToken, request)
          .catch(err => expect(err.response.status).toEqual(400))
    });

    it('Protected Resource must not be created if resourceIdentifier already exists', async () => {
        const request = {
            name: faker.commerce.productName(),
            type: 'MCP_SERVER',
            resourceIdentifiers: ["https://something13.com"]
        } as NewProtectedResource;

        const first = await createProtectedResource(domain.id, accessToken, request)
        expect(first.id).toBeDefined();

        await createProtectedResource(domain.id, accessToken, request)
          .catch(err => expect(err.response.status).toEqual(400))
    });
    it('Protected Resource resource identifier http(s)://localhost is correct', async () => {
        const httpsRequest = {
            name: faker.commerce.productName(),
            type: 'MCP_SERVER',
            resourceIdentifiers: ["https://localhost.com"]
        } as NewProtectedResource;

        const created1 = await createProtectedResource(domain.id, accessToken, httpsRequest)
        expect(created1.id).toBeDefined()

        const httpRequest = {
            name: faker.commerce.productName(),
            type: 'MCP_SERVER',
            resourceIdentifiers: ["http://localhost.com"]
        } as NewProtectedResource;

        const created2 = await createProtectedResource(domain.id, accessToken, httpRequest)
        expect(created2.id).toBeDefined()
    })

    it('Protected Resource resource identifier and lowercased', async () => {
        const badRequest = {
            name: faker.commerce.productName(),
            type: 'MCP_SERVER',
            resourceIdentifiers: [" https://toTrimDomain.com   "]
        } as NewProtectedResource;

        createProtectedResource(domain.id, accessToken, badRequest)
          .catch(err => expect(err.response.status).toEqual(400))

        const correctRequest = {
            name: faker.commerce.productName(),
            type: 'MCP_SERVER',
            resourceIdentifiers: ["https://toLowerCaseDomain.com"]
        } as NewProtectedResource;

        const created = await createProtectedResource(domain.id, accessToken, correctRequest)
        expect(created.id).toBeDefined()

        const anotherCorrectRequest = {
            name: faker.commerce.productName(),
            type: 'MCP_SERVER',
            resourceIdentifiers: ["https://tolowercasedomain.com"]
        } as NewProtectedResource;

        createProtectedResource(domain.id, accessToken, anotherCorrectRequest)
          .catch(err => expect(err.response.status).toEqual(400))

    });

<<<<<<< HEAD
    it('Protected Resource can introspect token', async () => {
      // Create an application which we can use to get a token from
      const application = await createApplication(domain.id, accessToken, {
        name: uniqueName('intro-app'),
        type: 'SERVICE',
        clientId: 'app',
        clientSecret: 'app',
      }).then((app) =>
        updateApplication(
          domain.id,
          accessToken,
          {
            settings: {
              oauth: {
                grantTypes: ['client_credentials'],
              },
            },
          },
          app.id,
        ).then((updatedApp) => {
          updatedApp.settings.oauth.clientSecret = app.settings.oauth.clientSecret;
          updatedApp.settings.oauth.clientId = app.settings.oauth.clientId;
          return updatedApp;
        }),
      );
      expect(application).toBeDefined();

      await waitFor(5000);

      // First request to get a token
      const response = await performPost(openIdConfiguration.token_endpoint, '', 'grant_type=client_credentials', {
        'Content-type': 'application/x-www-form-urlencoded',
        Authorization: 'Basic ' + applicationBase64Token(application),
      }).expect(200);

      const responseJwt = response.body.access_token;
      expect(responseJwt).toBeDefined();

      // Next request to introspect to token using the Application credentials
      await performPost(openIdConfiguration.introspection_endpoint, '', `token=${responseJwt}`, {
        'Content-type': 'application/x-www-form-urlencoded',
        Authorization: 'Basic ' + applicationBase64Token(application),
      }).expect(200);

      // Now we create a Protected Resource which we can use to introspect the existing token
      const request = {
        name: faker.commerce.productName(),
        type: 'MCP_SERVER',
        resourceIdentifiers: ['https://other-something.com', 'https://other-something2.com'],
      } as NewProtectedResource;

      const createdResource = await createProtectedResource(domain.id, accessToken, request);
      expect(createdResource).toBeDefined();

      // Wait for the resource to be synced
      await waitFor(5000);

      // Make the request to introspect the token using the Protected Resource credentials
      await performPost(openIdConfiguration.introspection_endpoint, '', `token=${responseJwt}`, {
        'Content-type': 'application/x-www-form-urlencoded',
        Authorization: 'Basic ' + getBase64BasicAuth(createdResource.clientId, createdResource.clientSecret),
      }).expect(200);
    });

=======
    it('Protected Resource must not be created when feature type is unknown', async () => {
        const request = {
            name: faker.commerce.productName(),
            type: 'MCP_SERVER',
            resourceIdentifiers: ["https://unkownToolName.com"],
            features: [
                {
                    key: 'key',
                    type: 'ABC'
                }
            ]
        } as NewProtectedResource;

        await createProtectedResource(domain.id, accessToken, request)
          .catch(err => expect(err.response.status).toEqual(400))
    });

    it('Protected Resource must not be created when feature type is missing', async () => {
        const request = {
            name: faker.commerce.productName(),
            type: 'MCP_SERVER',
            resourceIdentifiers: ["https://unkownToolName.com"],
            features: [
                {
                    key: 'key',
                }
            ]
        } as NewProtectedResource;

        await createProtectedResource(domain.id, accessToken, request)
          .catch(err => expect(err.response.status).toEqual(400))
    });

    it('Protected Resource must not be created when keys are duplicated', async () => {
        const request = {
            name: faker.commerce.productName(),
            type: 'MCP_SERVER',
            resourceIdentifiers: ["https://unkownToolName.com"],
            features: [
                {
                    key: 'key',
                    type: 'MCP_TOOL'
                },
                {
                    key: 'key',
                    type: 'MCP_TOOL'
                }
            ]
        } as NewProtectedResource;

        await createProtectedResource(domain.id, accessToken, request)
          .catch(err => expect(err.response.status).toEqual(400))
    });

    it('Protected Resource must not be created when key is missing', async () => {
        const request = {
            name: faker.commerce.productName(),
            type: 'MCP_SERVER',
            resourceIdentifiers: ["https://unkownToolName.com"],
            features: [
                {
                    key: 'key',
                    type: 'MCP_TOOL'
                },
                {
                    type: 'MCP_TOOL'
                }
            ]
        } as NewProtectedResource;

        await createProtectedResource(domain.id, accessToken, request)
          .catch(err => expect(err.response.status).toEqual(400))
    });

    it('Protected Resource must not be created when key doesnt follow regex pattern', async () => {
        const request = {
            name: faker.commerce.productName(),
            type: 'MCP_SERVER',
            resourceIdentifiers: ["https://unkownToolName.com"],
            features: [
                {
                    key: 'key$',
                    type: 'MCP_TOOL'
                },
                {
                    type: 'MCP_TOOL'
                }
            ]
        } as NewProtectedResource;

        await createProtectedResource(domain.id, accessToken, request)
          .catch(err => expect(err.response.status).toEqual(400))

        const request2 = {
            name: faker.commerce.productName(),
            type: 'MCP_SERVER',
            resourceIdentifiers: ["https://unkownToolName.com"],
            features: [
                {
                    key: 'key asdsad',
                    type: 'MCP_TOOL'
                },
                {
                    type: 'MCP_TOOL'
                }
            ]
        } as NewProtectedResource;

        await createProtectedResource(domain.id, accessToken, request2)
          .catch(err => expect(err.response.status).toEqual(400))
    });
>>>>>>> 873c0da8
});

describe('When admin created bunch of Protected Resources', () => {
    beforeAll( async () => {
        for (let i = 0; i < 100; i++) {
            const request = {
                name: faker.commerce.productName(),
                type: "MCP_SERVER",
                resourceIdentifiers: [`https://abc${i}.com`, `https://abc${i}a${i}.com`],
                features: [
                    {
                        key: 'key',
                        type: 'MCP_TOOL'
                    }
                ]
            } as NewProtectedResource;
            await createProtectedResource(domainTestSearch.id, accessToken, request);
        }
    })

    it('Protected Resource page must not contain secret', async () => {
        const page = await getMcpServers(domainTestSearch.id, accessToken, 100, 0);
        const secretNotPresent = page.data.every(data => data['secret'] == undefined)
        expect(secretNotPresent).toBeTruthy()
    })

    it('Protected Resource page should be returned', async () => {
        const page = await getMcpServers(domainTestSearch.id, accessToken, 10, 0);
        expect(page.currentPage).toEqual(0);
        expect(page.totalCount).toEqual(100);
        expect(page.data).toHaveLength(10);
    })

    it('Protected Resource page 1 should be different than 2', async () => {
        const page1 = await getMcpServers(domainTestSearch.id, accessToken, 10, 0);
        expect(page1.currentPage).toEqual(0);
        expect(page1.totalCount).toEqual(100);
        expect(page1.data).toHaveLength(10);

        const page2 = await getMcpServers(domainTestSearch.id, accessToken, 10, 1);
        expect(page2.currentPage).toEqual(1);
        expect(page2.totalCount).toEqual(100);
        expect(page2.data).toHaveLength(10);

        expect(page1.data[0].id).not.toEqual(page2.data[0].id)
    })

    it('No data returned if page exceeds elements count', async () => {
        const page1 = await getMcpServers(domainTestSearch.id, accessToken, 10, 200);
        expect(page1.currentPage).toEqual(200);
        expect(page1.totalCount).toEqual(100);
        expect(page1.data).toHaveLength(0);
    })

    it('All data should be returned if size exceeds elements count', async () => {
        const page1 = await getMcpServers(domainTestSearch.id, accessToken, 200, 0);
        expect(page1.currentPage).toEqual(0);
        expect(page1.totalCount).toEqual(100);
        expect(page1.data).toHaveLength(100);
    })

    it('Protected Resource page should be returned sorted by name', async () => {
        const pageAsc = await getMcpServers(domainTestSearch.id, accessToken, 100, 0, 'name.asc');
        const pageDesc = await getMcpServers(domainTestSearch.id, accessToken, 100, 0, 'name.desc');
        expect(pageAsc.data[0].name).toEqual(pageDesc.data[99].name);
        expect(pageAsc.data[0].id).not.toEqual(pageDesc.data[0].id);
    })

    it('Protected Resource page should be returned sorted by updatedAt', async () => {
        const pageAsc = await getMcpServers(domainTestSearch.id, accessToken, 100, 0, 'updatedAt.asc');
        const pageDesc = await getMcpServers(domainTestSearch.id, accessToken, 100, 0, 'updatedAt.desc');
        expect(pageAsc.data[0].updatedAt).toEqual(pageDesc.data[99].updatedAt);
        expect(pageAsc.data[0].id).not.toEqual(pageDesc.data[0].id);
    })

    it('Protected Resource can be found by its id', async () => {
        const page = await getMcpServers(domainTestSearch.id, accessToken, 100, 0, 'updatedAt.asc');
        const protectedResourcePrimaryData = page.data[55];

        const fetched = await getMcpServer(domainTestSearch.id, accessToken, protectedResourcePrimaryData.id)
        expect(fetched).toEqual(protectedResourcePrimaryData)

    })

});<|MERGE_RESOLUTION|>--- conflicted
+++ resolved
@@ -15,11 +15,7 @@
  */
 import fetch from "cross-fetch";
 import {Domain} from "@management-models/Domain";
-<<<<<<< HEAD
 import { afterAll, beforeAll, expect, jest } from '@jest/globals';
-=======
-import {afterAll, beforeAll, expect, jest} from "@jest/globals";
->>>>>>> 873c0da8
 import {requestAdminAccessToken} from "@management-commands/token-management-commands";
 import { deleteDomain, setupDomainForTest, waitFor, waitForDomainSync } from '@management-commands/domain-management-commands';
 import {uniqueName} from "@utils-commands/misc";
@@ -261,7 +257,6 @@
 
     });
 
-<<<<<<< HEAD
     it('Protected Resource can introspect token', async () => {
       // Create an application which we can use to get a token from
       const application = await createApplication(domain.id, accessToken, {
@@ -326,7 +321,6 @@
       }).expect(200);
     });
 
-=======
     it('Protected Resource must not be created when feature type is unknown', async () => {
         const request = {
             name: faker.commerce.productName(),
@@ -438,7 +432,6 @@
         await createProtectedResource(domain.id, accessToken, request2)
           .catch(err => expect(err.response.status).toEqual(400))
     });
->>>>>>> 873c0da8
 });
 
 describe('When admin created bunch of Protected Resources', () => {
