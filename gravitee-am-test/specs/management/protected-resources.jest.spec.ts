/*
 * Copyright (C) 2015 The Gravitee team (http://gravitee.io)
 *
 * Licensed under the Apache License, Version 2.0 (the "License");
 * you may not use this file except in compliance with the License.
 * You may obtain a copy of the License at
 *
 *         http://www.apache.org/licenses/LICENSE-2.0
 *
 * Unless required by applicable law or agreed to in writing, software
 * distributed under the License is distributed on an "AS IS" BASIS,
 * WITHOUT WARRANTIES OR CONDITIONS OF ANY KIND, either express or implied.
 * See the License for the specific language governing permissions and
 * limitations under the License.
 */
import fetch from 'cross-fetch';
import { Domain } from '@management-models/Domain';
import { afterAll, beforeAll, expect, jest } from '@jest/globals';
<<<<<<< HEAD
import { requestAdminAccessToken } from '@management-commands/token-management-commands';
import { deleteDomain, setupDomainForTest, waitFor, waitForDomainSync } from '@management-commands/domain-management-commands';
import { uniqueName } from '@utils-commands/misc';
import faker from 'faker';
import { createApplication, updateApplication } from '@management-commands/application-management-commands';
import {
  createProtectedResource,
  getMcpServer,
  getMcpServers,
  updateProtectedResource,
} from '@management-commands/protected-resources-management-commands';
import { NewProtectedResource } from '@management-models/NewProtectedResource';
import { UpdateProtectedResource } from '@management-models/UpdateProtectedResource';
import { UpdateMcpTool } from '@management-models/UpdateMcpTool';
import { createScope } from '@management-commands/scope-management-commands';
import { getWellKnownOpenIdConfiguration, performGet, performPost } from '@gateway-commands/oauth-oidc-commands';
import { testCryptData } from '../gateway/ext-grant-jwt-bearer.jest.spec';
=======
import {requestAdminAccessToken} from "@management-commands/token-management-commands";
import { deleteDomain, setupDomainForTest, waitFor } from '@management-commands/domain-management-commands';
import {uniqueName} from "@utils-commands/misc";
import faker from "faker";
import {createApplication, updateApplication} from "@management-commands/application-management-commands";
import {
    createProtectedResource,
    getMcpServer,
    getMcpServers,
    updateProtectedResource,
    deleteProtectedResource,
    waitForProtectedResourceRemovedFromList
} from "@management-commands/protected-resources-management-commands";
import {NewProtectedResource} from "@management-models/NewProtectedResource";
import {UpdateProtectedResource} from "@management-models/UpdateProtectedResource";
import {UpdateMcpTool} from "@management-models/UpdateMcpTool";
import {createScope} from "@management-commands/scope-management-commands";
import { performPost } from '@gateway-commands/oauth-oidc-commands';
>>>>>>> ae392598
import { applicationBase64Token, getBase64BasicAuth } from '@gateway-commands/utils';
import { retryUntil } from '@utils-commands/retry';

global.fetch = fetch;
jest.setTimeout(200000);

let accessToken: string;
let domain: Domain;
let domainTestSearch: Domain;
let openIdConfiguration: any;

beforeAll(async () => {
  accessToken = await requestAdminAccessToken();
  var domainResult = await setupDomainForTest(uniqueName('domain-protected-resources'), { accessToken, waitForStart: true });
  domain = domainResult.domain;
  openIdConfiguration = domainResult.oidcConfig;
  domainTestSearch = await setupDomainForTest(uniqueName('domain-protected-resources-search'), { accessToken, waitForStart: true }).then(
    (it) => it.domain,
  );
});

afterAll(async () => {
  if (domain && domain.id) {
    await deleteDomain(domain.id, accessToken);
  }
  if (domainTestSearch && domainTestSearch.id) {
    await deleteDomain(domainTestSearch.id, accessToken);
  }
});

describe('When creating protected resource', () => {
<<<<<<< HEAD
  it('New Protected Resource should be created', async () => {
    const request = {
      name: faker.commerce.productName(),
      type: 'MCP_SERVER',
      resourceIdentifiers: ['https://something.com', 'https://something2.com'],
      features: [
        {
          key: 'get_weather',
          type: 'MCP_TOOL',
          description: 'Description',
        },
        {
          key: 'get_something',
          type: 'MCP_TOOL',
          description: 'Description 2',
        },
      ],
    } as NewProtectedResource;

    const createdResource = await createProtectedResource(domain.id, accessToken, request);
    expect(createdResource).toBeDefined();
    expect(createdResource.id).toBeDefined();
    expect(createdResource.name).toEqual(request.name);
    expect(createdResource.clientSecret).toBeDefined();
    expect(createdResource.clientId).toBeDefined();
  });

  it('New Protected Resource should be created with set clientId', async () => {
    const request = {
      name: faker.commerce.productName(),
      clientId: 'client-id',
      type: 'MCP_SERVER',
      resourceIdentifiers: ['https://something3.com'],
    } as NewProtectedResource;

    const createdResource = await createProtectedResource(domain.id, accessToken, request);
    expect(createdResource).toBeDefined();
    expect(createdResource.id).toBeDefined();
    expect(createdResource.name).toEqual(request.name);
    expect(createdResource.clientSecret).toBeDefined();
    expect(createdResource.clientId).toEqual(request.clientId);
  });

  it('New Protected Resource should be created with set clientSecret', async () => {
    const request = {
      name: faker.commerce.productName(),
      clientId: 'client-id2',
      clientSecret: 'secret',
      type: 'MCP_SERVER',
      resourceIdentifiers: ['https://something4.com'],
    } as NewProtectedResource;

    const createdResource = await createProtectedResource(domain.id, accessToken, request);
    expect(createdResource).toBeDefined();
    expect(createdResource.id).toBeDefined();
    expect(createdResource.name).toEqual(request.name);
    expect(createdResource.clientSecret).toEqual(request.clientSecret);
    expect(createdResource.clientId).toEqual(request.clientId);
  });

  it('Protected Resource must not be created with same clientId', async () => {
    const request = {
      name: faker.commerce.productName(),
      clientId: 'client-id3',
      clientSecret: 'secret',
      type: 'MCP_SERVER',
      resourceIdentifiers: ['https://something5.com'],
    } as NewProtectedResource;

    const createdResource = await createProtectedResource(domain.id, accessToken, request);
    expect(createdResource).toBeDefined();
    expect(createdResource.id).toBeDefined();
    expect(createdResource.name).toEqual(request.name);
    expect(createdResource.clientSecret).toEqual(request.clientSecret);
    expect(createdResource.clientId).toEqual(request.clientId);

    await createProtectedResource(domain.id, accessToken, request).catch((err) => expect(err.response.status).toEqual(400));
  });

  it('Protected Resource must not be created with same clientId in application', async () => {
    const appRequest = {
      name: faker.commerce.productName(),
      type: 'service',
      description: faker.lorem.paragraph(),
      clientId: 'client-id4',
    };

    await createApplication(domain.id, accessToken, appRequest);

    const request = {
      name: faker.commerce.productName(),
      clientId: appRequest.clientId,
      clientSecret: 'secret',
      type: 'MCP_SERVER',
      resourceIdentifiers: ['https://something6.com'],
    } as NewProtectedResource;

    await createProtectedResource(domain.id, accessToken, request).catch((err) => expect(err.response.status).toEqual(400));
  });

  it('Protected Resource must not be created without type', async () => {
    const request = {
      name: faker.commerce.productName(),
      resourceIdentifiers: ['https://something7.com', 'https://something8.com'],
    } as NewProtectedResource;

    await createProtectedResource(domain.id, accessToken, request).catch((err) => expect(err.response.status).toEqual(400));
  });

  it('Protected Resource must not be created with wrong type', async () => {
    const request = {
      name: faker.commerce.productName(),
      type: 'MCP_SERVERR',
      resourceIdentifiers: ['https://something9.com', 'https://something10.com'],
    } as NewProtectedResource;

    await createProtectedResource(domain.id, accessToken, request).catch((err) => expect(err.response.status).toEqual(400));
  });

  it('Protected Resource must not be created with wrong resource identifier', async () => {
    const request = {
      name: faker.commerce.productName(),
      type: 'MCP_SERVER',
      resourceIdentifiers: ['something', 'https://something11.com'],
    } as NewProtectedResource;

    await createProtectedResource(domain.id, accessToken, request).catch((err) => expect(err.response.status).toEqual(400));
  });

  it('Protected Resource must not be created if resourceIdentifier already exists', async () => {
    const request = {
      name: faker.commerce.productName(),
      type: 'MCP_SERVER',
      resourceIdentifiers: ['https://something13.com'],
    } as NewProtectedResource;

    const first = await createProtectedResource(domain.id, accessToken, request);
    expect(first.id).toBeDefined();

    await createProtectedResource(domain.id, accessToken, request).catch((err) => expect(err.response.status).toEqual(400));
  });
  it('Protected Resource resource identifier http(s)://localhost is correct', async () => {
    const httpsRequest = {
      name: faker.commerce.productName(),
      type: 'MCP_SERVER',
      resourceIdentifiers: ['https://localhost.com'],
    } as NewProtectedResource;

    const created1 = await createProtectedResource(domain.id, accessToken, httpsRequest);
    expect(created1.id).toBeDefined();

    const httpRequest = {
      name: faker.commerce.productName(),
      type: 'MCP_SERVER',
      resourceIdentifiers: ['http://localhost.com'],
    } as NewProtectedResource;

    const created2 = await createProtectedResource(domain.id, accessToken, httpRequest);
    expect(created2.id).toBeDefined();
  });

  it('Protected Resource resource identifier and lowercased', async () => {
    const badRequest = {
      name: faker.commerce.productName(),
      type: 'MCP_SERVER',
      resourceIdentifiers: [' https://toTrimDomain.com   '],
    } as NewProtectedResource;

    createProtectedResource(domain.id, accessToken, badRequest).catch((err) => expect(err.response.status).toEqual(400));

    const correctRequest = {
      name: faker.commerce.productName(),
      type: 'MCP_SERVER',
      resourceIdentifiers: ['https://toLowerCaseDomain.com'],
    } as NewProtectedResource;

    const created = await createProtectedResource(domain.id, accessToken, correctRequest);
    expect(created.id).toBeDefined();

    const anotherCorrectRequest = {
      name: faker.commerce.productName(),
      type: 'MCP_SERVER',
      resourceIdentifiers: ['https://tolowercasedomain.com'],
    } as NewProtectedResource;

    createProtectedResource(domain.id, accessToken, anotherCorrectRequest).catch((err) => expect(err.response.status).toEqual(400));
  });

  it('Protected Resource can introspect token', async () => {
    // Create an application which we can use to get a token from
    const application = await createApplication(domain.id, accessToken, {
      name: uniqueName('intro-app'),
      type: 'SERVICE',
      clientId: 'app',
      clientSecret: 'app',
    }).then((app) =>
      updateApplication(
        domain.id,
        accessToken,
        {
          settings: {
            oauth: {
              grantTypes: ['client_credentials'],
            },
          },
        },
        app.id,
      ).then((updatedApp) => {
        updatedApp.settings.oauth.clientSecret = app.settings.oauth.clientSecret;
        updatedApp.settings.oauth.clientId = app.settings.oauth.clientId;
        return updatedApp;
      }),
    );
    expect(application).toBeDefined();

    await waitFor(5000);

    // First request to get a token
    const response = await performPost(openIdConfiguration.token_endpoint, '', 'grant_type=client_credentials', {
      'Content-type': 'application/x-www-form-urlencoded',
      Authorization: 'Basic ' + applicationBase64Token(application),
    }).expect(200);

    const responseJwt = response.body.access_token;
    expect(responseJwt).toBeDefined();

    // Next request to introspect to token using the Application credentials
    await performPost(openIdConfiguration.introspection_endpoint, '', `token=${responseJwt}`, {
      'Content-type': 'application/x-www-form-urlencoded',
      Authorization: 'Basic ' + applicationBase64Token(application),
    }).expect(200);

    // Now we create a Protected Resource which we can use to introspect the existing token
    const request = {
      name: faker.commerce.productName(),
      type: 'MCP_SERVER',
      resourceIdentifiers: ['https://other-something.com', 'https://other-something2.com'],
    } as NewProtectedResource;

    const createdResource = await createProtectedResource(domain.id, accessToken, request);
    expect(createdResource).toBeDefined();

    // Wait for the resource to be synced
    await waitFor(5000);

    // Make the request to introspect the token using the Protected Resource credentials
    await performPost(openIdConfiguration.introspection_endpoint, '', `token=${responseJwt}`, {
      'Content-type': 'application/x-www-form-urlencoded',
      Authorization: 'Basic ' + getBase64BasicAuth(createdResource.clientId, createdResource.clientSecret),
    }).expect(200);
  });

  it('Protected Resource must not be created when feature type is unknown', async () => {
    const request = {
      name: faker.commerce.productName(),
      type: 'MCP_SERVER',
      resourceIdentifiers: ['https://unkownToolName.com'],
      features: [
        {
          key: 'key',
          type: 'ABC',
        },
      ],
    } as NewProtectedResource;

    await createProtectedResource(domain.id, accessToken, request).catch((err) => expect(err.response.status).toEqual(400));
  });

  it('Protected Resource must not be created when feature type is missing', async () => {
    const request = {
      name: faker.commerce.productName(),
      type: 'MCP_SERVER',
      resourceIdentifiers: ['https://unkownToolName.com'],
      features: [
        {
          key: 'key',
        },
      ],
    } as NewProtectedResource;

    await createProtectedResource(domain.id, accessToken, request).catch((err) => expect(err.response.status).toEqual(400));
  });

  it('Protected Resource must not be created when keys are duplicated', async () => {
    const request = {
      name: faker.commerce.productName(),
      type: 'MCP_SERVER',
      resourceIdentifiers: ['https://unkownToolName.com'],
      features: [
        {
          key: 'key',
          type: 'MCP_TOOL',
        },
        {
          key: 'key',
          type: 'MCP_TOOL',
        },
      ],
    } as NewProtectedResource;

    await createProtectedResource(domain.id, accessToken, request).catch((err) => expect(err.response.status).toEqual(400));
  });

  it('Protected Resource must not be created when key is missing', async () => {
    const request = {
      name: faker.commerce.productName(),
      type: 'MCP_SERVER',
      resourceIdentifiers: ['https://unkownToolName.com'],
      features: [
        {
          key: 'key',
          type: 'MCP_TOOL',
        },
        {
          type: 'MCP_TOOL',
        },
      ],
    } as NewProtectedResource;

    await createProtectedResource(domain.id, accessToken, request).catch((err) => expect(err.response.status).toEqual(400));
  });

  it('Protected Resource must not be created when key doesnt follow regex pattern', async () => {
    const request = {
      name: faker.commerce.productName(),
      type: 'MCP_SERVER',
      resourceIdentifiers: ['https://unkownToolName.com'],
      features: [
        {
          key: 'key$',
          type: 'MCP_TOOL',
        },
        {
          type: 'MCP_TOOL',
        },
      ],
    } as NewProtectedResource;

    await createProtectedResource(domain.id, accessToken, request).catch((err) => expect(err.response.status).toEqual(400));

    const request2 = {
      name: faker.commerce.productName(),
      type: 'MCP_SERVER',
      resourceIdentifiers: ['https://unkownToolName.com'],
      features: [
        {
          key: 'key asdsad',
          type: 'MCP_TOOL',
        },
        {
          type: 'MCP_TOOL',
        },
      ],
    } as NewProtectedResource;

    await createProtectedResource(domain.id, accessToken, request2).catch((err) => expect(err.response.status).toEqual(400));
  });
});

describe('When admin created bunch of Protected Resources', () => {
  beforeAll(async () => {
    for (let i = 0; i < 100; i++) {
      const request = {
        name: faker.commerce.productName(),
        type: 'MCP_SERVER',
        resourceIdentifiers: [`https://abc${i}.com`, `https://abc${i}a${i}.com`],
        features: [
          {
            key: 'key',
            type: 'MCP_TOOL',
          },
        ],
      } as NewProtectedResource;
      await createProtectedResource(domainTestSearch.id, accessToken, request);
    }
  });

  it('Protected Resource page must not contain secret', async () => {
    const page = await getMcpServers(domainTestSearch.id, accessToken, 100, 0);
    const secretNotPresent = page.data.every((data) => data['secret'] == undefined);
    expect(secretNotPresent).toBeTruthy();
  });

  it('Protected Resource page should be returned', async () => {
    const page = await getMcpServers(domainTestSearch.id, accessToken, 10, 0);
    expect(page.currentPage).toEqual(0);
    expect(page.totalCount).toEqual(100);
    expect(page.data).toHaveLength(10);
  });

  it('Protected Resource page 1 should be different than 2', async () => {
    const page1 = await getMcpServers(domainTestSearch.id, accessToken, 10, 0);
    expect(page1.currentPage).toEqual(0);
    expect(page1.totalCount).toEqual(100);
    expect(page1.data).toHaveLength(10);

    const page2 = await getMcpServers(domainTestSearch.id, accessToken, 10, 1);
    expect(page2.currentPage).toEqual(1);
    expect(page2.totalCount).toEqual(100);
    expect(page2.data).toHaveLength(10);

    expect(page1.data[0].id).not.toEqual(page2.data[0].id);
  });

  it('No data returned if page exceeds elements count', async () => {
    const page1 = await getMcpServers(domainTestSearch.id, accessToken, 10, 200);
    expect(page1.currentPage).toEqual(200);
    expect(page1.totalCount).toEqual(100);
    expect(page1.data).toHaveLength(0);
  });

  it('All data should be returned if size exceeds elements count', async () => {
    const page1 = await getMcpServers(domainTestSearch.id, accessToken, 200, 0);
    expect(page1.currentPage).toEqual(0);
    expect(page1.totalCount).toEqual(100);
    expect(page1.data).toHaveLength(100);
  });

  it('Protected Resource page should be returned sorted by name', async () => {
    const pageAsc = await getMcpServers(domainTestSearch.id, accessToken, 100, 0, 'name.asc');
    const pageDesc = await getMcpServers(domainTestSearch.id, accessToken, 100, 0, 'name.desc');
    expect(pageAsc.data[0].name).toEqual(pageDesc.data[99].name);
    expect(pageAsc.data[0].id).not.toEqual(pageDesc.data[0].id);
  });

  it('Protected Resource page should be returned sorted by updatedAt', async () => {
    const pageAsc = await getMcpServers(domainTestSearch.id, accessToken, 100, 0, 'updatedAt.asc');
    const pageDesc = await getMcpServers(domainTestSearch.id, accessToken, 100, 0, 'updatedAt.desc');
    expect(pageAsc.data[0].updatedAt).toEqual(pageDesc.data[99].updatedAt);
    expect(pageAsc.data[0].id).not.toEqual(pageDesc.data[0].id);
  });

  it('Protected Resource can be found by its id', async () => {
    const page = await getMcpServers(domainTestSearch.id, accessToken, 100, 0, 'updatedAt.asc');
    const protectedResourcePrimaryData = page.data[55];

    const fetched = await getMcpServer(domainTestSearch.id, accessToken, protectedResourcePrimaryData.id);
    expect(fetched).toEqual(protectedResourcePrimaryData);
  });
});

describe('When updating protected resource', () => {
  let createdResource;
  let testScope1;
  let testScope2;

  beforeAll(async () => {
    // Create test scopes for validation
    testScope1 = await createScope(domain.id, accessToken, {
      key: 'test_scope_1',
      name: 'Test Scope 1',
      description: 'Test scope for protected resource updates',
    });

    testScope2 = await createScope(domain.id, accessToken, {
      key: 'test_scope_2',
      name: 'Test Scope 2',
      description: 'Another test scope',
=======
    it('New Protected Resource should be created', async () => {
        const request = {
            name: faker.commerce.productName(),
            type: "MCP_SERVER",
            resourceIdentifiers: ["https://something.com", "https://something2.com"],
            features: [
                {
                    key: 'get_weather',
                    type: 'MCP_TOOL',
                    description: 'Description'
                },
                {
                    key: 'get_something',
                    type: 'MCP_TOOL',
                    description: 'Description 2'
                }]
        } as NewProtectedResource;

        const createdResource = await createProtectedResource(domain.id, accessToken, request);
        expect(createdResource).toBeDefined();
        expect(createdResource.id).toBeDefined();
        expect(createdResource.name).toEqual(request.name);
        expect(createdResource.clientSecret).toBeDefined();
        expect(createdResource.clientId).toBeDefined();
    });

    it('New Protected Resource should be created with set clientId', async () => {
        const request = {
            name: faker.commerce.productName(),
            clientId: "client-id",
            type: "MCP_SERVER",
            resourceIdentifiers: ["https://something3.com"]
        } as NewProtectedResource;

        const createdResource = await createProtectedResource(domain.id, accessToken, request);
        expect(createdResource).toBeDefined();
        expect(createdResource.id).toBeDefined();
        expect(createdResource.name).toEqual(request.name);
        expect(createdResource.clientSecret).toBeDefined();
        expect(createdResource.clientId).toEqual(request.clientId);
    });

    it('New Protected Resource should be created with set clientSecret', async () => {
        const request = {
            name: faker.commerce.productName(),
            clientId: "client-id2",
            clientSecret: "secret",
            type: "MCP_SERVER",
            resourceIdentifiers: ["https://something4.com"]
        } as NewProtectedResource;

        const createdResource = await createProtectedResource(domain.id, accessToken, request);
        expect(createdResource).toBeDefined();
        expect(createdResource.id).toBeDefined();
        expect(createdResource.name).toEqual(request.name);
        expect(createdResource.clientSecret).toEqual(request.clientSecret);
        expect(createdResource.clientId).toEqual(request.clientId);
    });

    it('Protected Resource must not be created with same clientId', async () => {
        const request = {
            name: faker.commerce.productName(),
            clientId: "client-id3",
            clientSecret: "secret",
            type: "MCP_SERVER",
            resourceIdentifiers: ["https://something5.com"]
        } as NewProtectedResource;

        const createdResource = await createProtectedResource(domain.id, accessToken, request);
        expect(createdResource).toBeDefined();
        expect(createdResource.id).toBeDefined();
        expect(createdResource.name).toEqual(request.name);
        expect(createdResource.clientSecret).toEqual(request.clientSecret);
        expect(createdResource.clientId).toEqual(request.clientId);

        await createProtectedResource(domain.id, accessToken, request)
            .catch(err => expect(err.response.status).toEqual(400))
    });

    it('Protected Resource must not be created with same clientId in application', async () => {
        const appRequest = {
            name: faker.commerce.productName(),
            type: 'service',
            description: faker.lorem.paragraph(),
            clientId: 'client-id4',
        };

        await createApplication(domain.id, accessToken, appRequest);

        const request = {
            name: faker.commerce.productName(),
            clientId: appRequest.clientId,
            clientSecret: "secret",
            type: "MCP_SERVER",
            resourceIdentifiers: ["https://something6.com"]
        } as NewProtectedResource;

        await createProtectedResource(domain.id, accessToken, request)
            .catch(err => expect(err.response.status).toEqual(400))
    });

    it('Protected Resource must not be created without type', async () => {
        const request = {
            name: faker.commerce.productName(),
            resourceIdentifiers: ["https://something7.com", "https://something8.com"]
        } as NewProtectedResource;

        await createProtectedResource(domain.id, accessToken, request)
            .catch(err => expect(err.response.status).toEqual(400))
    });

    it('Protected Resource must not be created with wrong type', async () => {
        const request = {
            name: faker.commerce.productName(),
            type: 'MCP_SERVERR',
            resourceIdentifiers: ["https://something9.com", "https://something10.com"]
        } as NewProtectedResource;

        await createProtectedResource(domain.id, accessToken, request)
            .catch(err => expect(err.response.status).toEqual(400))
    });

    it('Protected Resource must not be created with wrong resource identifier', async () => {
        const request = {
            name: faker.commerce.productName(),
            type: 'MCP_SERVER',
            resourceIdentifiers: ["something", "https://something11.com"]
        } as NewProtectedResource;

        await createProtectedResource(domain.id, accessToken, request)
            .catch(err => expect(err.response.status).toEqual(400))
    });

    it('Protected Resource must not be created if resourceIdentifier already exists', async () => {
        const request = {
            name: faker.commerce.productName(),
            type: 'MCP_SERVER',
            resourceIdentifiers: ["https://something13.com"]
        } as NewProtectedResource;

        const first = await createProtectedResource(domain.id, accessToken, request)
        expect(first.id).toBeDefined();

        await createProtectedResource(domain.id, accessToken, request)
            .catch(err => expect(err.response.status).toEqual(400))
    });
    it('Protected Resource resource identifier http(s)://localhost is correct', async () => {
        const httpsRequest = {
            name: faker.commerce.productName(),
            type: 'MCP_SERVER',
            resourceIdentifiers: ["https://localhost.com"]
        } as NewProtectedResource;

        const created1 = await createProtectedResource(domain.id, accessToken, httpsRequest)
        expect(created1.id).toBeDefined()

        const httpRequest = {
            name: faker.commerce.productName(),
            type: 'MCP_SERVER',
            resourceIdentifiers: ["http://localhost.com"]
        } as NewProtectedResource;

        const created2 = await createProtectedResource(domain.id, accessToken, httpRequest)
        expect(created2.id).toBeDefined()
    })

    it('Protected Resource resource identifier and lowercased', async () => {
        const badRequest = {
            name: faker.commerce.productName(),
            type: 'MCP_SERVER',
            resourceIdentifiers: [" https://toTrimDomain.com   "]
        } as NewProtectedResource;

        createProtectedResource(domain.id, accessToken, badRequest)
            .catch(err => expect(err.response.status).toEqual(400))

        const correctRequest = {
            name: faker.commerce.productName(),
            type: 'MCP_SERVER',
            resourceIdentifiers: ["https://toLowerCaseDomain.com"]
        } as NewProtectedResource;

        const created = await createProtectedResource(domain.id, accessToken, correctRequest)
        expect(created.id).toBeDefined()

        const anotherCorrectRequest = {
            name: faker.commerce.productName(),
            type: 'MCP_SERVER',
            resourceIdentifiers: ["https://tolowercasedomain.com"]
        } as NewProtectedResource;

        createProtectedResource(domain.id, accessToken, anotherCorrectRequest)
            .catch(err => expect(err.response.status).toEqual(400))

    });

    it('Protected Resource can introspect token', async () => {
        // Create an application which we can use to get a token from
        const application = await createApplication(domain.id, accessToken, {
            name: uniqueName('intro-app'),
            type: 'SERVICE',
            clientId: 'app',
            clientSecret: 'app',
        }).then((app) =>
            updateApplication(
                domain.id,
                accessToken,
                {
                    settings: {
                        oauth: {
                            grantTypes: ['client_credentials'],
                        },
                    },
                },
                app.id,
            ).then((updatedApp) => {
                updatedApp.settings.oauth.clientSecret = app.settings.oauth.clientSecret;
                updatedApp.settings.oauth.clientId = app.settings.oauth.clientId;
                return updatedApp;
            }),
        );
        expect(application).toBeDefined();

        await waitFor(5000);

        // First request to get a token
        const response = await performPost(openIdConfiguration.token_endpoint, '', 'grant_type=client_credentials', {
            'Content-type': 'application/x-www-form-urlencoded',
            Authorization: 'Basic ' + applicationBase64Token(application),
        }).expect(200);

        const responseJwt = response.body.access_token;
        expect(responseJwt).toBeDefined();

        // Next request to introspect to token using the Application credentials
        await performPost(openIdConfiguration.introspection_endpoint, '', `token=${responseJwt}`, {
            'Content-type': 'application/x-www-form-urlencoded',
            Authorization: 'Basic ' + applicationBase64Token(application),
        }).expect(200);

        // Now we create a Protected Resource which we can use to introspect the existing token
        const request = {
            name: faker.commerce.productName(),
            type: 'MCP_SERVER',
            resourceIdentifiers: ['https://other-something.com', 'https://other-something2.com'],
        } as NewProtectedResource;

        const createdResource = await createProtectedResource(domain.id, accessToken, request);
        expect(createdResource).toBeDefined();

        // Wait for the resource to be synced
        await waitFor(5000);

        // Make the request to introspect the token using the Protected Resource credentials
        await performPost(openIdConfiguration.introspection_endpoint, '', `token=${responseJwt}`, {
            'Content-type': 'application/x-www-form-urlencoded',
            Authorization: 'Basic ' + getBase64BasicAuth(createdResource.clientId, createdResource.clientSecret),
        }).expect(200);
    });

    it('Protected Resource must not be created when feature type is unknown', async () => {
        const request = {
            name: faker.commerce.productName(),
            type: 'MCP_SERVER',
            resourceIdentifiers: ["https://unkownToolName.com"],
            features: [
                {
                    key: 'key',
                    type: 'ABC'
                }
            ]
        } as NewProtectedResource;

        await createProtectedResource(domain.id, accessToken, request)
            .catch(err => expect(err.response.status).toEqual(400))
    });

    it('Protected Resource must not be created when feature type is missing', async () => {
        const request = {
            name: faker.commerce.productName(),
            type: 'MCP_SERVER',
            resourceIdentifiers: ["https://unkownToolName.com"],
            features: [
                {
                    key: 'key',
                }
            ]
        } as NewProtectedResource;

        await createProtectedResource(domain.id, accessToken, request)
            .catch(err => expect(err.response.status).toEqual(400))
    });

    it('Protected Resource must not be created when keys are duplicated', async () => {
        const request = {
            name: faker.commerce.productName(),
            type: 'MCP_SERVER',
            resourceIdentifiers: ["https://unkownToolName.com"],
            features: [
                {
                    key: 'key',
                    type: 'MCP_TOOL'
                },
                {
                    key: 'key',
                    type: 'MCP_TOOL'
                }
            ]
        } as NewProtectedResource;

        await createProtectedResource(domain.id, accessToken, request)
            .catch(err => expect(err.response.status).toEqual(400))
    });

    it('Protected Resource must not be created when key is missing', async () => {
        const request = {
            name: faker.commerce.productName(),
            type: 'MCP_SERVER',
            resourceIdentifiers: ["https://unkownToolName.com"],
            features: [
                {
                    key: 'key',
                    type: 'MCP_TOOL'
                },
                {
                    type: 'MCP_TOOL'
                }
            ]
        } as NewProtectedResource;

        await createProtectedResource(domain.id, accessToken, request)
            .catch(err => expect(err.response.status).toEqual(400))
    });

    it('Protected Resource must not be created when key doesnt follow regex pattern', async () => {
        const request = {
            name: faker.commerce.productName(),
            type: 'MCP_SERVER',
            resourceIdentifiers: ["https://unkownToolName.com"],
            features: [
                {
                    key: 'key$',
                    type: 'MCP_TOOL'
                },
                {
                    type: 'MCP_TOOL'
                }
            ]
        } as NewProtectedResource;

        await createProtectedResource(domain.id, accessToken, request)
            .catch(err => expect(err.response.status).toEqual(400))

        const request2 = {
            name: faker.commerce.productName(),
            type: 'MCP_SERVER',
            resourceIdentifiers: ["https://unkownToolName.com"],
            features: [
                {
                    key: 'key asdsad',
                    type: 'MCP_TOOL'
                },
                {
                    type: 'MCP_TOOL'
                }
            ]
        } as NewProtectedResource;

        await createProtectedResource(domain.id, accessToken, request2)
            .catch(err => expect(err.response.status).toEqual(400))
>>>>>>> ae392598
    });

    // Create a protected resource to update
    const request = {
      name: faker.commerce.productName(),
      type: 'MCP_SERVER',
      resourceIdentifiers: ['https://update-test.com'],
      description: 'Original description',
      features: [
        {
          key: 'original_tool',
          type: 'MCP_TOOL',
          description: 'Original tool description',
          // scopes: ['test_scope_1'],
        },
      ],
    } as NewProtectedResource;

    const createdSecret = await createProtectedResource(domain.id, accessToken, request);
    expect(createdSecret).toBeDefined();
    expect(createdSecret.id).toBeDefined();

    // Wait for resource to be fully synced
    await waitFor(2000);

    // Fetch the full resource details
    createdResource = await getMcpServer(domain.id, accessToken, createdSecret.id);
    expect(createdResource).toBeDefined();
    expect(createdResource.resourceIdentifiers).toBeDefined();
  });

  it('Should update protected resource name and description', async () => {
    const updateRequest = {
      name: 'Updated Name',
      description: 'Updated description',
      resourceIdentifiers: createdResource.resourceIdentifiers,
      features: createdResource.features.map((f) => ({
        key: f.key,
        description: f.description,
        type: 'MCP_TOOL',
        scopes: (f as any).scopes || [],
      })),
    } as UpdateProtectedResource;

    const updated = await updateProtectedResource(domain.id, accessToken, createdResource.id, updateRequest);

    expect(updated).toBeDefined();
    expect(updated.id).toEqual(createdResource.id);
    expect(updated.name).toEqual('Updated Name');
    expect(updated.description).toEqual('Updated description');
    expect(updated.updatedAt).not.toEqual(createdResource.updatedAt);

    // Update local reference for next tests
    createdResource = updated;
  });

  it('Should update tool name and description', async () => {
    const updateRequest = {
      name: createdResource.name,
      description: createdResource.description,
      resourceIdentifiers: createdResource.resourceIdentifiers,
      features: [
        {
          key: 'updated_tool_name',
          type: 'MCP_TOOL',
          description: 'Updated tool description',
          scopes: ['test_scope_1'],
        } as UpdateMcpTool,
      ],
    } as UpdateProtectedResource;

    const updated = await updateProtectedResource(domain.id, accessToken, createdResource.id, updateRequest);

    expect(updated).toBeDefined();
    expect(updated.features).toHaveLength(1);
    expect(updated.features[0].key).toEqual('updated_tool_name');
    expect(updated.features[0].description).toEqual('Updated tool description');

    createdResource = updated;
  });

  it('Should update tool scopes', async () => {
    const updateRequest = {
      name: createdResource.name,
      description: createdResource.description,
      resourceIdentifiers: createdResource.resourceIdentifiers,
      features: [
        {
          key: 'updated_tool_name',
          type: 'MCP_TOOL',
          description: 'Updated tool description',
          scopes: ['test_scope_1', 'test_scope_2'],
        } as UpdateMcpTool,
      ],
    } as UpdateProtectedResource;

    const updated = await updateProtectedResource(domain.id, accessToken, createdResource.id, updateRequest);

    expect(updated).toBeDefined();
    const scopes = updated.features[0]['scopes'];
    if (scopes) {
      expect(scopes).toHaveLength(2);
      expect(scopes).toContain('test_scope_1');
      expect(scopes).toContain('test_scope_2');
    }

<<<<<<< HEAD
    createdResource = updated;
  });

  it('Should add new tool to existing resource', async () => {
    const updateRequest = {
      name: createdResource.name,
      description: createdResource.description,
      resourceIdentifiers: createdResource.resourceIdentifiers,
      features: [
        {
          key: 'updated_tool_name',
          type: 'MCP_TOOL',
          description: 'Updated tool description',
          scopes: ['test_scope_1', 'test_scope_2'],
        } as UpdateMcpTool,
        {
          key: 'second_tool',
          type: 'MCP_TOOL',
          description: 'Second tool',
          scopes: ['test_scope_1'],
        } as UpdateMcpTool,
      ],
    } as UpdateProtectedResource;

    const updated = await updateProtectedResource(domain.id, accessToken, createdResource.id, updateRequest);

    expect(updated).toBeDefined();
    expect(updated.features).toHaveLength(2);
    // Features are returned in alphabetical order by key
    expect(updated.features[0].key).toEqual('second_tool');
    expect(updated.features[1].key).toEqual('updated_tool_name');

    createdResource = updated;
  });

  it('Should remove tool from resource', async () => {
    const updateRequest = {
      name: createdResource.name,
      description: createdResource.description,
      resourceIdentifiers: createdResource.resourceIdentifiers,
      features: [
        {
          key: 'updated_tool_name',
          type: 'MCP_TOOL',
          description: 'Updated tool description',
          scopes: ['test_scope_1', 'test_scope_2'],
        } as UpdateMcpTool,
      ],
    } as UpdateProtectedResource;

    const updated = await updateProtectedResource(domain.id, accessToken, createdResource.id, updateRequest);

    expect(updated).toBeDefined();
    expect(updated.features).toHaveLength(1);
    expect(updated.features[0].key).toEqual('updated_tool_name');

    createdResource = updated;
  });

  it('Should update resource identifiers', async () => {
    const updateRequest = {
      name: createdResource.name,
      description: createdResource.description,
      resourceIdentifiers: ['https://new-uri.com'],
      features: createdResource.features.map((f) => ({
        key: f.key,
        description: f.description,
        type: 'MCP_TOOL',
        scopes: (f as any).scopes || [],
      })),
    } as UpdateProtectedResource;

    const updated = await updateProtectedResource(domain.id, accessToken, createdResource.id, updateRequest);

    expect(updated).toBeDefined();
    expect(updated.resourceIdentifiers).toHaveLength(1);
    expect(updated.resourceIdentifiers[0]).toEqual('https://new-uri.com');

    createdResource = updated;
  });

  it('Should fail when updating with duplicate feature keys', async () => {
    const updateRequest = {
      name: createdResource.name,
      description: createdResource.description,
      resourceIdentifiers: createdResource.resourceIdentifiers,
      features: [
        {
          key: 'duplicate_tool',
          type: 'MCP_TOOL',
          description: 'Tool 1',
          scopes: ['test_scope_1'],
        } as UpdateMcpTool,
        {
          key: 'duplicate_tool',
          type: 'MCP_TOOL',
          description: 'Tool 2',
          scopes: ['test_scope_2'],
        } as UpdateMcpTool,
      ],
    } as UpdateProtectedResource;

    await updateProtectedResource(domain.id, accessToken, createdResource.id, updateRequest).catch((err) =>
      expect(err.response.status).toEqual(400),
    );
  });

  it('Should fail when updating with invalid scope', async () => {
    const updateRequest = {
      name: createdResource.name,
      description: createdResource.description,
      resourceIdentifiers: createdResource.resourceIdentifiers,
      features: [
        {
          key: 'tool_with_invalid_scope',
          type: 'MCP_TOOL',
          description: 'Tool with invalid scope',
          scopes: ['non_existent_scope'],
        } as UpdateMcpTool,
      ],
    } as UpdateProtectedResource;

    await updateProtectedResource(domain.id, accessToken, createdResource.id, updateRequest).catch((err) =>
      expect(err.response.status).toEqual(400),
    );
  });

  it('Should fail when updating non-existent resource', async () => {
    const updateRequest = {
      name: 'Test',
      resourceIdentifiers: ['https://test.com'],
      features: [],
    } as UpdateProtectedResource;

    await updateProtectedResource(domain.id, accessToken, 'non-existent-id', updateRequest).catch((err) =>
      expect(err.response.status).toEqual(403),
    ); // 403 because permission check happens before existence check
  });

  it('Should fail when updating with duplicate resource identifier', async () => {
    // Create another resource first
    const otherResource = await createProtectedResource(domain.id, accessToken, {
      name: faker.commerce.productName(),
      type: 'MCP_SERVER',
      resourceIdentifiers: ['https://other-resource.com'],
    } as NewProtectedResource);

    expect(otherResource).toBeDefined();

    // Try to update our resource to use the same identifier
    const updateRequest = {
      name: createdResource.name,
      description: createdResource.description,
      resourceIdentifiers: ['https://other-resource.com'],
      features: createdResource.features.map((f) => ({
        key: f.key,
        description: f.description,
        type: 'MCP_TOOL',
        scopes: (f as any).scopes || [],
      })),
    } as UpdateProtectedResource;

    await updateProtectedResource(domain.id, accessToken, createdResource.id, updateRequest).catch((err) =>
      expect(err.response.status).toEqual(400),
    );
  });

  it('Should update resource identifier to lowercase', async () => {
    const updateRequest = {
      name: createdResource.name,
      description: createdResource.description,
      resourceIdentifiers: ['https://MixedCaseUri.COM'],
      features: createdResource.features.map((f) => ({
        key: f.key,
        description: f.description,
        type: 'MCP_TOOL',
        scopes: (f as any).scopes || [],
      })),
    } as UpdateProtectedResource;

    const updated = await updateProtectedResource(domain.id, accessToken, createdResource.id, updateRequest);

    expect(updated).toBeDefined();
    expect(updated.resourceIdentifiers[0]).toEqual('https://mixedcaseuri.com');
  });

  it('Should preserve createdAt when updating existing tool (same key)', async () => {
    // Get the current tool's createdAt (key is 'updated_tool_name' from previous test)
    const before = await getMcpServer(domain.id, accessToken, createdResource.id);
    const originalCreatedAt = before.features && before.features[0] ? before.features[0].createdAt : null;

    await waitFor(1000); // Ensure time passes

    // Update the tool WITHOUT changing the key
    const updateRequest = {
      name: createdResource.name,
      description: createdResource.description,
      resourceIdentifiers: createdResource.resourceIdentifiers,
      features: [
        {
          key: 'updated_tool_name', // Keep the SAME key
          type: 'MCP_TOOL',
          description: 'Modified description again',
          scopes: ['test_scope_1'],
        } as UpdateMcpTool,
      ],
    } as UpdateProtectedResource;

    const updated = await updateProtectedResource(domain.id, accessToken, createdResource.id, updateRequest);

    expect(updated).toBeDefined();
    expect(updated.features[0].createdAt).toBeDefined();
    if (originalCreatedAt) {
      expect(updated.features[0].createdAt).toEqual(originalCreatedAt);
    }
    expect(updated.features[0].updatedAt).toBeDefined();
  });

  it('Should set new createdAt when adding new tool via update', async () => {
    const updateRequest = {
      name: createdResource.name,
      description: createdResource.description,
      resourceIdentifiers: createdResource.resourceIdentifiers,
      features: [
        {
          key: 'updated_tool_name',
          type: 'MCP_TOOL',
          description: 'Existing tool',
          scopes: ['test_scope_1'],
        } as UpdateMcpTool,
        {
          key: 'brand_new_tool',
          type: 'MCP_TOOL',
          description: 'This is a new tool',
          scopes: ['test_scope_2'],
        } as UpdateMcpTool,
      ],
    } as UpdateProtectedResource;

    const updated = await updateProtectedResource(domain.id, accessToken, createdResource.id, updateRequest);

    expect(updated).toBeDefined();
    expect(updated.features).toHaveLength(2);

    const newTool = updated.features.find((f) => f.key === 'brand_new_tool');
    expect(newTool).toBeDefined();
    expect(newTool.createdAt).toBeDefined();
    // updatedAt might not be in the API response model, so make it optional
    if (newTool.updatedAt !== undefined) {
      expect(newTool.updatedAt).toBeDefined();
    }
  });

  it('Should fail when updating with invalid tool key pattern', async () => {
    const updateRequest = {
      name: createdResource.name,
      description: createdResource.description,
      resourceIdentifiers: createdResource.resourceIdentifiers,
      features: [
        {
          key: 'invalid key with spaces',
          type: 'MCP_TOOL',
          description: 'Invalid key',
          scopes: [],
        } as UpdateMcpTool,
      ],
    } as UpdateProtectedResource;

    await updateProtectedResource(domain.id, accessToken, createdResource.id, updateRequest).catch((err) =>
      expect(err.response.status).toEqual(400),
    );
  });

  it('Should fail when updating with special characters in tool key', async () => {
    const updateRequest = {
      name: createdResource.name,
      description: createdResource.description,
      resourceIdentifiers: createdResource.resourceIdentifiers,
      features: [
        {
          key: 'tool@#$%',
          type: 'MCP_TOOL',
          description: 'Invalid key',
          scopes: [],
        } as UpdateMcpTool,
      ],
    } as UpdateProtectedResource;

    await updateProtectedResource(domain.id, accessToken, createdResource.id, updateRequest).catch((err) =>
      expect(err.response.status).toEqual(400),
    );
  });

  it('Should allow update with empty scopes array', async () => {
    const updateRequest = {
      name: createdResource.name,
      description: createdResource.description,
      resourceIdentifiers: createdResource.resourceIdentifiers,
      features: [
        {
          key: 'tool_no_scopes',
          type: 'MCP_TOOL',
          description: 'Tool without scopes',
          scopes: [],
        } as UpdateMcpTool,
      ],
    } as UpdateProtectedResource;

    const updated = await updateProtectedResource(domain.id, accessToken, createdResource.id, updateRequest);

    expect(updated).toBeDefined();
    expect(updated.features[0].key).toEqual('tool_no_scopes');
    // Scopes might be undefined if empty, so check for both cases
    const scopes = updated.features[0]['scopes'];
    expect(scopes === undefined || scopes.length === 0).toBeTruthy();
  });

  it('Should update resource with multiple tools', async () => {
    const updateRequest = {
      name: createdResource.name,
      description: createdResource.description,
      resourceIdentifiers: createdResource.resourceIdentifiers,
      features: [
        {
          key: 'tool_1',
          type: 'MCP_TOOL',
          description: 'First tool',
          scopes: ['test_scope_1'],
        } as UpdateMcpTool,
        {
          key: 'tool_2',
          type: 'MCP_TOOL',
          description: 'Second tool',
          scopes: ['test_scope_2'],
        } as UpdateMcpTool,
        {
          key: 'tool_3',
          type: 'MCP_TOOL',
          description: 'Third tool',
          scopes: ['test_scope_1', 'test_scope_2'],
        } as UpdateMcpTool,
      ],
    } as UpdateProtectedResource;

    const updated = await updateProtectedResource(domain.id, accessToken, createdResource.id, updateRequest);

    expect(updated).toBeDefined();
    expect(updated.features).toHaveLength(3);
    // Features are returned in alphabetical order by key
    expect(updated.features[0].key).toEqual('tool_1');
    expect(updated.features[1].key).toEqual('tool_2');
    expect(updated.features[2].key).toEqual('tool_3');
    const tool3Scopes = updated.features[2]['scopes'];
    if (tool3Scopes) {
      expect(tool3Scopes).toHaveLength(2);
    }
  });

  it('Should fail when missing required name field', async () => {
    const updateRequest = {
      description: createdResource.description,
      resourceIdentifiers: createdResource.resourceIdentifiers,
      features: [],
    } as any;

    await updateProtectedResource(domain.id, accessToken, createdResource.id, updateRequest).catch((err) =>
      expect(err.response.status).toEqual(400),
    );
  });

  it('Should fail when missing required resourceIdentifiers field', async () => {
    const updateRequest = {
      name: createdResource.name,
      description: createdResource.description,
      features: [],
    } as any;

    await updateProtectedResource(domain.id, accessToken, createdResource.id, updateRequest).catch((err) =>
      expect(err.response.status).toEqual(400),
    );
  });

  it('Should fail when resourceIdentifier is not a valid URL', async () => {
    const updateRequest = {
      name: createdResource.name,
      description: createdResource.description,
      resourceIdentifiers: ['not-a-url'],
      features: [],
    } as UpdateProtectedResource;

    await updateProtectedResource(domain.id, accessToken, createdResource.id, updateRequest).catch((err) =>
      expect(err.response.status).toEqual(400),
    );
  });
=======
describe('When updating protected resource', () => {
    let createdResource;
    let testScope1;
    let testScope2;

    beforeAll(async () => {
        // Create test scopes for validation
        testScope1 = await createScope(domain.id, accessToken, {
            key: 'test_scope_1',
            name: 'Test Scope 1',
            description: 'Test scope for protected resource updates'
        });

        testScope2 = await createScope(domain.id, accessToken, {
            key: 'test_scope_2',
            name: 'Test Scope 2',
            description: 'Another test scope'
        });

        // Create a protected resource to update
        const request = {
            name: faker.commerce.productName(),
            type: "MCP_SERVER",
            resourceIdentifiers: ["https://update-test.com"],
            description: "Original description",
            features: [
                {
                    key: 'original_tool',
                    type: 'MCP_TOOL',
                    description: 'Original tool description',
                    scopes: ['test_scope_1']
                }
            ]
        } as NewProtectedResource;

        const createdSecret = await createProtectedResource(domain.id, accessToken, request);
        expect(createdSecret).toBeDefined();
        expect(createdSecret.id).toBeDefined();

        // Wait for resource to be fully synced
        await waitFor(2000);

        // Fetch the full resource details
        createdResource = await getMcpServer(domain.id, accessToken, createdSecret.id);
        expect(createdResource).toBeDefined();
        expect(createdResource.resourceIdentifiers).toBeDefined();
    });

    it('Should update protected resource name and description', async () => {
        const updateRequest = {
            name: "Updated Name",
            description: "Updated description",
            resourceIdentifiers: createdResource.resourceIdentifiers,
            features: createdResource.features.map(f => ({
                key: f.key,
                description: f.description,
                type: 'MCP_TOOL',
                scopes: (f as any).scopes || []
            }))
        } as UpdateProtectedResource;

        const updated = await updateProtectedResource(domain.id, accessToken, createdResource.id, updateRequest);

        expect(updated).toBeDefined();
        expect(updated.id).toEqual(createdResource.id);
        expect(updated.name).toEqual("Updated Name");
        expect(updated.description).toEqual("Updated description");
        expect(updated.updatedAt).not.toEqual(createdResource.updatedAt);

        // Update local reference for next tests
        createdResource = updated;
    });

    it('Should update tool name and description', async () => {
        const updateRequest = {
            name: createdResource.name,
            description: createdResource.description,
            resourceIdentifiers: createdResource.resourceIdentifiers,
            features: [
                {
                    key: 'updated_tool_name',
                    type: 'MCP_TOOL',
                    description: 'Updated tool description',
                    scopes: ['test_scope_1']
                } as UpdateMcpTool
            ]
        } as UpdateProtectedResource;

        const updated = await updateProtectedResource(domain.id, accessToken, createdResource.id, updateRequest);

        expect(updated).toBeDefined();
        expect(updated.features).toHaveLength(1);
        expect(updated.features[0].key).toEqual('updated_tool_name');
        expect(updated.features[0].description).toEqual('Updated tool description');

        createdResource = updated;
    });

    it('Should update tool scopes', async () => {
        const updateRequest = {
            name: createdResource.name,
            description: createdResource.description,
            resourceIdentifiers: createdResource.resourceIdentifiers,
            features: [
                {
                    key: 'updated_tool_name',
                    type: 'MCP_TOOL',
                    description: 'Updated tool description',
                    scopes: ['test_scope_1', 'test_scope_2']
                } as UpdateMcpTool
            ]
        } as UpdateProtectedResource;

        const updated = await updateProtectedResource(domain.id, accessToken, createdResource.id, updateRequest);

        expect(updated).toBeDefined();
        const scopes = updated.features[0]['scopes'];
        if (scopes) {
            expect(scopes).toHaveLength(2);
            expect(scopes).toContain('test_scope_1');
            expect(scopes).toContain('test_scope_2');
        }

        createdResource = updated;
    });

    it('Should add new tool to existing resource', async () => {
        const updateRequest = {
            name: createdResource.name,
            description: createdResource.description,
            resourceIdentifiers: createdResource.resourceIdentifiers,
            features: [
                {
                    key: 'updated_tool_name',
                    type: 'MCP_TOOL',
                    description: 'Updated tool description',
                    scopes: ['test_scope_1', 'test_scope_2']
                } as UpdateMcpTool,
                {
                    key: 'second_tool',
                    type: 'MCP_TOOL',
                    description: 'Second tool',
                    scopes: ['test_scope_1']
                } as UpdateMcpTool
            ]
        } as UpdateProtectedResource;

        const updated = await updateProtectedResource(domain.id, accessToken, createdResource.id, updateRequest);

        expect(updated).toBeDefined();
        expect(updated.features).toHaveLength(2);
        // Features are returned in alphabetical order by key
        expect(updated.features[0].key).toEqual('second_tool');
        expect(updated.features[1].key).toEqual('updated_tool_name');

        createdResource = updated;
    });

    it('Should remove tool from resource', async () => {
        const updateRequest = {
            name: createdResource.name,
            description: createdResource.description,
            resourceIdentifiers: createdResource.resourceIdentifiers,
            features: [
                {
                    key: 'updated_tool_name',
                    type: 'MCP_TOOL',
                    description: 'Updated tool description',
                    scopes: ['test_scope_1', 'test_scope_2']
                } as UpdateMcpTool
            ]
        } as UpdateProtectedResource;

        const updated = await updateProtectedResource(domain.id, accessToken, createdResource.id, updateRequest);

        expect(updated).toBeDefined();
        expect(updated.features).toHaveLength(1);
        expect(updated.features[0].key).toEqual('updated_tool_name');

        createdResource = updated;
    });

    it('Should update resource identifiers', async () => {
        const updateRequest = {
            name: createdResource.name,
            description: createdResource.description,
            resourceIdentifiers: ["https://new-uri.com"],
            features: createdResource.features.map(f => ({
                key: f.key,
                description: f.description,
                type: 'MCP_TOOL',
                scopes: (f as any).scopes || []
            }))
        } as UpdateProtectedResource;

        const updated = await updateProtectedResource(domain.id, accessToken, createdResource.id, updateRequest);

        expect(updated).toBeDefined();
        expect(updated.resourceIdentifiers).toHaveLength(1);
        expect(updated.resourceIdentifiers[0]).toEqual("https://new-uri.com");

        createdResource = updated;
    });

    it('Should fail when updating with duplicate feature keys', async () => {
        const updateRequest = {
            name: createdResource.name,
            description: createdResource.description,
            resourceIdentifiers: createdResource.resourceIdentifiers,
            features: [
                {
                    key: 'duplicate_tool',
                    type: 'MCP_TOOL',
                    description: 'Tool 1',
                    scopes: ['test_scope_1']
                } as UpdateMcpTool,
                {
                    key: 'duplicate_tool',
                    type: 'MCP_TOOL',
                    description: 'Tool 2',
                    scopes: ['test_scope_2']
                } as UpdateMcpTool
            ]
        } as UpdateProtectedResource;

        await updateProtectedResource(domain.id, accessToken, createdResource.id, updateRequest)
            .catch(err => expect(err.response.status).toEqual(400));
    });

    it('Should fail when updating with invalid scope', async () => {
        const updateRequest = {
            name: createdResource.name,
            description: createdResource.description,
            resourceIdentifiers: createdResource.resourceIdentifiers,
            features: [
                {
                    key: 'tool_with_invalid_scope',
                    type: 'MCP_TOOL',
                    description: 'Tool with invalid scope',
                    scopes: ['non_existent_scope']
                } as UpdateMcpTool
            ]
        } as UpdateProtectedResource;

        await updateProtectedResource(domain.id, accessToken, createdResource.id, updateRequest)
            .catch(err => expect(err.response.status).toEqual(400));
    });

    it('Should fail when updating non-existent resource', async () => {
        const updateRequest = {
            name: "Test",
            resourceIdentifiers: ["https://test.com"],
            features: []
        } as UpdateProtectedResource;

        await updateProtectedResource(domain.id, accessToken, 'non-existent-id', updateRequest)
            .catch(err => expect(err.response.status).toEqual(403)); // 403 because permission check happens before existence check
    });

    it('Should fail when updating with duplicate resource identifier', async () => {
        // Create another resource first
        const otherResource = await createProtectedResource(domain.id, accessToken, {
            name: faker.commerce.productName(),
            type: "MCP_SERVER",
            resourceIdentifiers: ["https://other-resource.com"],
        } as NewProtectedResource);

        expect(otherResource).toBeDefined();

        // Try to update our resource to use the same identifier
        const updateRequest = {
            name: createdResource.name,
            description: createdResource.description,
            resourceIdentifiers: ["https://other-resource.com"],
            features: createdResource.features.map(f => ({
                key: f.key,
                description: f.description,
                type: 'MCP_TOOL',
                scopes: (f as any).scopes || []
            }))
        } as UpdateProtectedResource;

        await updateProtectedResource(domain.id, accessToken, createdResource.id, updateRequest)
            .catch(err => expect(err.response.status).toEqual(400));
    });

    it('Should update resource identifier to lowercase', async () => {
        const updateRequest = {
            name: createdResource.name,
            description: createdResource.description,
            resourceIdentifiers: ["https://MixedCaseUri.COM"],
            features: createdResource.features.map(f => ({
                key: f.key,
                description: f.description,
                type: 'MCP_TOOL',
                scopes: (f as any).scopes || []
            }))
        } as UpdateProtectedResource;

        const updated = await updateProtectedResource(domain.id, accessToken, createdResource.id, updateRequest);

        expect(updated).toBeDefined();
        expect(updated.resourceIdentifiers[0]).toEqual("https://mixedcaseuri.com");
    });

    it('Should preserve createdAt when updating existing tool (same key)', async () => {
        // Get the current tool's createdAt (key is 'updated_tool_name' from previous test)
        const before = await getMcpServer(domain.id, accessToken, createdResource.id);
        const originalCreatedAt = before.features && before.features[0] ? before.features[0].createdAt : null;

        await waitFor(1000); // Ensure time passes

        // Update the tool WITHOUT changing the key
        const updateRequest = {
            name: createdResource.name,
            description: createdResource.description,
            resourceIdentifiers: createdResource.resourceIdentifiers,
            features: [
                {
                    key: 'updated_tool_name',  // Keep the SAME key
                    type: 'MCP_TOOL',
                    description: 'Modified description again',
                    scopes: ['test_scope_1']
                } as UpdateMcpTool
            ]
        } as UpdateProtectedResource;

        const updated = await updateProtectedResource(domain.id, accessToken, createdResource.id, updateRequest);

        expect(updated).toBeDefined();
        expect(updated.features[0].createdAt).toBeDefined();
        if (originalCreatedAt) {
            expect(updated.features[0].createdAt).toEqual(originalCreatedAt);
        }
        expect(updated.features[0].updatedAt).toBeDefined();
    });

    it('Should set new createdAt when adding new tool via update', async () => {
        const updateRequest = {
            name: createdResource.name,
            description: createdResource.description,
            resourceIdentifiers: createdResource.resourceIdentifiers,
            features: [
                {
                    key: 'updated_tool_name',
                    type: 'MCP_TOOL',
                    description: 'Existing tool',
                    scopes: ['test_scope_1']
                } as UpdateMcpTool,
                {
                    key: 'brand_new_tool',
                    type: 'MCP_TOOL',
                    description: 'This is a new tool',
                    scopes: ['test_scope_2']
                } as UpdateMcpTool
            ]
        } as UpdateProtectedResource;

        const updated = await updateProtectedResource(domain.id, accessToken, createdResource.id, updateRequest);

        expect(updated).toBeDefined();
        expect(updated.features).toHaveLength(2);

        const newTool = updated.features.find(f => f.key === 'brand_new_tool');
        expect(newTool).toBeDefined();
        expect(newTool.createdAt).toBeDefined();
        // updatedAt might not be in the API response model, so make it optional
        if (newTool.updatedAt !== undefined) {
            expect(newTool.updatedAt).toBeDefined();
        }
    });

    it('Should fail when updating with invalid tool key pattern', async () => {
        const updateRequest = {
            name: createdResource.name,
            description: createdResource.description,
            resourceIdentifiers: createdResource.resourceIdentifiers,
            features: [
                {
                    key: 'invalid key with spaces',
                    type: 'MCP_TOOL',
                    description: 'Invalid key',
                    scopes: []
                } as UpdateMcpTool
            ]
        } as UpdateProtectedResource;

        await updateProtectedResource(domain.id, accessToken, createdResource.id, updateRequest)
            .catch(err => expect(err.response.status).toEqual(400));
    });

    it('Should fail when updating with special characters in tool key', async () => {
        const updateRequest = {
            name: createdResource.name,
            description: createdResource.description,
            resourceIdentifiers: createdResource.resourceIdentifiers,
            features: [
                {
                    key: 'tool@#$%',
                    type: 'MCP_TOOL',
                    description: 'Invalid key',
                    scopes: []
                } as UpdateMcpTool
            ]
        } as UpdateProtectedResource;

        await updateProtectedResource(domain.id, accessToken, createdResource.id, updateRequest)
            .catch(err => expect(err.response.status).toEqual(400));
    });

    it('Should allow update with empty scopes array', async () => {
        const updateRequest = {
            name: createdResource.name,
            description: createdResource.description,
            resourceIdentifiers: createdResource.resourceIdentifiers,
            features: [
                {
                    key: 'tool_no_scopes',
                    type: 'MCP_TOOL',
                    description: 'Tool without scopes',
                    scopes: []
                } as UpdateMcpTool
            ]
        } as UpdateProtectedResource;

        const updated = await updateProtectedResource(domain.id, accessToken, createdResource.id, updateRequest);

        expect(updated).toBeDefined();
        expect(updated.features[0].key).toEqual('tool_no_scopes');
        // Scopes might be undefined if empty, so check for both cases
        const scopes = updated.features[0]['scopes'];
        expect(scopes === undefined || scopes.length === 0).toBeTruthy();
    });

    it('Should update resource with multiple tools', async () => {
        const updateRequest = {
            name: createdResource.name,
            description: createdResource.description,
            resourceIdentifiers: createdResource.resourceIdentifiers,
            features: [
                {
                    key: 'tool_1',
                    type: 'MCP_TOOL',
                    description: 'First tool',
                    scopes: ['test_scope_1']
                } as UpdateMcpTool,
                {
                    key: 'tool_2',
                    type: 'MCP_TOOL',
                    description: 'Second tool',
                    scopes: ['test_scope_2']
                } as UpdateMcpTool,
                {
                    key: 'tool_3',
                    type: 'MCP_TOOL',
                    description: 'Third tool',
                    scopes: ['test_scope_1', 'test_scope_2']
                } as UpdateMcpTool
            ]
        } as UpdateProtectedResource;

        const updated = await updateProtectedResource(domain.id, accessToken, createdResource.id, updateRequest);

        expect(updated).toBeDefined();
        expect(updated.features).toHaveLength(3);
        // Features are returned in alphabetical order by key
        expect(updated.features[0].key).toEqual('tool_1');
        expect(updated.features[1].key).toEqual('tool_2');
        expect(updated.features[2].key).toEqual('tool_3');
        const tool3Scopes = updated.features[2]['scopes'];
        if (tool3Scopes) {
            expect(tool3Scopes).toHaveLength(2);
        }
    });

    it('Should fail when missing required name field', async () => {
        const updateRequest = {
            description: createdResource.description,
            resourceIdentifiers: createdResource.resourceIdentifiers,
            features: []
        } as any;

        await updateProtectedResource(domain.id, accessToken, createdResource.id, updateRequest)
            .catch(err => expect(err.response.status).toEqual(400));
    });

    it('Should fail when missing required resourceIdentifiers field', async () => {
        const updateRequest = {
            name: createdResource.name,
            description: createdResource.description,
            features: []
        } as any;

        await updateProtectedResource(domain.id, accessToken, createdResource.id, updateRequest)
            .catch(err => expect(err.response.status).toEqual(400));
    });

    it('Should fail when resourceIdentifier is not a valid URL', async () => {
        const updateRequest = {
            name: createdResource.name,
            description: createdResource.description,
            resourceIdentifiers: ["not-a-url"],
            features: []
        } as UpdateProtectedResource;

        await updateProtectedResource(domain.id, accessToken, createdResource.id, updateRequest)
            .catch(err => expect(err.response.status).toEqual(400));
    });
});

describe('When deleting protected resource', () => {
    // Scenario: List reflects deletion
    // Given the server is deleted
    // When I list MCP servers
    // Then the deleted server no longer appears
    it('Should delete an existing MCP server and remove from list', async () => {
        const request = {
            name: faker.commerce.productName(),
            type: 'MCP_SERVER',
            resourceIdentifiers: ["https://delete-me.com"],
        } as NewProtectedResource;

        const created = await createProtectedResource(domain.id, accessToken, request);
        expect(created).toBeDefined();

        // Delete the resource (management API is synchronous)
        await deleteProtectedResource(domain.id, accessToken, created.id, 'MCP_SERVER');

        // Verify it no longer appears in list (poll until removed)
        await waitForProtectedResourceRemovedFromList(domain.id, accessToken, created.id);
        const page = await getMcpServers(domain.id, accessToken, 100, 0);
        const exists = page.data.some((r: any) => r.id === created.id);
        expect(exists).toBeFalsy();
    });

    // Scenario: Not found
    // Given a protected resource id that does not exist
    // When I call DELETE
    // Then I receive 404 Not Found (or 403 if permission check happens first)
    it('Protected Resource must not be deleted when resource does not exist', async () => {
        const nonExistentId = 'non-existent-resource-id';

        await deleteProtectedResource(domain.id, accessToken, nonExistentId, 'MCP_SERVER')
            .catch(err => {
                // Permission check might happen before existence check
                const status = (err as any).response?.status || (err as any).status;
                expect([403, 404]).toContain(status);
            });
    });

    // Scenario: Type/domain mismatch
    // Given a valid protected resource id in another domain
    // When I call DELETE with type=MCP_SERVER for my current domain
    // Then I receive 404 Not Found
    it('Protected Resource must not be deleted when resource belongs to another domain', async () => {
        // Create a resource in the test search domain
        const request = {
            name: faker.commerce.productName(),
            type: 'MCP_SERVER',
            resourceIdentifiers: ["https://other-domain.com"],
        } as NewProtectedResource;

        const created = await createProtectedResource(domainTestSearch.id, accessToken, request);
        expect(created).toBeDefined();

        // Try to delete from the wrong domain (no wait needed for management API operations)
        await deleteProtectedResource(domain.id, accessToken, created.id, 'MCP_SERVER')
            .catch(err => {
                // Permission check might happen before existence check
                const status = (err as any).response?.status || (err as any).status;
                expect([403, 404]).toContain(status);
            });
    });

    // Scenario: Successful deletion (service/repository)
    // Given a protected resource with client secrets and features (tools)
    // When I delete it
    // Then the protected resource row/document is removed
    // And all child entities (client secrets, features/tools) are removed
    // And an audit entry PROTECTED_RESOURCE_DELETED is created
    // And a PROTECTED_RESOURCE Action.DELETE event is emitted
    it('Should delete protected resource with client secrets and features', async () => {
        const request = {
            name: faker.commerce.productName(),
            type: 'MCP_SERVER',
            resourceIdentifiers: ["https://with-children.com"],
            features: [
                {
                    key: 'test_tool_1',
                    type: 'MCP_TOOL',
                    description: 'Test tool'
                }
            ]
        } as NewProtectedResource;

        const created = await createProtectedResource(domain.id, accessToken, request);
        expect(created).toBeDefined();
        expect(created.clientSecret).toBeDefined();

        // Verify features exist
        const fetched = await getMcpServer(domain.id, accessToken, created.id);
        expect(fetched).toBeDefined();
        expect(fetched.features).toBeDefined();
        expect(fetched.features.length).toBeGreaterThan(0);

        // Delete the resource (this should cascade delete client secrets and features)
        await deleteProtectedResource(domain.id, accessToken, created.id, 'MCP_SERVER');

        // Verify resource is removed from list (poll until removed)
        await waitForProtectedResourceRemovedFromList(domain.id, accessToken, created.id);
        const page = await getMcpServers(domain.id, accessToken, 100, 0);
        const exists = page.data.some((r: any) => r.id === created.id);
        expect(exists).toBeFalsy();

        // Verify we cannot get it by ID (resource is completely deleted)
        await getMcpServer(domain.id, accessToken, created.id)
            .catch(err => expect((err as any).response?.status || (err as any).status).toBe(404));
    });

    // Scenario: Domain deletion cascades to protected resources
    // Given a domain with protected resources
    // When I delete the domain
    // Then all protected resources are also deleted
    it('Should delete protected resources when domain is deleted', async () => {
        // Create a test domain
        const testDomain = await setupDomainForTest(uniqueName('domain-delete-cascade'), { accessToken, waitForStart: true });

        // Create protected resources in the test domain
        const resources = [];
        for (let i = 0; i < 3; i++) {
            const request = {
                name: faker.commerce.productName(),
                type: 'MCP_SERVER',
                resourceIdentifiers: [`https://cascade-test-${i}.com`],
                features: [
                    {
                        key: `tool_${i}`,
                        type: 'MCP_TOOL',
                        description: `Test tool ${i}`
                    }
                ]
            } as NewProtectedResource;
            const created = await createProtectedResource(testDomain.domain.id, accessToken, request);
            resources.push(created);
        }

        // Verify resources exist
        let page = await getMcpServers(testDomain.domain.id, accessToken, 100, 0);
        expect(page.data.length).toBeGreaterThanOrEqual(3);
        for (const resource of resources) {
            expect(page.data.some((r: any) => r.id === resource.id)).toBeTruthy();
        }

        // Delete the domain (should cascade delete protected resources)
        await deleteDomain(testDomain.domain.id, accessToken);

        // Verify protected resources no longer exist by trying to list them
        // Since the domain is deleted, checkDomainExists will throw DomainNotFoundException (404)
        await getMcpServers(testDomain.domain.id, accessToken, 100, 0)
            .catch(err => {
                const status = (err as any).response?.status || (err as any).status;
                expect(status).toBe(404);
            });
    });

    // Scenario: Deleted resource cannot introspect tokens
    // Given a protected resource with credentials
    // When I delete it
    // Then introspection with its credentials fails (gateway syncs deletion)
    it('Deleted protected resource cannot introspect token', async () => {
        // Create an application to mint a token
        const application = await createApplication(domain.id, accessToken, {
            name: uniqueName('introspect-app'),
            type: 'SERVICE',
            clientId: 'introspect-app',
            clientSecret: 'introspect-app',
        }).then((app) =>
            updateApplication(
                domain.id,
                accessToken,
                { settings: { oauth: { grantTypes: ['client_credentials'] } } },
                app.id,
            ).then((updatedApp) => {
                updatedApp.settings.oauth.clientSecret = app.settings.oauth.clientSecret;
                updatedApp.settings.oauth.clientId = app.settings.oauth.clientId;
                return updatedApp;
            }),
        );

        // Poll token endpoint until application is synced to gateway
        const token = await retryUntil(
            () => performPost(openIdConfiguration.token_endpoint, '', 'grant_type=client_credentials', {
                'Content-type': 'application/x-www-form-urlencoded',
                Authorization: 'Basic ' + applicationBase64Token(application),
            }),
            (resp: any) => resp.status === 200,
            {
                timeoutMillis: 10000,
                intervalMillis: 250,
                onDone: () => console.log('application synced, token obtained'),
            }
        ).then((resp: any) => resp.body.access_token);
        expect(token).toBeDefined();

        // Create Protected Resource and wait for it to be synced to gateway
        const created = await createProtectedResource(domain.id, accessToken, {
            name: uniqueName('pr-introspect'),
            type: 'MCP_SERVER',
            resourceIdentifiers: ['https://deleted-after.com'],
        } as NewProtectedResource);
        expect(created).toBeDefined();

        // Poll introspection until resource is synced to gateway (proves it exists and is usable)
        await retryUntil(
            () => performPost(openIdConfiguration.introspection_endpoint, '', `token=${token}`, {
                'Content-type': 'application/x-www-form-urlencoded',
                Authorization: 'Basic ' + getBase64BasicAuth(created.clientId, created.clientSecret),
            }),
            (resp: any) => resp.status === 200,
            {
                timeoutMillis: 10000,
                intervalMillis: 250,
                onDone: () => console.log('protected resource synced to gateway'),
            }
        );

        // Delete the resource
        await deleteProtectedResource(domain.id, accessToken, created.id, 'MCP_SERVER');
        await waitForProtectedResourceRemovedFromList(domain.id, accessToken, created.id);

        // Poll introspection until deletion is synced (should fail with 401)
        await retryUntil(
            () => performPost(openIdConfiguration.introspection_endpoint, '', `token=${token}`, {
                'Content-type': 'application/x-www-form-urlencoded',
                Authorization: 'Basic ' + getBase64BasicAuth(created.clientId, created.clientSecret),
            }).catch((err: any) => ({ status: err.response?.status || 401 })),
            (resp: any) => resp.status === 401,
            {
                timeoutMillis: 10000,
                intervalMillis: 250,
                onDone: () => console.log('deletion synced, introspection correctly fails'),
            }
        );
    });
>>>>>>> ae392598
});<|MERGE_RESOLUTION|>--- conflicted
+++ resolved
@@ -16,7 +16,6 @@
 import fetch from 'cross-fetch';
 import { Domain } from '@management-models/Domain';
 import { afterAll, beforeAll, expect, jest } from '@jest/globals';
-<<<<<<< HEAD
 import { requestAdminAccessToken } from '@management-commands/token-management-commands';
 import { deleteDomain, setupDomainForTest, waitFor, waitForDomainSync } from '@management-commands/domain-management-commands';
 import { uniqueName } from '@utils-commands/misc';
@@ -34,26 +33,6 @@
 import { createScope } from '@management-commands/scope-management-commands';
 import { getWellKnownOpenIdConfiguration, performGet, performPost } from '@gateway-commands/oauth-oidc-commands';
 import { testCryptData } from '../gateway/ext-grant-jwt-bearer.jest.spec';
-=======
-import {requestAdminAccessToken} from "@management-commands/token-management-commands";
-import { deleteDomain, setupDomainForTest, waitFor } from '@management-commands/domain-management-commands';
-import {uniqueName} from "@utils-commands/misc";
-import faker from "faker";
-import {createApplication, updateApplication} from "@management-commands/application-management-commands";
-import {
-    createProtectedResource,
-    getMcpServer,
-    getMcpServers,
-    updateProtectedResource,
-    deleteProtectedResource,
-    waitForProtectedResourceRemovedFromList
-} from "@management-commands/protected-resources-management-commands";
-import {NewProtectedResource} from "@management-models/NewProtectedResource";
-import {UpdateProtectedResource} from "@management-models/UpdateProtectedResource";
-import {UpdateMcpTool} from "@management-models/UpdateMcpTool";
-import {createScope} from "@management-commands/scope-management-commands";
-import { performPost } from '@gateway-commands/oauth-oidc-commands';
->>>>>>> ae392598
 import { applicationBase64Token, getBase64BasicAuth } from '@gateway-commands/utils';
 import { retryUntil } from '@utils-commands/retry';
 
@@ -85,7 +64,6 @@
 });
 
 describe('When creating protected resource', () => {
-<<<<<<< HEAD
   it('New Protected Resource should be created', async () => {
     const request = {
       name: faker.commerce.productName(),
@@ -544,378 +522,6 @@
       key: 'test_scope_2',
       name: 'Test Scope 2',
       description: 'Another test scope',
-=======
-    it('New Protected Resource should be created', async () => {
-        const request = {
-            name: faker.commerce.productName(),
-            type: "MCP_SERVER",
-            resourceIdentifiers: ["https://something.com", "https://something2.com"],
-            features: [
-                {
-                    key: 'get_weather',
-                    type: 'MCP_TOOL',
-                    description: 'Description'
-                },
-                {
-                    key: 'get_something',
-                    type: 'MCP_TOOL',
-                    description: 'Description 2'
-                }]
-        } as NewProtectedResource;
-
-        const createdResource = await createProtectedResource(domain.id, accessToken, request);
-        expect(createdResource).toBeDefined();
-        expect(createdResource.id).toBeDefined();
-        expect(createdResource.name).toEqual(request.name);
-        expect(createdResource.clientSecret).toBeDefined();
-        expect(createdResource.clientId).toBeDefined();
-    });
-
-    it('New Protected Resource should be created with set clientId', async () => {
-        const request = {
-            name: faker.commerce.productName(),
-            clientId: "client-id",
-            type: "MCP_SERVER",
-            resourceIdentifiers: ["https://something3.com"]
-        } as NewProtectedResource;
-
-        const createdResource = await createProtectedResource(domain.id, accessToken, request);
-        expect(createdResource).toBeDefined();
-        expect(createdResource.id).toBeDefined();
-        expect(createdResource.name).toEqual(request.name);
-        expect(createdResource.clientSecret).toBeDefined();
-        expect(createdResource.clientId).toEqual(request.clientId);
-    });
-
-    it('New Protected Resource should be created with set clientSecret', async () => {
-        const request = {
-            name: faker.commerce.productName(),
-            clientId: "client-id2",
-            clientSecret: "secret",
-            type: "MCP_SERVER",
-            resourceIdentifiers: ["https://something4.com"]
-        } as NewProtectedResource;
-
-        const createdResource = await createProtectedResource(domain.id, accessToken, request);
-        expect(createdResource).toBeDefined();
-        expect(createdResource.id).toBeDefined();
-        expect(createdResource.name).toEqual(request.name);
-        expect(createdResource.clientSecret).toEqual(request.clientSecret);
-        expect(createdResource.clientId).toEqual(request.clientId);
-    });
-
-    it('Protected Resource must not be created with same clientId', async () => {
-        const request = {
-            name: faker.commerce.productName(),
-            clientId: "client-id3",
-            clientSecret: "secret",
-            type: "MCP_SERVER",
-            resourceIdentifiers: ["https://something5.com"]
-        } as NewProtectedResource;
-
-        const createdResource = await createProtectedResource(domain.id, accessToken, request);
-        expect(createdResource).toBeDefined();
-        expect(createdResource.id).toBeDefined();
-        expect(createdResource.name).toEqual(request.name);
-        expect(createdResource.clientSecret).toEqual(request.clientSecret);
-        expect(createdResource.clientId).toEqual(request.clientId);
-
-        await createProtectedResource(domain.id, accessToken, request)
-            .catch(err => expect(err.response.status).toEqual(400))
-    });
-
-    it('Protected Resource must not be created with same clientId in application', async () => {
-        const appRequest = {
-            name: faker.commerce.productName(),
-            type: 'service',
-            description: faker.lorem.paragraph(),
-            clientId: 'client-id4',
-        };
-
-        await createApplication(domain.id, accessToken, appRequest);
-
-        const request = {
-            name: faker.commerce.productName(),
-            clientId: appRequest.clientId,
-            clientSecret: "secret",
-            type: "MCP_SERVER",
-            resourceIdentifiers: ["https://something6.com"]
-        } as NewProtectedResource;
-
-        await createProtectedResource(domain.id, accessToken, request)
-            .catch(err => expect(err.response.status).toEqual(400))
-    });
-
-    it('Protected Resource must not be created without type', async () => {
-        const request = {
-            name: faker.commerce.productName(),
-            resourceIdentifiers: ["https://something7.com", "https://something8.com"]
-        } as NewProtectedResource;
-
-        await createProtectedResource(domain.id, accessToken, request)
-            .catch(err => expect(err.response.status).toEqual(400))
-    });
-
-    it('Protected Resource must not be created with wrong type', async () => {
-        const request = {
-            name: faker.commerce.productName(),
-            type: 'MCP_SERVERR',
-            resourceIdentifiers: ["https://something9.com", "https://something10.com"]
-        } as NewProtectedResource;
-
-        await createProtectedResource(domain.id, accessToken, request)
-            .catch(err => expect(err.response.status).toEqual(400))
-    });
-
-    it('Protected Resource must not be created with wrong resource identifier', async () => {
-        const request = {
-            name: faker.commerce.productName(),
-            type: 'MCP_SERVER',
-            resourceIdentifiers: ["something", "https://something11.com"]
-        } as NewProtectedResource;
-
-        await createProtectedResource(domain.id, accessToken, request)
-            .catch(err => expect(err.response.status).toEqual(400))
-    });
-
-    it('Protected Resource must not be created if resourceIdentifier already exists', async () => {
-        const request = {
-            name: faker.commerce.productName(),
-            type: 'MCP_SERVER',
-            resourceIdentifiers: ["https://something13.com"]
-        } as NewProtectedResource;
-
-        const first = await createProtectedResource(domain.id, accessToken, request)
-        expect(first.id).toBeDefined();
-
-        await createProtectedResource(domain.id, accessToken, request)
-            .catch(err => expect(err.response.status).toEqual(400))
-    });
-    it('Protected Resource resource identifier http(s)://localhost is correct', async () => {
-        const httpsRequest = {
-            name: faker.commerce.productName(),
-            type: 'MCP_SERVER',
-            resourceIdentifiers: ["https://localhost.com"]
-        } as NewProtectedResource;
-
-        const created1 = await createProtectedResource(domain.id, accessToken, httpsRequest)
-        expect(created1.id).toBeDefined()
-
-        const httpRequest = {
-            name: faker.commerce.productName(),
-            type: 'MCP_SERVER',
-            resourceIdentifiers: ["http://localhost.com"]
-        } as NewProtectedResource;
-
-        const created2 = await createProtectedResource(domain.id, accessToken, httpRequest)
-        expect(created2.id).toBeDefined()
-    })
-
-    it('Protected Resource resource identifier and lowercased', async () => {
-        const badRequest = {
-            name: faker.commerce.productName(),
-            type: 'MCP_SERVER',
-            resourceIdentifiers: [" https://toTrimDomain.com   "]
-        } as NewProtectedResource;
-
-        createProtectedResource(domain.id, accessToken, badRequest)
-            .catch(err => expect(err.response.status).toEqual(400))
-
-        const correctRequest = {
-            name: faker.commerce.productName(),
-            type: 'MCP_SERVER',
-            resourceIdentifiers: ["https://toLowerCaseDomain.com"]
-        } as NewProtectedResource;
-
-        const created = await createProtectedResource(domain.id, accessToken, correctRequest)
-        expect(created.id).toBeDefined()
-
-        const anotherCorrectRequest = {
-            name: faker.commerce.productName(),
-            type: 'MCP_SERVER',
-            resourceIdentifiers: ["https://tolowercasedomain.com"]
-        } as NewProtectedResource;
-
-        createProtectedResource(domain.id, accessToken, anotherCorrectRequest)
-            .catch(err => expect(err.response.status).toEqual(400))
-
-    });
-
-    it('Protected Resource can introspect token', async () => {
-        // Create an application which we can use to get a token from
-        const application = await createApplication(domain.id, accessToken, {
-            name: uniqueName('intro-app'),
-            type: 'SERVICE',
-            clientId: 'app',
-            clientSecret: 'app',
-        }).then((app) =>
-            updateApplication(
-                domain.id,
-                accessToken,
-                {
-                    settings: {
-                        oauth: {
-                            grantTypes: ['client_credentials'],
-                        },
-                    },
-                },
-                app.id,
-            ).then((updatedApp) => {
-                updatedApp.settings.oauth.clientSecret = app.settings.oauth.clientSecret;
-                updatedApp.settings.oauth.clientId = app.settings.oauth.clientId;
-                return updatedApp;
-            }),
-        );
-        expect(application).toBeDefined();
-
-        await waitFor(5000);
-
-        // First request to get a token
-        const response = await performPost(openIdConfiguration.token_endpoint, '', 'grant_type=client_credentials', {
-            'Content-type': 'application/x-www-form-urlencoded',
-            Authorization: 'Basic ' + applicationBase64Token(application),
-        }).expect(200);
-
-        const responseJwt = response.body.access_token;
-        expect(responseJwt).toBeDefined();
-
-        // Next request to introspect to token using the Application credentials
-        await performPost(openIdConfiguration.introspection_endpoint, '', `token=${responseJwt}`, {
-            'Content-type': 'application/x-www-form-urlencoded',
-            Authorization: 'Basic ' + applicationBase64Token(application),
-        }).expect(200);
-
-        // Now we create a Protected Resource which we can use to introspect the existing token
-        const request = {
-            name: faker.commerce.productName(),
-            type: 'MCP_SERVER',
-            resourceIdentifiers: ['https://other-something.com', 'https://other-something2.com'],
-        } as NewProtectedResource;
-
-        const createdResource = await createProtectedResource(domain.id, accessToken, request);
-        expect(createdResource).toBeDefined();
-
-        // Wait for the resource to be synced
-        await waitFor(5000);
-
-        // Make the request to introspect the token using the Protected Resource credentials
-        await performPost(openIdConfiguration.introspection_endpoint, '', `token=${responseJwt}`, {
-            'Content-type': 'application/x-www-form-urlencoded',
-            Authorization: 'Basic ' + getBase64BasicAuth(createdResource.clientId, createdResource.clientSecret),
-        }).expect(200);
-    });
-
-    it('Protected Resource must not be created when feature type is unknown', async () => {
-        const request = {
-            name: faker.commerce.productName(),
-            type: 'MCP_SERVER',
-            resourceIdentifiers: ["https://unkownToolName.com"],
-            features: [
-                {
-                    key: 'key',
-                    type: 'ABC'
-                }
-            ]
-        } as NewProtectedResource;
-
-        await createProtectedResource(domain.id, accessToken, request)
-            .catch(err => expect(err.response.status).toEqual(400))
-    });
-
-    it('Protected Resource must not be created when feature type is missing', async () => {
-        const request = {
-            name: faker.commerce.productName(),
-            type: 'MCP_SERVER',
-            resourceIdentifiers: ["https://unkownToolName.com"],
-            features: [
-                {
-                    key: 'key',
-                }
-            ]
-        } as NewProtectedResource;
-
-        await createProtectedResource(domain.id, accessToken, request)
-            .catch(err => expect(err.response.status).toEqual(400))
-    });
-
-    it('Protected Resource must not be created when keys are duplicated', async () => {
-        const request = {
-            name: faker.commerce.productName(),
-            type: 'MCP_SERVER',
-            resourceIdentifiers: ["https://unkownToolName.com"],
-            features: [
-                {
-                    key: 'key',
-                    type: 'MCP_TOOL'
-                },
-                {
-                    key: 'key',
-                    type: 'MCP_TOOL'
-                }
-            ]
-        } as NewProtectedResource;
-
-        await createProtectedResource(domain.id, accessToken, request)
-            .catch(err => expect(err.response.status).toEqual(400))
-    });
-
-    it('Protected Resource must not be created when key is missing', async () => {
-        const request = {
-            name: faker.commerce.productName(),
-            type: 'MCP_SERVER',
-            resourceIdentifiers: ["https://unkownToolName.com"],
-            features: [
-                {
-                    key: 'key',
-                    type: 'MCP_TOOL'
-                },
-                {
-                    type: 'MCP_TOOL'
-                }
-            ]
-        } as NewProtectedResource;
-
-        await createProtectedResource(domain.id, accessToken, request)
-            .catch(err => expect(err.response.status).toEqual(400))
-    });
-
-    it('Protected Resource must not be created when key doesnt follow regex pattern', async () => {
-        const request = {
-            name: faker.commerce.productName(),
-            type: 'MCP_SERVER',
-            resourceIdentifiers: ["https://unkownToolName.com"],
-            features: [
-                {
-                    key: 'key$',
-                    type: 'MCP_TOOL'
-                },
-                {
-                    type: 'MCP_TOOL'
-                }
-            ]
-        } as NewProtectedResource;
-
-        await createProtectedResource(domain.id, accessToken, request)
-            .catch(err => expect(err.response.status).toEqual(400))
-
-        const request2 = {
-            name: faker.commerce.productName(),
-            type: 'MCP_SERVER',
-            resourceIdentifiers: ["https://unkownToolName.com"],
-            features: [
-                {
-                    key: 'key asdsad',
-                    type: 'MCP_TOOL'
-                },
-                {
-                    type: 'MCP_TOOL'
-                }
-            ]
-        } as NewProtectedResource;
-
-        await createProtectedResource(domain.id, accessToken, request2)
-            .catch(err => expect(err.response.status).toEqual(400))
->>>>>>> ae392598
     });
 
     // Create a protected resource to update
@@ -1022,7 +628,6 @@
       expect(scopes).toContain('test_scope_2');
     }
 
-<<<<<<< HEAD
     createdResource = updated;
   });
 
@@ -1417,750 +1022,4 @@
       expect(err.response.status).toEqual(400),
     );
   });
-=======
-describe('When updating protected resource', () => {
-    let createdResource;
-    let testScope1;
-    let testScope2;
-
-    beforeAll(async () => {
-        // Create test scopes for validation
-        testScope1 = await createScope(domain.id, accessToken, {
-            key: 'test_scope_1',
-            name: 'Test Scope 1',
-            description: 'Test scope for protected resource updates'
-        });
-
-        testScope2 = await createScope(domain.id, accessToken, {
-            key: 'test_scope_2',
-            name: 'Test Scope 2',
-            description: 'Another test scope'
-        });
-
-        // Create a protected resource to update
-        const request = {
-            name: faker.commerce.productName(),
-            type: "MCP_SERVER",
-            resourceIdentifiers: ["https://update-test.com"],
-            description: "Original description",
-            features: [
-                {
-                    key: 'original_tool',
-                    type: 'MCP_TOOL',
-                    description: 'Original tool description',
-                    scopes: ['test_scope_1']
-                }
-            ]
-        } as NewProtectedResource;
-
-        const createdSecret = await createProtectedResource(domain.id, accessToken, request);
-        expect(createdSecret).toBeDefined();
-        expect(createdSecret.id).toBeDefined();
-
-        // Wait for resource to be fully synced
-        await waitFor(2000);
-
-        // Fetch the full resource details
-        createdResource = await getMcpServer(domain.id, accessToken, createdSecret.id);
-        expect(createdResource).toBeDefined();
-        expect(createdResource.resourceIdentifiers).toBeDefined();
-    });
-
-    it('Should update protected resource name and description', async () => {
-        const updateRequest = {
-            name: "Updated Name",
-            description: "Updated description",
-            resourceIdentifiers: createdResource.resourceIdentifiers,
-            features: createdResource.features.map(f => ({
-                key: f.key,
-                description: f.description,
-                type: 'MCP_TOOL',
-                scopes: (f as any).scopes || []
-            }))
-        } as UpdateProtectedResource;
-
-        const updated = await updateProtectedResource(domain.id, accessToken, createdResource.id, updateRequest);
-
-        expect(updated).toBeDefined();
-        expect(updated.id).toEqual(createdResource.id);
-        expect(updated.name).toEqual("Updated Name");
-        expect(updated.description).toEqual("Updated description");
-        expect(updated.updatedAt).not.toEqual(createdResource.updatedAt);
-
-        // Update local reference for next tests
-        createdResource = updated;
-    });
-
-    it('Should update tool name and description', async () => {
-        const updateRequest = {
-            name: createdResource.name,
-            description: createdResource.description,
-            resourceIdentifiers: createdResource.resourceIdentifiers,
-            features: [
-                {
-                    key: 'updated_tool_name',
-                    type: 'MCP_TOOL',
-                    description: 'Updated tool description',
-                    scopes: ['test_scope_1']
-                } as UpdateMcpTool
-            ]
-        } as UpdateProtectedResource;
-
-        const updated = await updateProtectedResource(domain.id, accessToken, createdResource.id, updateRequest);
-
-        expect(updated).toBeDefined();
-        expect(updated.features).toHaveLength(1);
-        expect(updated.features[0].key).toEqual('updated_tool_name');
-        expect(updated.features[0].description).toEqual('Updated tool description');
-
-        createdResource = updated;
-    });
-
-    it('Should update tool scopes', async () => {
-        const updateRequest = {
-            name: createdResource.name,
-            description: createdResource.description,
-            resourceIdentifiers: createdResource.resourceIdentifiers,
-            features: [
-                {
-                    key: 'updated_tool_name',
-                    type: 'MCP_TOOL',
-                    description: 'Updated tool description',
-                    scopes: ['test_scope_1', 'test_scope_2']
-                } as UpdateMcpTool
-            ]
-        } as UpdateProtectedResource;
-
-        const updated = await updateProtectedResource(domain.id, accessToken, createdResource.id, updateRequest);
-
-        expect(updated).toBeDefined();
-        const scopes = updated.features[0]['scopes'];
-        if (scopes) {
-            expect(scopes).toHaveLength(2);
-            expect(scopes).toContain('test_scope_1');
-            expect(scopes).toContain('test_scope_2');
-        }
-
-        createdResource = updated;
-    });
-
-    it('Should add new tool to existing resource', async () => {
-        const updateRequest = {
-            name: createdResource.name,
-            description: createdResource.description,
-            resourceIdentifiers: createdResource.resourceIdentifiers,
-            features: [
-                {
-                    key: 'updated_tool_name',
-                    type: 'MCP_TOOL',
-                    description: 'Updated tool description',
-                    scopes: ['test_scope_1', 'test_scope_2']
-                } as UpdateMcpTool,
-                {
-                    key: 'second_tool',
-                    type: 'MCP_TOOL',
-                    description: 'Second tool',
-                    scopes: ['test_scope_1']
-                } as UpdateMcpTool
-            ]
-        } as UpdateProtectedResource;
-
-        const updated = await updateProtectedResource(domain.id, accessToken, createdResource.id, updateRequest);
-
-        expect(updated).toBeDefined();
-        expect(updated.features).toHaveLength(2);
-        // Features are returned in alphabetical order by key
-        expect(updated.features[0].key).toEqual('second_tool');
-        expect(updated.features[1].key).toEqual('updated_tool_name');
-
-        createdResource = updated;
-    });
-
-    it('Should remove tool from resource', async () => {
-        const updateRequest = {
-            name: createdResource.name,
-            description: createdResource.description,
-            resourceIdentifiers: createdResource.resourceIdentifiers,
-            features: [
-                {
-                    key: 'updated_tool_name',
-                    type: 'MCP_TOOL',
-                    description: 'Updated tool description',
-                    scopes: ['test_scope_1', 'test_scope_2']
-                } as UpdateMcpTool
-            ]
-        } as UpdateProtectedResource;
-
-        const updated = await updateProtectedResource(domain.id, accessToken, createdResource.id, updateRequest);
-
-        expect(updated).toBeDefined();
-        expect(updated.features).toHaveLength(1);
-        expect(updated.features[0].key).toEqual('updated_tool_name');
-
-        createdResource = updated;
-    });
-
-    it('Should update resource identifiers', async () => {
-        const updateRequest = {
-            name: createdResource.name,
-            description: createdResource.description,
-            resourceIdentifiers: ["https://new-uri.com"],
-            features: createdResource.features.map(f => ({
-                key: f.key,
-                description: f.description,
-                type: 'MCP_TOOL',
-                scopes: (f as any).scopes || []
-            }))
-        } as UpdateProtectedResource;
-
-        const updated = await updateProtectedResource(domain.id, accessToken, createdResource.id, updateRequest);
-
-        expect(updated).toBeDefined();
-        expect(updated.resourceIdentifiers).toHaveLength(1);
-        expect(updated.resourceIdentifiers[0]).toEqual("https://new-uri.com");
-
-        createdResource = updated;
-    });
-
-    it('Should fail when updating with duplicate feature keys', async () => {
-        const updateRequest = {
-            name: createdResource.name,
-            description: createdResource.description,
-            resourceIdentifiers: createdResource.resourceIdentifiers,
-            features: [
-                {
-                    key: 'duplicate_tool',
-                    type: 'MCP_TOOL',
-                    description: 'Tool 1',
-                    scopes: ['test_scope_1']
-                } as UpdateMcpTool,
-                {
-                    key: 'duplicate_tool',
-                    type: 'MCP_TOOL',
-                    description: 'Tool 2',
-                    scopes: ['test_scope_2']
-                } as UpdateMcpTool
-            ]
-        } as UpdateProtectedResource;
-
-        await updateProtectedResource(domain.id, accessToken, createdResource.id, updateRequest)
-            .catch(err => expect(err.response.status).toEqual(400));
-    });
-
-    it('Should fail when updating with invalid scope', async () => {
-        const updateRequest = {
-            name: createdResource.name,
-            description: createdResource.description,
-            resourceIdentifiers: createdResource.resourceIdentifiers,
-            features: [
-                {
-                    key: 'tool_with_invalid_scope',
-                    type: 'MCP_TOOL',
-                    description: 'Tool with invalid scope',
-                    scopes: ['non_existent_scope']
-                } as UpdateMcpTool
-            ]
-        } as UpdateProtectedResource;
-
-        await updateProtectedResource(domain.id, accessToken, createdResource.id, updateRequest)
-            .catch(err => expect(err.response.status).toEqual(400));
-    });
-
-    it('Should fail when updating non-existent resource', async () => {
-        const updateRequest = {
-            name: "Test",
-            resourceIdentifiers: ["https://test.com"],
-            features: []
-        } as UpdateProtectedResource;
-
-        await updateProtectedResource(domain.id, accessToken, 'non-existent-id', updateRequest)
-            .catch(err => expect(err.response.status).toEqual(403)); // 403 because permission check happens before existence check
-    });
-
-    it('Should fail when updating with duplicate resource identifier', async () => {
-        // Create another resource first
-        const otherResource = await createProtectedResource(domain.id, accessToken, {
-            name: faker.commerce.productName(),
-            type: "MCP_SERVER",
-            resourceIdentifiers: ["https://other-resource.com"],
-        } as NewProtectedResource);
-
-        expect(otherResource).toBeDefined();
-
-        // Try to update our resource to use the same identifier
-        const updateRequest = {
-            name: createdResource.name,
-            description: createdResource.description,
-            resourceIdentifiers: ["https://other-resource.com"],
-            features: createdResource.features.map(f => ({
-                key: f.key,
-                description: f.description,
-                type: 'MCP_TOOL',
-                scopes: (f as any).scopes || []
-            }))
-        } as UpdateProtectedResource;
-
-        await updateProtectedResource(domain.id, accessToken, createdResource.id, updateRequest)
-            .catch(err => expect(err.response.status).toEqual(400));
-    });
-
-    it('Should update resource identifier to lowercase', async () => {
-        const updateRequest = {
-            name: createdResource.name,
-            description: createdResource.description,
-            resourceIdentifiers: ["https://MixedCaseUri.COM"],
-            features: createdResource.features.map(f => ({
-                key: f.key,
-                description: f.description,
-                type: 'MCP_TOOL',
-                scopes: (f as any).scopes || []
-            }))
-        } as UpdateProtectedResource;
-
-        const updated = await updateProtectedResource(domain.id, accessToken, createdResource.id, updateRequest);
-
-        expect(updated).toBeDefined();
-        expect(updated.resourceIdentifiers[0]).toEqual("https://mixedcaseuri.com");
-    });
-
-    it('Should preserve createdAt when updating existing tool (same key)', async () => {
-        // Get the current tool's createdAt (key is 'updated_tool_name' from previous test)
-        const before = await getMcpServer(domain.id, accessToken, createdResource.id);
-        const originalCreatedAt = before.features && before.features[0] ? before.features[0].createdAt : null;
-
-        await waitFor(1000); // Ensure time passes
-
-        // Update the tool WITHOUT changing the key
-        const updateRequest = {
-            name: createdResource.name,
-            description: createdResource.description,
-            resourceIdentifiers: createdResource.resourceIdentifiers,
-            features: [
-                {
-                    key: 'updated_tool_name',  // Keep the SAME key
-                    type: 'MCP_TOOL',
-                    description: 'Modified description again',
-                    scopes: ['test_scope_1']
-                } as UpdateMcpTool
-            ]
-        } as UpdateProtectedResource;
-
-        const updated = await updateProtectedResource(domain.id, accessToken, createdResource.id, updateRequest);
-
-        expect(updated).toBeDefined();
-        expect(updated.features[0].createdAt).toBeDefined();
-        if (originalCreatedAt) {
-            expect(updated.features[0].createdAt).toEqual(originalCreatedAt);
-        }
-        expect(updated.features[0].updatedAt).toBeDefined();
-    });
-
-    it('Should set new createdAt when adding new tool via update', async () => {
-        const updateRequest = {
-            name: createdResource.name,
-            description: createdResource.description,
-            resourceIdentifiers: createdResource.resourceIdentifiers,
-            features: [
-                {
-                    key: 'updated_tool_name',
-                    type: 'MCP_TOOL',
-                    description: 'Existing tool',
-                    scopes: ['test_scope_1']
-                } as UpdateMcpTool,
-                {
-                    key: 'brand_new_tool',
-                    type: 'MCP_TOOL',
-                    description: 'This is a new tool',
-                    scopes: ['test_scope_2']
-                } as UpdateMcpTool
-            ]
-        } as UpdateProtectedResource;
-
-        const updated = await updateProtectedResource(domain.id, accessToken, createdResource.id, updateRequest);
-
-        expect(updated).toBeDefined();
-        expect(updated.features).toHaveLength(2);
-
-        const newTool = updated.features.find(f => f.key === 'brand_new_tool');
-        expect(newTool).toBeDefined();
-        expect(newTool.createdAt).toBeDefined();
-        // updatedAt might not be in the API response model, so make it optional
-        if (newTool.updatedAt !== undefined) {
-            expect(newTool.updatedAt).toBeDefined();
-        }
-    });
-
-    it('Should fail when updating with invalid tool key pattern', async () => {
-        const updateRequest = {
-            name: createdResource.name,
-            description: createdResource.description,
-            resourceIdentifiers: createdResource.resourceIdentifiers,
-            features: [
-                {
-                    key: 'invalid key with spaces',
-                    type: 'MCP_TOOL',
-                    description: 'Invalid key',
-                    scopes: []
-                } as UpdateMcpTool
-            ]
-        } as UpdateProtectedResource;
-
-        await updateProtectedResource(domain.id, accessToken, createdResource.id, updateRequest)
-            .catch(err => expect(err.response.status).toEqual(400));
-    });
-
-    it('Should fail when updating with special characters in tool key', async () => {
-        const updateRequest = {
-            name: createdResource.name,
-            description: createdResource.description,
-            resourceIdentifiers: createdResource.resourceIdentifiers,
-            features: [
-                {
-                    key: 'tool@#$%',
-                    type: 'MCP_TOOL',
-                    description: 'Invalid key',
-                    scopes: []
-                } as UpdateMcpTool
-            ]
-        } as UpdateProtectedResource;
-
-        await updateProtectedResource(domain.id, accessToken, createdResource.id, updateRequest)
-            .catch(err => expect(err.response.status).toEqual(400));
-    });
-
-    it('Should allow update with empty scopes array', async () => {
-        const updateRequest = {
-            name: createdResource.name,
-            description: createdResource.description,
-            resourceIdentifiers: createdResource.resourceIdentifiers,
-            features: [
-                {
-                    key: 'tool_no_scopes',
-                    type: 'MCP_TOOL',
-                    description: 'Tool without scopes',
-                    scopes: []
-                } as UpdateMcpTool
-            ]
-        } as UpdateProtectedResource;
-
-        const updated = await updateProtectedResource(domain.id, accessToken, createdResource.id, updateRequest);
-
-        expect(updated).toBeDefined();
-        expect(updated.features[0].key).toEqual('tool_no_scopes');
-        // Scopes might be undefined if empty, so check for both cases
-        const scopes = updated.features[0]['scopes'];
-        expect(scopes === undefined || scopes.length === 0).toBeTruthy();
-    });
-
-    it('Should update resource with multiple tools', async () => {
-        const updateRequest = {
-            name: createdResource.name,
-            description: createdResource.description,
-            resourceIdentifiers: createdResource.resourceIdentifiers,
-            features: [
-                {
-                    key: 'tool_1',
-                    type: 'MCP_TOOL',
-                    description: 'First tool',
-                    scopes: ['test_scope_1']
-                } as UpdateMcpTool,
-                {
-                    key: 'tool_2',
-                    type: 'MCP_TOOL',
-                    description: 'Second tool',
-                    scopes: ['test_scope_2']
-                } as UpdateMcpTool,
-                {
-                    key: 'tool_3',
-                    type: 'MCP_TOOL',
-                    description: 'Third tool',
-                    scopes: ['test_scope_1', 'test_scope_2']
-                } as UpdateMcpTool
-            ]
-        } as UpdateProtectedResource;
-
-        const updated = await updateProtectedResource(domain.id, accessToken, createdResource.id, updateRequest);
-
-        expect(updated).toBeDefined();
-        expect(updated.features).toHaveLength(3);
-        // Features are returned in alphabetical order by key
-        expect(updated.features[0].key).toEqual('tool_1');
-        expect(updated.features[1].key).toEqual('tool_2');
-        expect(updated.features[2].key).toEqual('tool_3');
-        const tool3Scopes = updated.features[2]['scopes'];
-        if (tool3Scopes) {
-            expect(tool3Scopes).toHaveLength(2);
-        }
-    });
-
-    it('Should fail when missing required name field', async () => {
-        const updateRequest = {
-            description: createdResource.description,
-            resourceIdentifiers: createdResource.resourceIdentifiers,
-            features: []
-        } as any;
-
-        await updateProtectedResource(domain.id, accessToken, createdResource.id, updateRequest)
-            .catch(err => expect(err.response.status).toEqual(400));
-    });
-
-    it('Should fail when missing required resourceIdentifiers field', async () => {
-        const updateRequest = {
-            name: createdResource.name,
-            description: createdResource.description,
-            features: []
-        } as any;
-
-        await updateProtectedResource(domain.id, accessToken, createdResource.id, updateRequest)
-            .catch(err => expect(err.response.status).toEqual(400));
-    });
-
-    it('Should fail when resourceIdentifier is not a valid URL', async () => {
-        const updateRequest = {
-            name: createdResource.name,
-            description: createdResource.description,
-            resourceIdentifiers: ["not-a-url"],
-            features: []
-        } as UpdateProtectedResource;
-
-        await updateProtectedResource(domain.id, accessToken, createdResource.id, updateRequest)
-            .catch(err => expect(err.response.status).toEqual(400));
-    });
-});
-
-describe('When deleting protected resource', () => {
-    // Scenario: List reflects deletion
-    // Given the server is deleted
-    // When I list MCP servers
-    // Then the deleted server no longer appears
-    it('Should delete an existing MCP server and remove from list', async () => {
-        const request = {
-            name: faker.commerce.productName(),
-            type: 'MCP_SERVER',
-            resourceIdentifiers: ["https://delete-me.com"],
-        } as NewProtectedResource;
-
-        const created = await createProtectedResource(domain.id, accessToken, request);
-        expect(created).toBeDefined();
-
-        // Delete the resource (management API is synchronous)
-        await deleteProtectedResource(domain.id, accessToken, created.id, 'MCP_SERVER');
-
-        // Verify it no longer appears in list (poll until removed)
-        await waitForProtectedResourceRemovedFromList(domain.id, accessToken, created.id);
-        const page = await getMcpServers(domain.id, accessToken, 100, 0);
-        const exists = page.data.some((r: any) => r.id === created.id);
-        expect(exists).toBeFalsy();
-    });
-
-    // Scenario: Not found
-    // Given a protected resource id that does not exist
-    // When I call DELETE
-    // Then I receive 404 Not Found (or 403 if permission check happens first)
-    it('Protected Resource must not be deleted when resource does not exist', async () => {
-        const nonExistentId = 'non-existent-resource-id';
-
-        await deleteProtectedResource(domain.id, accessToken, nonExistentId, 'MCP_SERVER')
-            .catch(err => {
-                // Permission check might happen before existence check
-                const status = (err as any).response?.status || (err as any).status;
-                expect([403, 404]).toContain(status);
-            });
-    });
-
-    // Scenario: Type/domain mismatch
-    // Given a valid protected resource id in another domain
-    // When I call DELETE with type=MCP_SERVER for my current domain
-    // Then I receive 404 Not Found
-    it('Protected Resource must not be deleted when resource belongs to another domain', async () => {
-        // Create a resource in the test search domain
-        const request = {
-            name: faker.commerce.productName(),
-            type: 'MCP_SERVER',
-            resourceIdentifiers: ["https://other-domain.com"],
-        } as NewProtectedResource;
-
-        const created = await createProtectedResource(domainTestSearch.id, accessToken, request);
-        expect(created).toBeDefined();
-
-        // Try to delete from the wrong domain (no wait needed for management API operations)
-        await deleteProtectedResource(domain.id, accessToken, created.id, 'MCP_SERVER')
-            .catch(err => {
-                // Permission check might happen before existence check
-                const status = (err as any).response?.status || (err as any).status;
-                expect([403, 404]).toContain(status);
-            });
-    });
-
-    // Scenario: Successful deletion (service/repository)
-    // Given a protected resource with client secrets and features (tools)
-    // When I delete it
-    // Then the protected resource row/document is removed
-    // And all child entities (client secrets, features/tools) are removed
-    // And an audit entry PROTECTED_RESOURCE_DELETED is created
-    // And a PROTECTED_RESOURCE Action.DELETE event is emitted
-    it('Should delete protected resource with client secrets and features', async () => {
-        const request = {
-            name: faker.commerce.productName(),
-            type: 'MCP_SERVER',
-            resourceIdentifiers: ["https://with-children.com"],
-            features: [
-                {
-                    key: 'test_tool_1',
-                    type: 'MCP_TOOL',
-                    description: 'Test tool'
-                }
-            ]
-        } as NewProtectedResource;
-
-        const created = await createProtectedResource(domain.id, accessToken, request);
-        expect(created).toBeDefined();
-        expect(created.clientSecret).toBeDefined();
-
-        // Verify features exist
-        const fetched = await getMcpServer(domain.id, accessToken, created.id);
-        expect(fetched).toBeDefined();
-        expect(fetched.features).toBeDefined();
-        expect(fetched.features.length).toBeGreaterThan(0);
-
-        // Delete the resource (this should cascade delete client secrets and features)
-        await deleteProtectedResource(domain.id, accessToken, created.id, 'MCP_SERVER');
-
-        // Verify resource is removed from list (poll until removed)
-        await waitForProtectedResourceRemovedFromList(domain.id, accessToken, created.id);
-        const page = await getMcpServers(domain.id, accessToken, 100, 0);
-        const exists = page.data.some((r: any) => r.id === created.id);
-        expect(exists).toBeFalsy();
-
-        // Verify we cannot get it by ID (resource is completely deleted)
-        await getMcpServer(domain.id, accessToken, created.id)
-            .catch(err => expect((err as any).response?.status || (err as any).status).toBe(404));
-    });
-
-    // Scenario: Domain deletion cascades to protected resources
-    // Given a domain with protected resources
-    // When I delete the domain
-    // Then all protected resources are also deleted
-    it('Should delete protected resources when domain is deleted', async () => {
-        // Create a test domain
-        const testDomain = await setupDomainForTest(uniqueName('domain-delete-cascade'), { accessToken, waitForStart: true });
-
-        // Create protected resources in the test domain
-        const resources = [];
-        for (let i = 0; i < 3; i++) {
-            const request = {
-                name: faker.commerce.productName(),
-                type: 'MCP_SERVER',
-                resourceIdentifiers: [`https://cascade-test-${i}.com`],
-                features: [
-                    {
-                        key: `tool_${i}`,
-                        type: 'MCP_TOOL',
-                        description: `Test tool ${i}`
-                    }
-                ]
-            } as NewProtectedResource;
-            const created = await createProtectedResource(testDomain.domain.id, accessToken, request);
-            resources.push(created);
-        }
-
-        // Verify resources exist
-        let page = await getMcpServers(testDomain.domain.id, accessToken, 100, 0);
-        expect(page.data.length).toBeGreaterThanOrEqual(3);
-        for (const resource of resources) {
-            expect(page.data.some((r: any) => r.id === resource.id)).toBeTruthy();
-        }
-
-        // Delete the domain (should cascade delete protected resources)
-        await deleteDomain(testDomain.domain.id, accessToken);
-
-        // Verify protected resources no longer exist by trying to list them
-        // Since the domain is deleted, checkDomainExists will throw DomainNotFoundException (404)
-        await getMcpServers(testDomain.domain.id, accessToken, 100, 0)
-            .catch(err => {
-                const status = (err as any).response?.status || (err as any).status;
-                expect(status).toBe(404);
-            });
-    });
-
-    // Scenario: Deleted resource cannot introspect tokens
-    // Given a protected resource with credentials
-    // When I delete it
-    // Then introspection with its credentials fails (gateway syncs deletion)
-    it('Deleted protected resource cannot introspect token', async () => {
-        // Create an application to mint a token
-        const application = await createApplication(domain.id, accessToken, {
-            name: uniqueName('introspect-app'),
-            type: 'SERVICE',
-            clientId: 'introspect-app',
-            clientSecret: 'introspect-app',
-        }).then((app) =>
-            updateApplication(
-                domain.id,
-                accessToken,
-                { settings: { oauth: { grantTypes: ['client_credentials'] } } },
-                app.id,
-            ).then((updatedApp) => {
-                updatedApp.settings.oauth.clientSecret = app.settings.oauth.clientSecret;
-                updatedApp.settings.oauth.clientId = app.settings.oauth.clientId;
-                return updatedApp;
-            }),
-        );
-
-        // Poll token endpoint until application is synced to gateway
-        const token = await retryUntil(
-            () => performPost(openIdConfiguration.token_endpoint, '', 'grant_type=client_credentials', {
-                'Content-type': 'application/x-www-form-urlencoded',
-                Authorization: 'Basic ' + applicationBase64Token(application),
-            }),
-            (resp: any) => resp.status === 200,
-            {
-                timeoutMillis: 10000,
-                intervalMillis: 250,
-                onDone: () => console.log('application synced, token obtained'),
-            }
-        ).then((resp: any) => resp.body.access_token);
-        expect(token).toBeDefined();
-
-        // Create Protected Resource and wait for it to be synced to gateway
-        const created = await createProtectedResource(domain.id, accessToken, {
-            name: uniqueName('pr-introspect'),
-            type: 'MCP_SERVER',
-            resourceIdentifiers: ['https://deleted-after.com'],
-        } as NewProtectedResource);
-        expect(created).toBeDefined();
-
-        // Poll introspection until resource is synced to gateway (proves it exists and is usable)
-        await retryUntil(
-            () => performPost(openIdConfiguration.introspection_endpoint, '', `token=${token}`, {
-                'Content-type': 'application/x-www-form-urlencoded',
-                Authorization: 'Basic ' + getBase64BasicAuth(created.clientId, created.clientSecret),
-            }),
-            (resp: any) => resp.status === 200,
-            {
-                timeoutMillis: 10000,
-                intervalMillis: 250,
-                onDone: () => console.log('protected resource synced to gateway'),
-            }
-        );
-
-        // Delete the resource
-        await deleteProtectedResource(domain.id, accessToken, created.id, 'MCP_SERVER');
-        await waitForProtectedResourceRemovedFromList(domain.id, accessToken, created.id);
-
-        // Poll introspection until deletion is synced (should fail with 401)
-        await retryUntil(
-            () => performPost(openIdConfiguration.introspection_endpoint, '', `token=${token}`, {
-                'Content-type': 'application/x-www-form-urlencoded',
-                Authorization: 'Basic ' + getBase64BasicAuth(created.clientId, created.clientSecret),
-            }).catch((err: any) => ({ status: err.response?.status || 401 })),
-            (resp: any) => resp.status === 401,
-            {
-                timeoutMillis: 10000,
-                intervalMillis: 250,
-                onDone: () => console.log('deletion synced, introspection correctly fails'),
-            }
-        );
-    });
->>>>>>> ae392598
 });