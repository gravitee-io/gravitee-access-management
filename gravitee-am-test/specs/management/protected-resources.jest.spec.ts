--- conflicted
+++ resolved
@@ -829,15 +829,9 @@
         // Get the current tool's createdAt (key is 'updated_tool_name' from previous test)
         const before = await getMcpServer(domain.id, accessToken, createdResource.id);
         const originalCreatedAt = before.features && before.features[0] ? before.features[0].createdAt : null;
-<<<<<<< HEAD
-        
-        await waitFor(500); // Ensure time passes
-        
-=======
 
         await waitFor(1000); // Ensure time passes
 
->>>>>>> ae392598
         // Update the tool WITHOUT changing the key
         const updateRequest = {
             name: createdResource.name,
@@ -897,16 +891,11 @@
             expect(newTool.updatedAt).toBeDefined();
         }
     });
-<<<<<<< HEAD
-    
+
+
     it('Should fail when updating with invalid tool key formats', async () => {
         // Test with spaces in key
         const requestWithSpaces = {
-=======
-
-    it('Should fail when updating with invalid tool key pattern', async () => {
-        const updateRequest = {
->>>>>>> ae392598
             name: createdResource.name,
             description: createdResource.description,
             resourceIdentifiers: createdResource.resourceIdentifiers,
@@ -919,22 +908,12 @@
                 } as UpdateMcpTool
             ]
         } as UpdateProtectedResource;
-<<<<<<< HEAD
-        
+
         await updateProtectedResource(domain.id, accessToken, createdResource.id, requestWithSpaces)
             .catch(err => expect(err.response.status).toEqual(400));
-        
+
         // Test with special characters in key
         const requestWithSpecialChars = {
-=======
-
-        await updateProtectedResource(domain.id, accessToken, createdResource.id, updateRequest)
-            .catch(err => expect(err.response.status).toEqual(400));
-    });
-
-    it('Should fail when updating with special characters in tool key', async () => {
-        const updateRequest = {
->>>>>>> ae392598
             name: createdResource.name,
             description: createdResource.description,
             resourceIdentifiers: createdResource.resourceIdentifiers,
@@ -947,13 +926,8 @@
                 } as UpdateMcpTool
             ]
         } as UpdateProtectedResource;
-<<<<<<< HEAD
-        
+
         await updateProtectedResource(domain.id, accessToken, createdResource.id, requestWithSpecialChars)
-=======
-
-        await updateProtectedResource(domain.id, accessToken, createdResource.id, updateRequest)
->>>>>>> ae392598
             .catch(err => expect(err.response.status).toEqual(400));
     });
 
@@ -1021,63 +995,36 @@
             expect(tool3Scopes).toHaveLength(2);
         }
     });
-<<<<<<< HEAD
-    
+
     it('Should validate required fields and URL format', async () => {
         // Missing name field
         const missingName = {
-=======
-
-    it('Should fail when missing required name field', async () => {
-        const updateRequest = {
->>>>>>> ae392598
             description: createdResource.description,
             resourceIdentifiers: createdResource.resourceIdentifiers,
             features: []
         } as any;
-<<<<<<< HEAD
-        
+
         await updateProtectedResource(domain.id, accessToken, createdResource.id, missingName)
             .catch(err => expect(err.response.status).toEqual(400));
-        
+
         // Missing resourceIdentifiers field
         const missingIdentifiers = {
-=======
-
-        await updateProtectedResource(domain.id, accessToken, createdResource.id, updateRequest)
-            .catch(err => expect(err.response.status).toEqual(400));
-    });
-
-    it('Should fail when missing required resourceIdentifiers field', async () => {
-        const updateRequest = {
->>>>>>> ae392598
             name: createdResource.name,
             description: createdResource.description,
             features: []
         } as any;
-<<<<<<< HEAD
-        
+
         await updateProtectedResource(domain.id, accessToken, createdResource.id, missingIdentifiers)
             .catch(err => expect(err.response.status).toEqual(400));
-        
+
         // Invalid URL format
         const invalidUrl = {
-=======
-
-        await updateProtectedResource(domain.id, accessToken, createdResource.id, updateRequest)
-            .catch(err => expect(err.response.status).toEqual(400));
-    });
-
-    it('Should fail when resourceIdentifier is not a valid URL', async () => {
-        const updateRequest = {
->>>>>>> ae392598
             name: createdResource.name,
             description: createdResource.description,
             resourceIdentifiers: ["not-a-url"],
             features: []
         } as UpdateProtectedResource;
-<<<<<<< HEAD
-        
+
         await updateProtectedResource(domain.id, accessToken, createdResource.id, invalidUrl)
             .catch(err => expect(err.response.status).toEqual(400));
     });
@@ -1087,7 +1034,7 @@
     let resourceWithTools;
     let testScope1;
     let testScope2;
-    
+
     beforeAll(async () => {
         // Create test scopes
         testScope1 = await createScope(domain.id, accessToken, {
@@ -1095,13 +1042,13 @@
             name: 'Delete Test Scope 1',
             description: 'Scope for delete tests'
         });
-        
+
         testScope2 = await createScope(domain.id, accessToken, {
             key: 'delete_test_scope_2',
             name: 'Delete Test Scope 2',
             description: 'Another scope for delete tests'
         });
-        
+
         // Create a protected resource with multiple tools
         const request = {
             name: faker.commerce.productName(),
@@ -1129,18 +1076,18 @@
                 } as any
             ]
         } as NewProtectedResource;
-        
+
         const created = await createProtectedResource(domain.id, accessToken, request);
         expect(created).toBeDefined();
         expect(created.id).toBeDefined();
-        
+
         await waitFor(2000);
-        
+
         resourceWithTools = await getMcpServer(domain.id, accessToken, created.id);
         expect(resourceWithTools).toBeDefined();
         expect(resourceWithTools.features).toHaveLength(3);
     });
-    
+
     it('Should delete a single tool by filtering it out', async () => {
         // Delete 'tool_to_delete_1' by sending update without it
         const updateRequest = {
@@ -1156,9 +1103,9 @@
                     scopes: (f as any).scopes || []
                 }))
         } as UpdateProtectedResource;
-        
+
         const updated = await updateProtectedResource(domain.id, accessToken, resourceWithTools.id, updateRequest);
-        
+
         expect(updated).toBeDefined();
         expect(updated.features).toHaveLength(2);
         expect(updated.features.find(f => f.key === 'tool_to_delete_1')).toBeUndefined();
@@ -1166,7 +1113,7 @@
         expect(updated.features.find(f => f.key === 'tool_to_delete_2')).toBeDefined();
         expect(updated.updatedAt).not.toEqual(resourceWithTools.updatedAt);
     });
-    
+
     it('Should delete multiple tools at once', async () => {
         // Delete both remaining deletable tools, keeping only 'tool_to_keep'
         const updateRequest = {
@@ -1182,14 +1129,14 @@
                     scopes: (f as any).scopes || []
                 }))
         } as UpdateProtectedResource;
-        
+
         const updated = await updateProtectedResource(domain.id, accessToken, resourceWithTools.id, updateRequest);
-        
+
         expect(updated).toBeDefined();
         expect(updated.features).toHaveLength(1);
         expect(updated.features[0].key).toEqual('tool_to_keep');
     });
-    
+
     it('Should delete the last tool leaving empty features list', async () => {
         // Delete the last tool
         const updateRequest = {
@@ -1198,24 +1145,24 @@
             resourceIdentifiers: resourceWithTools.resourceIdentifiers,
             features: []
         } as UpdateProtectedResource;
-        
+
         const updated = await updateProtectedResource(domain.id, accessToken, resourceWithTools.id, updateRequest);
-        
+
         expect(updated).toBeDefined();
         expect(updated.features).toHaveLength(0);
         expect(updated.updatedAt).not.toEqual(resourceWithTools.updatedAt);
     });
-    
+
     it('Should maintain integrity and allow adding tools after clearing all', async () => {
         // Verify the resource still exists and can be fetched after all tools deleted
         const fetched = await getMcpServer(domain.id, accessToken, resourceWithTools.id);
-        
+
         expect(fetched).toBeDefined();
         expect(fetched.id).toEqual(resourceWithTools.id);
         expect(fetched.name).toEqual(resourceWithTools.name);
         expect(fetched.resourceIdentifiers).toEqual(resourceWithTools.resourceIdentifiers);
         expect(fetched.features).toHaveLength(0);
-        
+
         // Add a new tool to the resource that has no tools
         const updateRequest = {
             name: resourceWithTools.name,
@@ -1230,14 +1177,14 @@
                 } as UpdateMcpTool
             ]
         } as UpdateProtectedResource;
-        
+
         const updated = await updateProtectedResource(domain.id, accessToken, resourceWithTools.id, updateRequest);
-        
+
         expect(updated).toBeDefined();
         expect(updated.features).toHaveLength(1);
         expect(updated.features[0].key).toEqual('new_tool_after_delete');
     });
-    
+
     it('Should preserve timestamps correctly when deleting tools', async () => {
         // Create a new resource with multiple tools for timestamp testing
         const request = {
@@ -1259,16 +1206,16 @@
                 } as any
             ]
         } as NewProtectedResource;
-        
+
         const created = await createProtectedResource(domain.id, accessToken, request);
         await waitFor(2000);
-        
+
         const before = await getMcpServer(domain.id, accessToken, created.id);
         const originalUpdatedAt = before.updatedAt;
         const tool1CreatedAt = before.features.find(f => f.key === 'timestamp_tool_1')?.createdAt;
-        
+
         await waitFor(500); // Ensure time difference
-        
+
         // Delete timestamp_tool_2
         const updateRequest = {
             name: before.name,
@@ -1283,13 +1230,13 @@
                 } as UpdateMcpTool
             ]
         } as UpdateProtectedResource;
-        
+
         const updated = await updateProtectedResource(domain.id, accessToken, created.id, updateRequest);
-        
+
         expect(updated).toBeDefined();
         expect(updated.features).toHaveLength(1);
         expect(updated.updatedAt).not.toEqual(originalUpdatedAt);
-        
+
         // The remaining tool should keep its original createdAt
         const remainingTool = updated.features.find(f => f.key === 'timestamp_tool_1');
         expect(remainingTool).toBeDefined();
@@ -1297,7 +1244,7 @@
             expect(remainingTool.createdAt).toEqual(tool1CreatedAt);
         }
     });
-    
+
     it('Should delete tool with special scope configurations', async () => {
         // Create resource with tool that has multiple scopes
         const request = {
@@ -1319,12 +1266,12 @@
                 } as any
             ]
         } as NewProtectedResource;
-        
+
         const createdSecret = await createProtectedResource(domain.id, accessToken, request);
         await waitFor(1000);
-        
+
         const created = await getMcpServer(domain.id, accessToken, createdSecret.id);
-        
+
         // Delete the tool with multiple scopes
         const updateRequest = {
             name: created.name,
@@ -1339,15 +1286,15 @@
                 } as UpdateMcpTool
             ]
         } as UpdateProtectedResource;
-        
+
         const updated = await updateProtectedResource(domain.id, accessToken, created.id, updateRequest);
-        
+
         expect(updated).toBeDefined();
         expect(updated.features).toHaveLength(1);
         expect(updated.features[0].key).toEqual('tool_with_no_scopes');
         expect(updated.features.find(f => f.key === 'tool_with_many_scopes')).toBeUndefined();
     });
-    
+
     it('Should validate remaining tools after deletion', async () => {
         // Create resource with valid and a tool to delete
         const request = {
@@ -1369,12 +1316,12 @@
                 } as any
             ]
         } as NewProtectedResource;
-        
+
         const createdSecret = await createProtectedResource(domain.id, accessToken, request);
         await waitFor(1000);
-        
+
         const created = await getMcpServer(domain.id, accessToken, createdSecret.id);
-        
+
         // Delete tool_to_remove but accidentally use invalid scope for remaining tool
         const updateRequest = {
             name: created.name,
@@ -1389,12 +1336,12 @@
                 } as UpdateMcpTool
             ]
         } as UpdateProtectedResource;
-        
+
         // Should fail because remaining tool has invalid scope
         await updateProtectedResource(domain.id, accessToken, created.id, updateRequest)
             .catch(err => expect(err.response.status).toEqual(400));
     });
-    
+
     it('Should not allow duplicate keys when deleting and re-adding', async () => {
         // Create resource with two tools
         const request = {
@@ -1416,12 +1363,12 @@
                 } as any
             ]
         } as NewProtectedResource;
-        
+
         const createdSecret = await createProtectedResource(domain.id, accessToken, request);
         await waitFor(1000);
-        
+
         const created = await getMcpServer(domain.id, accessToken, createdSecret.id);
-        
+
         // Try to "delete" tool_b but add it back with duplicate key
         const updateRequest = {
             name: created.name,
@@ -1442,13 +1389,9 @@
                 } as UpdateMcpTool
             ]
         } as UpdateProtectedResource;
-        
+
         // Should fail due to duplicate keys
         await updateProtectedResource(domain.id, accessToken, created.id, updateRequest)
-=======
-
-        await updateProtectedResource(domain.id, accessToken, createdResource.id, updateRequest)
->>>>>>> ae392598
             .catch(err => expect(err.response.status).toEqual(400));
     });
 });
