--- conflicted
+++ resolved
@@ -30,11 +30,7 @@
     <artifactId>gravitee-am-parent</artifactId>
     <packaging>pom</packaging>
 
-<<<<<<< HEAD
     <version>3.15.3-SNAPSHOT</version>
-=======
-    <version>3.14.7</version>
->>>>>>> 06211928
     <name>Gravitee IO - Access Management</name>
 
     <scm>
