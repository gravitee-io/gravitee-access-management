<?xml version="1.0" encoding="UTF-8"?>
<!--

    Copyright (C) 2015 The Gravitee team (http://gravitee.io)

    Licensed under the Apache License, Version 2.0 (the "License");
    you may not use this file except in compliance with the License.
    You may obtain a copy of the License at

            http://www.apache.org/licenses/LICENSE-2.0

    Unless required by applicable law or agreed to in writing, software
    distributed under the License is distributed on an "AS IS" BASIS,
    WITHOUT WARRANTIES OR CONDITIONS OF ANY KIND, either express or implied.
    See the License for the specific language governing permissions and
    limitations under the License.

-->
<project xmlns="http://maven.apache.org/POM/4.0.0" xmlns:xsi="http://www.w3.org/2001/XMLSchema-instance"
         xsi:schemaLocation="http://maven.apache.org/POM/4.0.0 http://maven.apache.org/xsd/maven-4.0.0.xsd">
    <modelVersion>4.0.0</modelVersion>

    <parent>
        <groupId>io.gravitee</groupId>
        <artifactId>gravitee-parent</artifactId>
        <version>21.0.0</version>
        <relativePath></relativePath>
    </parent>

    <groupId>io.gravitee.am</groupId>
    <artifactId>gravitee-am-parent</artifactId>
    <packaging>pom</packaging>

    <version>${revision}${sha1}${changelist}</version>
    <name>Gravitee IO - Access Management</name>

    <scm>
        <url>https://github.com/gravitee-io/graviteeio-access-management</url>
        <connection>scm:git:git://github.com/gravitee-io/graviteeio-access-management.git</connection>
        <developerConnection>scm:git:git@github.com:gravitee-io/graviteeio-access-management.git</developerConnection>
    </scm>

    <issueManagement>
        <url>https://github.com/gravitee-io/graviteeio-access-management/issues</url>
        <system>GitHub Issues</system>
    </issueManagement>

    <modules>
        <module>gravitee-am-common</module>
        <module>gravitee-am-model</module>
        <module>gravitee-am-repository</module>
        <module>gravitee-am-policy</module>
        <module>gravitee-am-service</module>
        <module>gravitee-am-identityprovider</module>
        <module>gravitee-am-certificate</module>
        <module>gravitee-am-extensiongrant</module>
        <module>gravitee-am-reporter</module>
        <module>gravitee-am-factor</module>
        <module>gravitee-am-jwt</module>
        <module>gravitee-am-plugins-handlers</module>
        <module>gravitee-am-gateway</module>
        <module>gravitee-am-management-api</module>
        <module>gravitee-am-ui</module>
        <module>gravitee-am-resource</module>
        <module>gravitee-am-botdetection</module>
        <module>gravitee-am-fapi-resource-api</module>
        <module>gravitee-am-deviceidentifier</module>
        <module>gravitee-am-password-dictionary</module>
        <module>gravitee-am-authdevice-notifier</module>
        <module>gravitee-am-ciba-delegated-service</module>
        <module>gravitee-am-monitoring</module>
        <module>gravitee-am-spring-web</module>
    </modules>

    <properties>
<<<<<<< HEAD
        <revision>3.22.0</revision>
        <sha1 />
        <changelist>-SNAPSHOT</changelist>
        <gravitee-bom.version>4.0.0-alpha.1</gravitee-bom.version>
        <gravitee-common.version>1.25.0</gravitee-common.version>
        <gravitee-plugin.version>1.23.1</gravitee-plugin.version>
        <gravitee-node.version>3.0.0-alpha.1</gravitee-node.version>
=======
        <revision>3.21.0-alpha.5</revision>
        <sha1 />
        <changelist>-SNAPSHOT</changelist>

        <gravitee-bom.version>4.0.1</gravitee-bom.version>
        <gravitee-common.version>2.1.0</gravitee-common.version>
        <gravitee-plugin.version>1.26.1</gravitee-plugin.version>
        <gravitee-node.version>3.0.1</gravitee-node.version>
>>>>>>> 9636407b
        <gravitee-reporter.version>1.17.1</gravitee-reporter.version>
        <gravitee-gateway-api.version>1.31.2</gravitee-gateway-api.version>
        <gravitee-expression-language.version>1.5.0</gravitee-expression-language.version>
        <gravitee-platform-repository-api.version>1.0.0</gravitee-platform-repository-api.version>
        <gravitee-cockpit-api.version>2.0.0</gravitee-cockpit-api.version>
        <spring-security.version>5.5.7</spring-security.version>
        <spring-integration.version>5.5.6</spring-integration.version>
        <nimbus.version>8.17</nimbus.version>
        <tink.version>1.7.0</tink.version>
        <gson-version>2.8.9</gson-version>
        <freemarker.version>2.3.31</freemarker.version>
        <jsoup.version>1.14.2</jsoup.version>
        <snakeyaml.version>1.31</snakeyaml.version>
        <mail.version>1.4.7</mail.version>
        <mongodb-driver-reactivestreams.version>4.3.0</mongodb-driver-reactivestreams.version>
        <embed.mongo.version>3.4.5</embed.mongo.version>
        <json-patch.version>1.9</json-patch.version>
        <guava.version>30.1.1-jre</guava.version>
        <jaxb.version>2.3.1</jaxb.version>
        <javax.annotation-api.version>1.3.2</javax.annotation-api.version>
        <validation-api.version>2.0.1.Final</validation-api.version>
        <zxing.version>3.4.1</zxing.version>
        <commons-codec.version>1.15</commons-codec.version>
        <commons-lang.version>2.6</commons-lang.version>
        <swagger.version>1.6.6</swagger.version>
        <hibernate-validator.version>6.1.5.Final</hibernate-validator.version>
        <ldaptive.version>1.2.4</ldaptive.version>
        <javax.servlet-api.version>3.1.0</javax.servlet-api.version>
        <thymeleaf.version>3.0.13.RELEASE</thymeleaf.version>
        <bouncycastle.version>1.69</bouncycastle.version>
        <wiremock.version>2.6.0</wiremock.version>
        <embedded-ldap-junit.version>0.7</embedded-ldap-junit.version>
        <json-smart.version>2.4.10</json-smart.version>
        <reactor-netty.version>1.0.15</reactor-netty.version>
        <commons-io.version>2.11.0</commons-io.version>
        <common-text.version>1.10.0</common-text.version>
        <ognl.version>3.1.12</ognl.version>
        <mockito-jupiter.version>4.4.0</mockito-jupiter.version>
        <test-container.version>1.17.6</test-container.version>
        <hazelcast.version>4.1.10</hazelcast.version>
        <!-- External plugins versions -->
        <gravitee-policy-callout-http.version>1.15.1</gravitee-policy-callout-http.version>
        <gravitee-policy-groovy.version>2.0.0</gravitee-policy-groovy.version>
        <gravitee-policy-ipfiltering.version>1.8.0</gravitee-policy-ipfiltering.version>
        <gravitee-policy-request-validation.version>1.12.0</gravitee-policy-request-validation.version>
        <gravitee-policy-latency.version>1.4.0</gravitee-policy-latency.version>
        <gravitee-cockpit-connectors.version>4.0.0</gravitee-cockpit-connectors.version>
        <gravitee-ae-connectors.version>2.1.0</gravitee-ae-connectors.version>
        <gravitee-notifier-webhook.version>1.1.0</gravitee-notifier-webhook.version>
        <gravitee-notifier-email.version>1.5.0</gravitee-notifier-email.version>
        <gravitee-notifier-slack.version>1.3.0</gravitee-notifier-slack.version>
        <gravitee-alert-api.version>1.8.0</gravitee-alert-api.version>
        <gravitee-notifier-api.version>1.4.1</gravitee-notifier-api.version>
        <gravitee-risk-assessment-api.version>2.0.0</gravitee-risk-assessment-api.version>

        <jdk.version>11</jdk.version>

        <ongres.scram.version>2.1</ongres.scram.version>

        <!-- Sonar - Jacoco -->
        <jacoco-maven-plugin.version>0.8.7</jacoco-maven-plugin.version>
        <surefire.version>2.22.2</surefire.version>
        <protobuf-java.version>3.19.6</protobuf-java.version>
    </properties>

    <dependencyManagement>
        <dependencies>

            <!-- Security upgrades -->
            <dependency>
                <groupId>org.eclipse.jetty</groupId>
                <artifactId>jetty-bom</artifactId>
                <version>9.4.51.v20230217</version>
                <type>pom</type>
                <scope>import</scope>
            </dependency>

            <dependency>
                <groupId>net.minidev</groupId>
                <artifactId>json-smart</artifactId>
                <version>${json-smart.version}</version>
            </dependency>

            <dependency>
                <groupId>org.springframework.security</groupId>
                <artifactId>spring-security-bom</artifactId>
                <version>${spring-security.version}</version>
                <type>pom</type>
                <scope>import</scope>
            </dependency>

            <dependency>
                <groupId>org.springframework.integration</groupId>
                <artifactId>spring-integration-bom</artifactId>
                <version>${spring-integration.version}</version>
                <type>pom</type>
                <scope>import</scope>
            </dependency>

            <!-- Import bom to properly inherit all dependencies -->
            <dependency>
                <groupId>io.gravitee</groupId>
                <artifactId>gravitee-bom</artifactId>
                <version>${gravitee-bom.version}</version>
                <scope>import</scope>
                <type>pom</type>
            </dependency>

            <!-- Gravitee.io -->
            <dependency>
                <groupId>io.gravitee.common</groupId>
                <artifactId>gravitee-common</artifactId>
                <version>${gravitee-common.version}</version>
            </dependency>
            <dependency>
                <groupId>io.gravitee.plugin</groupId>
                <artifactId>gravitee-plugin</artifactId>
                <version>${gravitee-plugin.version}</version>
                <type>pom</type>
                <scope>import</scope>
            </dependency>
            <dependency>
                <groupId>io.gravitee.node</groupId>
                <artifactId>gravitee-node</artifactId>
                <version>${gravitee-node.version}</version>
                <type>pom</type>
                <scope>import</scope>
            </dependency>

            <dependency>
                <groupId>io.gravitee.definition</groupId>
                <artifactId>gravitee-definition-jackson</artifactId>
                <version>${gravitee-common.version}</version>
            </dependency>
            <dependency>
                <groupId>io.gravitee.platform</groupId>
                <artifactId>gravitee-platform-repository-api</artifactId>
                <version>${gravitee-platform-repository-api.version}</version>
            </dependency>
            <dependency>
                <groupId>io.gravitee.alert</groupId>
                <artifactId>gravitee-alert-api</artifactId>
                <version>${gravitee-alert-api.version}</version>
            </dependency>
            <dependency>
                <artifactId>gravitee-notifier-api</artifactId>
                <groupId>io.gravitee.notifier</groupId>
                <version>${gravitee-notifier-api.version}</version>
            </dependency>
            <dependency>
                <artifactId>gravitee-node-notifier</artifactId>
                <groupId>io.gravitee.node</groupId>
                <version>${gravitee-node.version}</version>
            </dependency>
            <dependency>
                <groupId>io.gravitee.gateway</groupId>
                <artifactId>gravitee-gateway-api</artifactId>
                <version>${gravitee-gateway-api.version}</version>
            </dependency>

            <!-- Nimbus jose+jwt -->
            <dependency>
                <groupId>com.nimbusds</groupId>
                <artifactId>nimbus-jose-jwt</artifactId>
                <version>${nimbus.version}</version>
            </dependency>

            <!-- Required in addition to nimbus for OKP keys -->
            <dependency>
                <groupId>com.google.crypto.tink</groupId>
                <artifactId>tink</artifactId>
                <version>${tink.version}</version>
            </dependency>
            <dependency>
                <groupId>com.google.protobuf</groupId>
                <artifactId>protobuf-java</artifactId>
                <version>${protobuf-java.version}</version>
            </dependency>

            <dependency>
                <groupId>javax.annotation</groupId>
                <artifactId>javax.annotation-api</artifactId>
                <version>${javax.annotation-api.version}</version>
            </dependency>
            <dependency>
                <groupId>com.google.zxing</groupId>
                <artifactId>javase</artifactId>
                <version>${zxing.version}</version>
            </dependency>
            <dependency>
                <groupId>io.gravitee.el</groupId>
                <artifactId>gravitee-expression-language</artifactId>
                <version>${gravitee-expression-language.version}</version>
            </dependency>
            <dependency>
                <groupId>com.google.guava</groupId>
                <artifactId>guava</artifactId>
                <version>${guava.version}</version>
            </dependency>
            <dependency>
                <groupId>javax.validation</groupId>
                <artifactId>validation-api</artifactId>
                <version>${validation-api.version}</version>
            </dependency>
            <dependency>
                <groupId>com.github.fge</groupId>
                <artifactId>json-patch</artifactId>
                <version>${json-patch.version}</version>
            </dependency>
            <dependency>
                <groupId>org.bouncycastle</groupId>
                <artifactId>bcpkix-jdk15on</artifactId>
                <version>${bouncycastle.version}</version>
            </dependency>
            <dependency>
                <groupId>org.bouncycastle</groupId>
                <artifactId>bcprov-jdk15on</artifactId>
                <version>${bouncycastle.version}</version>
            </dependency>
            <dependency>
                <groupId>org.mongodb</groupId>
                <artifactId>mongodb-driver-reactivestreams</artifactId>
                <version>${mongodb-driver-reactivestreams.version}</version>
            </dependency>
            <dependency>
                <groupId>org.thymeleaf</groupId>
                <artifactId>thymeleaf-spring5</artifactId>
                <version>${thymeleaf.version}</version>
            </dependency>
            <dependency>
                <groupId>javax.servlet</groupId>
                <artifactId>javax.servlet-api</artifactId>
                <version>${javax.servlet-api.version}</version>
            </dependency>
            <dependency>
                <groupId>javax.xml.bind</groupId>
                <artifactId>jaxb-api</artifactId>
                <version>${jaxb.version}</version>
            </dependency>
            <dependency>
                <groupId>io.swagger</groupId>
                <artifactId>swagger-jersey2-jaxrs</artifactId>
                <version>${swagger.version}</version>
            </dependency>
            <dependency>
                <groupId>commons-codec</groupId>
                <artifactId>commons-codec</artifactId>
                <version>${commons-codec.version}</version>
            </dependency>
            <dependency>
                <groupId>commons-lang</groupId>
                <artifactId>commons-lang</artifactId>
                <version>${commons-lang.version}</version>
            </dependency>
            <dependency>
                <groupId>org.freemarker</groupId>
                <artifactId>freemarker</artifactId>
                <version>${freemarker.version}</version>
            </dependency>
            <dependency>
                <groupId>javax.mail</groupId>
                <artifactId>mail</artifactId>
                <version>${mail.version}</version>
            </dependency>
            <dependency>
                <groupId>org.jsoup</groupId>
                <artifactId>jsoup</artifactId>
                <version>${jsoup.version}</version>
            </dependency>
            <dependency>
                <groupId>org.ldaptive</groupId>
                <artifactId>ldaptive-unboundid</artifactId>
                <version>${ldaptive.version}</version>
            </dependency>
            <dependency>
                <groupId>org.ldaptive</groupId>
                <artifactId>ldaptive</artifactId>
                <version>${ldaptive.version}</version>
            </dependency>
            <dependency>
                <groupId>org.yaml</groupId>
                <artifactId>snakeyaml</artifactId>
                <version>${snakeyaml.version}</version>
            </dependency>
            <dependency>
                <groupId>org.hibernate.validator</groupId>
                <artifactId>hibernate-validator</artifactId>
                <version>${hibernate-validator.version}</version>
            </dependency>
            <!-- Test -->
            <dependency>
                <groupId>com.github.tomakehurst</groupId>
                <artifactId>wiremock</artifactId>
                <scope>test</scope>
                <version>${wiremock.version}</version>
            </dependency>
            <dependency>
                <groupId>de.flapdoodle.embed</groupId>
                <artifactId>de.flapdoodle.embed.mongo</artifactId>
                <version>${embed.mongo.version}</version>
                <scope>test</scope>
            </dependency>
            <dependency>
                <groupId>org.zapodot</groupId>
                <artifactId>embedded-ldap-junit</artifactId>
                <version>${embedded-ldap-junit.version}</version>
                <scope>test</scope>
            </dependency>
            <dependency>
                <groupId>io.gravitee.cockpit</groupId>
                <artifactId>gravitee-cockpit-api</artifactId>
                <version>${gravitee-cockpit-api.version}</version>
            </dependency>
            <dependency>
                <groupId>com.hazelcast</groupId>
                <artifactId>hazelcast</artifactId>
                <version>${hazelcast.version}</version>
            </dependency>
        </dependencies>
    </dependencyManagement>

    <dependencies>
        <!-- Log -->
        <dependency>
            <groupId>org.slf4j</groupId>
            <artifactId>slf4j-api</artifactId>
            <scope>provided</scope>
        </dependency>
        <dependency>
            <groupId>ch.qos.logback</groupId>
            <artifactId>logback-classic</artifactId>
            <scope>provided</scope>
        </dependency>

        <!-- Test dependencies -->
        <dependency>
            <groupId>junit</groupId>
            <artifactId>junit</artifactId>
            <scope>test</scope>
        </dependency>
        <dependency>
            <groupId>org.mockito</groupId>
            <artifactId>mockito-core</artifactId>
            <scope>test</scope>
        </dependency>
    </dependencies>

    <build>
        <pluginManagement>
            <plugins>
                <plugin>
                    <groupId>org.jacoco</groupId>
                    <artifactId>jacoco-maven-plugin</artifactId>
                    <version>${jacoco-maven-plugin.version}</version>
                </plugin>
            </plugins>
        </pluginManagement>
        <plugins>
            <plugin>
                <groupId>com.mycila</groupId>
                <artifactId>license-maven-plugin</artifactId>
                <version>2.11</version>
                <configuration>
                    <header>com/mycila/maven/plugin/license/templates/APACHE-2.txt</header>
                    <properties>
                        <owner>The Gravitee team</owner>
                        <email>http://gravitee.io</email>
                    </properties>
                    <excludes>
                        <exclude>LICENSE.txt</exclude>
                        <exclude>Jenkinsfile</exclude>
                        <exclude>**/README</exclude>
                        <exclude>src/main/packaging/**</exclude>
                        <exclude>src/test/resources/**</exclude>
                        <exclude>src/main/resources/**</exclude>
                        <exclude>src/main/webapp/**</exclude>
                        <exclude>node_modules/**</exclude>
                        <exclude>**/node_modules/**</exclude>
                        <exclude>dist/**</exclude>
                        <exclude>.tmp/**</exclude>
                        <exclude>bower_components/**</exclude>
                        <exclude>.*</exclude>
                        <exclude>.*/**</exclude>
                        <exclude>**/*.adoc</exclude>
                        <exclude>**/LICENSE_TEMPLATE.txt</exclude>
                        <exclude>sonar-project.properties</exclude>
                        <exclude>gravitee-am-test/api/management/**</exclude>
                    </excludes>
                    <mapping>
                        <ts>SLASHSTAR_STYLE</ts>
                        <js>SLASHSTAR_STYLE</js>
                    </mapping>
                </configuration>
                <executions>
                    <execution>
                        <goals>
                            <goal>check</goal>
                        </goals>
                        <phase>validate</phase>
                    </execution>
                </executions>
            </plugin>
            <plugin>
                <groupId>org.apache.maven.plugins</groupId>
                <artifactId>maven-javadoc-plugin</artifactId>
                <version>3.2.0</version>
                <configuration>
                    <doclint>none</doclint>
                    <source>${jdk.version}</source>
                </configuration>
            </plugin>
            <plugin>
                <groupId>org.apache.maven.plugins</groupId>
                <artifactId>maven-surefire-plugin</artifactId>
                <version>${surefire.version}</version>
                <configuration>
                    <argLine>@{argLine} --add-opens java.base/java.lang=ALL-UNNAMED --add-opens java.base/java.util=ALL-UNNAMED
                        --add-opens java.base/java.util.regex=ALL-UNNAMED --add-opens
                        java.base/java.util.stream=ALL-UNNAMED --add-opens java.base/java.net=ALL-UNNAMED
                    </argLine>
                </configuration>
            </plugin>
            <plugin>
                <groupId>org.jacoco</groupId>
                <artifactId>jacoco-maven-plugin</artifactId>
                <executions>
                    <execution>
                        <id>prepare-agent</id>
                        <goals>
                            <goal>prepare-agent</goal>
                        </goals>
                    </execution>
                    <execution>
                        <id>report</id>
                        <phase>verify</phase>
                        <goals>
                            <goal>report</goal>
                        </goals>
                    </execution>
                </executions>
            </plugin>
        </plugins>
    </build>
</project><|MERGE_RESOLUTION|>--- conflicted
+++ resolved
@@ -73,16 +73,7 @@
     </modules>
 
     <properties>
-<<<<<<< HEAD
-        <revision>3.22.0</revision>
-        <sha1 />
-        <changelist>-SNAPSHOT</changelist>
-        <gravitee-bom.version>4.0.0-alpha.1</gravitee-bom.version>
-        <gravitee-common.version>1.25.0</gravitee-common.version>
-        <gravitee-plugin.version>1.23.1</gravitee-plugin.version>
-        <gravitee-node.version>3.0.0-alpha.1</gravitee-node.version>
-=======
-        <revision>3.21.0-alpha.5</revision>
+        <revision>4.0.0</revision>
         <sha1 />
         <changelist>-SNAPSHOT</changelist>
 
@@ -90,7 +81,6 @@
         <gravitee-common.version>2.1.0</gravitee-common.version>
         <gravitee-plugin.version>1.26.1</gravitee-plugin.version>
         <gravitee-node.version>3.0.1</gravitee-node.version>
->>>>>>> 9636407b
         <gravitee-reporter.version>1.17.1</gravitee-reporter.version>
         <gravitee-gateway-api.version>1.31.2</gravitee-gateway-api.version>
         <gravitee-expression-language.version>1.5.0</gravitee-expression-language.version>
