--- conflicted
+++ resolved
@@ -31,11 +31,7 @@
     <artifactId>gravitee-am-parent</artifactId>
     <packaging>pom</packaging>
 
-<<<<<<< HEAD
     <version>3.19.0-SNAPSHOT</version>
-=======
-    <version>3.18.0</version>
->>>>>>> ee13525f
     <name>Gravitee IO - Access Management</name>
 
     <scm>
