--- conflicted
+++ resolved
@@ -30,11 +30,7 @@
     <artifactId>gravitee-am-parent</artifactId>
     <packaging>pom</packaging>
 
-<<<<<<< HEAD
     <version>3.16.0-SNAPSHOT</version>
-=======
-    <version>3.15.3</version>
->>>>>>> 7341ba98
     <name>Gravitee IO - Access Management</name>
 
     <scm>
