--- conflicted
+++ resolved
@@ -30,11 +30,7 @@
     <artifactId>gravitee-am-parent</artifactId>
     <packaging>pom</packaging>
 
-<<<<<<< HEAD
     <version>3.12.2-SNAPSHOT</version>
-=======
-    <version>3.11.2</version>
->>>>>>> af3023cd
     <name>Gravitee IO - Access Management</name>
 
     <scm>
@@ -73,8 +69,7 @@
         <gravitee-bom.version>1.0</gravitee-bom.version>
         <gravitee-common.version>1.22.0</gravitee-common.version>
         <gravitee-plugin.version>1.18.0</gravitee-plugin.version>
-        <gravitee-node.version>1.17.0
-        </gravitee-node.version>
+        <gravitee-node.version>1.17.0</gravitee-node.version>
         <gravitee-reporter.version>1.17.1</gravitee-reporter.version>
         <gravitee-gateway-api.version>1.27.1</gravitee-gateway-api.version>
         <gravitee-expression-language.version>1.5.1</gravitee-expression-language.version>
