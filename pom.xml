--- conflicted
+++ resolved
@@ -30,11 +30,7 @@
     <artifactId>gravitee-am-parent</artifactId>
     <packaging>pom</packaging>
 
-<<<<<<< HEAD
     <version>3.0.0-SNAPSHOT</version>
-=======
-    <version>2.10.9</version>
->>>>>>> 79e7b7ba
     <name>Gravitee IO - Access Management</name>
 
     <scm>
