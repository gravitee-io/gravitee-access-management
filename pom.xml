<?xml version="1.0" encoding="UTF-8"?>
<!--

    Copyright (C) 2015 The Gravitee team (http://gravitee.io)

    Licensed under the Apache License, Version 2.0 (the "License");
    you may not use this file except in compliance with the License.
    You may obtain a copy of the License at

            http://www.apache.org/licenses/LICENSE-2.0

    Unless required by applicable law or agreed to in writing, software
    distributed under the License is distributed on an "AS IS" BASIS,
    WITHOUT WARRANTIES OR CONDITIONS OF ANY KIND, either express or implied.
    See the License for the specific language governing permissions and
    limitations under the License.

-->
<project xmlns="http://maven.apache.org/POM/4.0.0" xmlns:xsi="http://www.w3.org/2001/XMLSchema-instance"
         xsi:schemaLocation="http://maven.apache.org/POM/4.0.0 http://maven.apache.org/xsd/maven-4.0.0.xsd">
    <modelVersion>4.0.0</modelVersion>

    <parent>
        <groupId>io.gravitee</groupId>
        <artifactId>gravitee-parent</artifactId>
        <version>20.0</version>
        <relativePath></relativePath>
    </parent>

    <groupId>io.gravitee.am</groupId>
    <artifactId>gravitee-am-parent</artifactId>
    <packaging>pom</packaging>

<<<<<<< HEAD
    <version>3.20.0-SNAPSHOT</version>
=======
    <version>3.19.1</version>
>>>>>>> c2896bdc
    <name>Gravitee IO - Access Management</name>

    <scm>
        <url>https://github.com/gravitee-io/graviteeio-access-management</url>
        <connection>scm:git:git://github.com/gravitee-io/graviteeio-access-management.git</connection>
        <developerConnection>scm:git:git@github.com:gravitee-io/graviteeio-access-management.git</developerConnection>
    </scm>

    <issueManagement>
        <url>https://github.com/gravitee-io/graviteeio-access-management/issues</url>
        <system>GitHub Issues</system>
    </issueManagement>

    <modules>
        <module>gravitee-am-common</module>
        <module>gravitee-am-model</module>
        <module>gravitee-am-repository</module>
        <module>gravitee-am-policy</module>
        <module>gravitee-am-service</module>
        <module>gravitee-am-identityprovider</module>
        <module>gravitee-am-certificate</module>
        <module>gravitee-am-extensiongrant</module>
        <module>gravitee-am-reporter</module>
        <module>gravitee-am-factor</module>
        <module>gravitee-am-jwt</module>
        <module>gravitee-am-plugins-handlers</module>
        <module>gravitee-am-gateway</module>
        <module>gravitee-am-management-api</module>
        <module>gravitee-am-ui</module>
        <module>gravitee-am-resource</module>
        <module>gravitee-am-botdetection</module>
        <module>gravitee-am-fapi-resource-api</module>
        <module>gravitee-am-deviceidentifier</module>
        <module>gravitee-am-password-dictionary</module>
        <module>gravitee-am-authdevice-notifier</module>
        <module>gravitee-am-ciba-delegated-service</module>
        <module>gravitee-am-monitoring</module>
    </modules>

    <properties>
        <gravitee-bom.version>2.5</gravitee-bom.version>
        <gravitee-common.version>1.25.0</gravitee-common.version>
        <gravitee-plugin.version>1.23.1</gravitee-plugin.version>
        <gravitee-node.version>1.24.1</gravitee-node.version>
        <gravitee-reporter.version>1.17.1</gravitee-reporter.version>
        <gravitee-gateway-api.version>1.31.2</gravitee-gateway-api.version>
        <gravitee-expression-language.version>1.5.0</gravitee-expression-language.version>
        <gravitee-platform-repository-api.version>1.0.0</gravitee-platform-repository-api.version>
        <gravitee-cockpit-api.version>1.9.0</gravitee-cockpit-api.version>
        <spring.version>5.3.18</spring.version>
        <spring-security.version>5.5.7</spring-security.version>
        <spring-integration.version>5.5.6</spring-integration.version>
        <nimbus.version>8.17</nimbus.version>
        <tink.version>1.7.0</tink.version>
        <gson-version>2.8.9</gson-version>
        <freemarker.version>2.3.31</freemarker.version>
        <jsoup.version>1.14.2</jsoup.version>
        <snakeyaml.version>1.31</snakeyaml.version>
        <mail.version>1.4.7</mail.version>
        <mongodb-driver-reactivestreams.version>4.3.0</mongodb-driver-reactivestreams.version>
        <embed.mongo.version>3.4.5</embed.mongo.version>
        <json-patch.version>1.9</json-patch.version>
        <guava.version>30.1.1-jre</guava.version>
        <jaxb.version>2.3.1</jaxb.version>
        <javax.annotation-api.version>1.3.2</javax.annotation-api.version>
        <validation-api.version>2.0.1.Final</validation-api.version>
        <zxing.version>3.4.1</zxing.version>
        <commons-codec.version>1.15</commons-codec.version>
        <commons-lang.version>2.6</commons-lang.version>
        <swagger.version>1.6.6</swagger.version>
        <hibernate-validator.version>6.1.5.Final</hibernate-validator.version>
        <ldaptive.version>1.2.4</ldaptive.version>
        <javax.servlet-api.version>3.1.0</javax.servlet-api.version>
        <thymeleaf.version>3.0.13.RELEASE</thymeleaf.version>
        <bouncycastle.version>1.69</bouncycastle.version>
        <wiremock.version>2.6.0</wiremock.version>
        <embedded-ldap-junit.version>0.7</embedded-ldap-junit.version>
        <json-smart.version>2.4.7</json-smart.version>
        <jackson-bom.version>2.10.5.20201202</jackson-bom.version>
        <reactor-netty.version>1.0.15</reactor-netty.version>
        <commons-io.version>2.11.0</commons-io.version>
<<<<<<< HEAD
        <common-text.version>1.9</common-text.version>
=======
        <common-text.version>1.10.0</common-text.version>
>>>>>>> c2896bdc
        <ognl.version>3.1.12</ognl.version>
        <!-- External plugins versions -->
        <gravitee-policy-callout-http.version>1.15.1</gravitee-policy-callout-http.version>
        <gravitee-policy-groovy.version>2.0.0</gravitee-policy-groovy.version>
        <gravitee-policy-ipfiltering.version>1.8.0</gravitee-policy-ipfiltering.version>
        <gravitee-policy-request-validation.version>1.12.0</gravitee-policy-request-validation.version>
        <gravitee-policy-latency.version>1.4.0</gravitee-policy-latency.version>
        <gravitee-cockpit-connectors.version>2.3.0</gravitee-cockpit-connectors.version>
        <gravitee-ae-connectors.version>1.0.0</gravitee-ae-connectors.version>
        <gravitee-notifier-webhook.version>1.1.0</gravitee-notifier-webhook.version>
        <gravitee-notifier-email.version>1.4.1</gravitee-notifier-email.version>
        <gravitee-notifier-slack.version>1.3.0</gravitee-notifier-slack.version>
        <gravitee-alert-api.version>1.8.0</gravitee-alert-api.version>
        <gravitee-notifier-api.version>1.4.1</gravitee-notifier-api.version>
        <gravitee-risk-assessment-api.version>1.0.1</gravitee-risk-assessment-api.version>

        <jdk.version>11</jdk.version>

        <ongres.scram.version>2.1</ongres.scram.version>

        <!-- Sonar - Jacoco -->
        <jacoco-maven-plugin.version>0.8.7</jacoco-maven-plugin.version>
    </properties>

    <dependencyManagement>
        <dependencies>

            <!-- Security upgrades -->
            <dependency>
                <groupId>net.minidev</groupId>
                <artifactId>json-smart</artifactId>
                <version>${json-smart.version}</version>
            </dependency>

            <!-- Security upgrades -->
            <dependency>
                <groupId>com.fasterxml.jackson</groupId>
                <artifactId>jackson-bom</artifactId>
                <version>${jackson-bom.version}</version>
                <type>pom</type>
                <scope>import</scope>
            </dependency>

            <dependency>
                <groupId>org.springframework</groupId>
                <artifactId>spring-framework-bom</artifactId>
                <version>${spring.version}</version>
                <type>pom</type>
                <scope>import</scope>
            </dependency>

            <dependency>
                <groupId>org.springframework.security</groupId>
                <artifactId>spring-security-bom</artifactId>
                <version>${spring-security.version}</version>
                <type>pom</type>
                <scope>import</scope>
            </dependency>

            <dependency>
                <groupId>org.springframework.integration</groupId>
                <artifactId>spring-integration-bom</artifactId>
                <version>${spring-integration.version}</version>
                <type>pom</type>
                <scope>import</scope>
            </dependency>

            <!-- Import bom to properly inherit all dependencies -->
            <dependency>
                <groupId>io.gravitee</groupId>
                <artifactId>gravitee-bom</artifactId>
                <version>${gravitee-bom.version}</version>
                <scope>import</scope>
                <type>pom</type>
            </dependency>

            <!-- Gravitee.io -->
            <dependency>
                <groupId>io.gravitee.common</groupId>
                <artifactId>gravitee-common</artifactId>
                <version>${gravitee-common.version}</version>
            </dependency>
            <dependency>
                <groupId>io.gravitee.plugin</groupId>
                <artifactId>gravitee-plugin</artifactId>
                <version>${gravitee-plugin.version}</version>
                <type>pom</type>
                <scope>import</scope>
            </dependency>
            <dependency>
                <groupId>io.gravitee.node</groupId>
                <artifactId>gravitee-node</artifactId>
                <version>${gravitee-node.version}</version>
                <type>pom</type>
                <scope>import</scope>
            </dependency>
            <dependency>
                <groupId>io.gravitee.definition</groupId>
                <artifactId>gravitee-definition-jackson</artifactId>
                <version>${gravitee-common.version}</version>
            </dependency>
            <dependency>
                <groupId>io.gravitee.platform</groupId>
                <artifactId>gravitee-platform-repository-api</artifactId>
                <version>${gravitee-platform-repository-api.version}</version>
            </dependency>
            <dependency>
                <groupId>io.gravitee.alert</groupId>
                <artifactId>gravitee-alert-api</artifactId>
                <version>${gravitee-alert-api.version}</version>
            </dependency>
            <dependency>
                <artifactId>gravitee-notifier-api</artifactId>
                <groupId>io.gravitee.notifier</groupId>
                <version>${gravitee-notifier-api.version}</version>
            </dependency>
            <dependency>
                <artifactId>gravitee-node-notifier</artifactId>
                <groupId>io.gravitee.node</groupId>
                <version>${gravitee-node.version}</version>
            </dependency>
            <dependency>
                <groupId>io.gravitee.gateway</groupId>
                <artifactId>gravitee-gateway-api</artifactId>
                <version>${gravitee-gateway-api.version}</version>
            </dependency>

            <!-- Nimbus jose+jwt -->
            <dependency>
                <groupId>com.nimbusds</groupId>
                <artifactId>nimbus-jose-jwt</artifactId>
                <version>${nimbus.version}</version>
            </dependency>

            <!-- Required in addition to nimbus for OKP keys -->
            <dependency>
                <groupId>com.google.crypto.tink</groupId>
                <artifactId>tink</artifactId>
                <version>${tink.version}</version>
            </dependency>
            <dependency>
                <groupId>javax.annotation</groupId>
                <artifactId>javax.annotation-api</artifactId>
                <version>${javax.annotation-api.version}</version>
            </dependency>
            <dependency>
                <groupId>com.google.zxing</groupId>
                <artifactId>javase</artifactId>
                <version>${zxing.version}</version>
            </dependency>
            <dependency>
                <groupId>io.gravitee.el</groupId>
                <artifactId>gravitee-expression-language</artifactId>
                <version>${gravitee-expression-language.version}</version>
            </dependency>
            <dependency>
                <groupId>com.google.guava</groupId>
                <artifactId>guava</artifactId>
                <version>${guava.version}</version>
            </dependency>
            <dependency>
                <groupId>javax.validation</groupId>
                <artifactId>validation-api</artifactId>
                <version>${validation-api.version}</version>
            </dependency>
            <dependency>
                <groupId>com.github.fge</groupId>
                <artifactId>json-patch</artifactId>
                <version>${json-patch.version}</version>
            </dependency>
            <dependency>
                <groupId>org.bouncycastle</groupId>
                <artifactId>bcpkix-jdk15on</artifactId>
                <version>${bouncycastle.version}</version>
            </dependency>
            <dependency>
                <groupId>org.bouncycastle</groupId>
                <artifactId>bcprov-jdk15on</artifactId>
                <version>${bouncycastle.version}</version>
            </dependency>
            <dependency>
                <groupId>org.mongodb</groupId>
                <artifactId>mongodb-driver-reactivestreams</artifactId>
                <version>${mongodb-driver-reactivestreams.version}</version>
            </dependency>
            <dependency>
                <groupId>org.thymeleaf</groupId>
                <artifactId>thymeleaf-spring5</artifactId>
                <version>${thymeleaf.version}</version>
            </dependency>
            <dependency>
                <groupId>javax.servlet</groupId>
                <artifactId>javax.servlet-api</artifactId>
                <version>${javax.servlet-api.version}</version>
            </dependency>
            <dependency>
                <groupId>javax.xml.bind</groupId>
                <artifactId>jaxb-api</artifactId>
                <version>${jaxb.version}</version>
            </dependency>
            <dependency>
                <groupId>io.swagger</groupId>
                <artifactId>swagger-jersey2-jaxrs</artifactId>
                <version>${swagger.version}</version>
            </dependency>
            <dependency>
                <groupId>commons-codec</groupId>
                <artifactId>commons-codec</artifactId>
                <version>${commons-codec.version}</version>
            </dependency>
            <dependency>
                <groupId>commons-lang</groupId>
                <artifactId>commons-lang</artifactId>
                <version>${commons-lang.version}</version>
            </dependency>
            <dependency>
                <groupId>org.freemarker</groupId>
                <artifactId>freemarker</artifactId>
                <version>${freemarker.version}</version>
            </dependency>
            <dependency>
                <groupId>javax.mail</groupId>
                <artifactId>mail</artifactId>
                <version>${mail.version}</version>
            </dependency>
            <dependency>
                <groupId>org.jsoup</groupId>
                <artifactId>jsoup</artifactId>
                <version>${jsoup.version}</version>
            </dependency>
            <dependency>
                <groupId>org.ldaptive</groupId>
                <artifactId>ldaptive-unboundid</artifactId>
                <version>${ldaptive.version}</version>
            </dependency>
            <dependency>
                <groupId>org.ldaptive</groupId>
                <artifactId>ldaptive</artifactId>
                <version>${ldaptive.version}</version>
            </dependency>
            <dependency>
                <groupId>org.yaml</groupId>
                <artifactId>snakeyaml</artifactId>
                <version>${snakeyaml.version}</version>
            </dependency>
            <dependency>
                <groupId>org.hibernate.validator</groupId>
                <artifactId>hibernate-validator</artifactId>
                <version>${hibernate-validator.version}</version>
            </dependency>
            <!-- Test -->
            <dependency>
                <groupId>com.github.tomakehurst</groupId>
                <artifactId>wiremock</artifactId>
                <scope>test</scope>
                <version>${wiremock.version}</version>
            </dependency>
            <dependency>
                <groupId>de.flapdoodle.embed</groupId>
                <artifactId>de.flapdoodle.embed.mongo</artifactId>
                <version>${embed.mongo.version}</version>
                <scope>test</scope>
            </dependency>
            <dependency>
                <groupId>org.zapodot</groupId>
                <artifactId>embedded-ldap-junit</artifactId>
                <version>${embedded-ldap-junit.version}</version>
                <scope>test</scope>
            </dependency>
            <dependency>
                <groupId>io.gravitee.cockpit</groupId>
                <artifactId>gravitee-cockpit-api</artifactId>
                <version>${gravitee-cockpit-api.version}</version>
            </dependency>
        </dependencies>
    </dependencyManagement>

    <dependencies>
        <!-- Log -->
        <dependency>
            <groupId>org.slf4j</groupId>
            <artifactId>slf4j-api</artifactId>
            <scope>provided</scope>
        </dependency>
        <dependency>
            <groupId>ch.qos.logback</groupId>
            <artifactId>logback-classic</artifactId>
            <scope>provided</scope>
        </dependency>

        <!-- Test dependencies -->
        <dependency>
            <groupId>junit</groupId>
            <artifactId>junit</artifactId>
            <scope>test</scope>
        </dependency>
        <dependency>
            <groupId>org.mockito</groupId>
            <artifactId>mockito-core</artifactId>
            <scope>test</scope>
        </dependency>
    </dependencies>

    <build>
        <pluginManagement>
            <plugins>
                <plugin>
                    <groupId>org.jacoco</groupId>
                    <artifactId>jacoco-maven-plugin</artifactId>
                    <version>${jacoco-maven-plugin.version}</version>
                </plugin>
            </plugins>
        </pluginManagement>
        <plugins>
            <plugin>
                <groupId>com.mycila</groupId>
                <artifactId>license-maven-plugin</artifactId>
                <version>2.11</version>
                <configuration>
                    <header>com/mycila/maven/plugin/license/templates/APACHE-2.txt</header>
                    <properties>
                        <owner>The Gravitee team</owner>
                        <email>http://gravitee.io</email>
                    </properties>
                    <excludes>
                        <exclude>LICENSE.txt</exclude>
                        <exclude>Jenkinsfile</exclude>
                        <exclude>**/README</exclude>
                        <exclude>src/main/packaging/**</exclude>
                        <exclude>src/test/resources/**</exclude>
                        <exclude>src/main/resources/**</exclude>
                        <exclude>src/main/webapp/**</exclude>
                        <exclude>node_modules/**</exclude>
                        <exclude>**/node_modules/**</exclude>
                        <exclude>dist/**</exclude>
                        <exclude>.tmp/**</exclude>
                        <exclude>bower_components/**</exclude>
                        <exclude>.*</exclude>
                        <exclude>.*/**</exclude>
                        <exclude>**/*.adoc</exclude>
                        <exclude>**/LICENSE_TEMPLATE.txt</exclude>
                        <exclude>sonar-project.properties</exclude>
                        <exclude>gravitee-am-test/api/management/**</exclude>
                    </excludes>
                    <mapping>
                        <ts>SLASHSTAR_STYLE</ts>
                        <js>SLASHSTAR_STYLE</js>
                    </mapping>
                </configuration>
                <executions>
                    <execution>
                        <goals>
                            <goal>check</goal>
                        </goals>
                        <phase>validate</phase>
                    </execution>
                </executions>
            </plugin>
            <plugin>
                <groupId>org.apache.maven.plugins</groupId>
                <artifactId>maven-javadoc-plugin</artifactId>
                <version>3.2.0</version>
                <configuration>
                    <doclint>none</doclint>
                    <source>${jdk.version}</source>
                </configuration>
            </plugin>
            <plugin>
                <groupId>org.apache.maven.plugins</groupId>
                <artifactId>maven-surefire-plugin</artifactId>
                <configuration>
                    <argLine>@{argLine} --add-opens java.base/java.lang=ALL-UNNAMED --add-opens java.base/java.util=ALL-UNNAMED
                        --add-opens java.base/java.util.regex=ALL-UNNAMED --add-opens
                        java.base/java.util.stream=ALL-UNNAMED --add-opens java.base/java.net=ALL-UNNAMED
                    </argLine>
                </configuration>
            </plugin>
            <plugin>
                <groupId>org.jacoco</groupId>
                <artifactId>jacoco-maven-plugin</artifactId>
                <executions>
                    <execution>
                        <id>prepare-agent</id>
                        <goals>
                            <goal>prepare-agent</goal>
                        </goals>
                    </execution>
                    <execution>
                        <id>report</id>
                        <phase>verify</phase>
                        <goals>
                            <goal>report</goal>
                        </goals>
                    </execution>
                </executions>
            </plugin>
        </plugins>
    </build>
</project><|MERGE_RESOLUTION|>--- conflicted
+++ resolved
@@ -31,11 +31,7 @@
     <artifactId>gravitee-am-parent</artifactId>
     <packaging>pom</packaging>
 
-<<<<<<< HEAD
     <version>3.20.0-SNAPSHOT</version>
-=======
-    <version>3.19.1</version>
->>>>>>> c2896bdc
     <name>Gravitee IO - Access Management</name>
 
     <scm>
@@ -117,11 +113,7 @@
         <jackson-bom.version>2.10.5.20201202</jackson-bom.version>
         <reactor-netty.version>1.0.15</reactor-netty.version>
         <commons-io.version>2.11.0</commons-io.version>
-<<<<<<< HEAD
-        <common-text.version>1.9</common-text.version>
-=======
         <common-text.version>1.10.0</common-text.version>
->>>>>>> c2896bdc
         <ognl.version>3.1.12</ognl.version>
         <!-- External plugins versions -->
         <gravitee-policy-callout-http.version>1.15.1</gravitee-policy-callout-http.version>
