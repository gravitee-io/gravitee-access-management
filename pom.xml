--- conflicted
+++ resolved
@@ -31,11 +31,7 @@
     <artifactId>gravitee-am-parent</artifactId>
     <packaging>pom</packaging>
 
-<<<<<<< HEAD
     <version>3.21.0-SNAPSHOT</version>
-=======
-    <version>3.20.0</version>
->>>>>>> 20594ac7
     <name>Gravitee IO - Access Management</name>
 
     <scm>
