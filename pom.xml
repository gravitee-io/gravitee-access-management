<?xml version="1.0" encoding="UTF-8"?>
<!--

    Copyright (C) 2015 The Gravitee team (http://gravitee.io)

    Licensed under the Apache License, Version 2.0 (the "License");
    you may not use this file except in compliance with the License.
    You may obtain a copy of the License at

            http://www.apache.org/licenses/LICENSE-2.0

    Unless required by applicable law or agreed to in writing, software
    distributed under the License is distributed on an "AS IS" BASIS,
    WITHOUT WARRANTIES OR CONDITIONS OF ANY KIND, either express or implied.
    See the License for the specific language governing permissions and
    limitations under the License.

-->
<project xmlns="http://maven.apache.org/POM/4.0.0" xmlns:xsi="http://www.w3.org/2001/XMLSchema-instance"
         xsi:schemaLocation="http://maven.apache.org/POM/4.0.0 http://maven.apache.org/xsd/maven-4.0.0.xsd">
    <modelVersion>4.0.0</modelVersion>

    <parent>
        <groupId>io.gravitee</groupId>
        <artifactId>gravitee-parent</artifactId>
        <version>20.0</version>
        <relativePath></relativePath>
    </parent>

    <groupId>io.gravitee.am</groupId>
    <artifactId>gravitee-am-parent</artifactId>
    <packaging>pom</packaging>

<<<<<<< HEAD
    <version>3.19.0-SNAPSHOT</version>
=======
    <version>3.18.4</version>
>>>>>>> 7b4c4412
    <name>Gravitee IO - Access Management</name>

    <scm>
        <url>https://github.com/gravitee-io/graviteeio-access-management</url>
        <connection>scm:git:git://github.com/gravitee-io/graviteeio-access-management.git</connection>
        <developerConnection>scm:git:git@github.com:gravitee-io/graviteeio-access-management.git</developerConnection>
    </scm>

    <issueManagement>
        <url>https://github.com/gravitee-io/graviteeio-access-management/issues</url>
        <system>GitHub Issues</system>
    </issueManagement>

    <modules>
        <module>gravitee-am-common</module>
        <module>gravitee-am-model</module>
        <module>gravitee-am-repository</module>
        <module>gravitee-am-policy</module>
        <module>gravitee-am-service</module>
        <module>gravitee-am-identityprovider</module>
        <module>gravitee-am-certificate</module>
        <module>gravitee-am-extensiongrant</module>
        <module>gravitee-am-reporter</module>
        <module>gravitee-am-factor</module>
        <module>gravitee-am-jwt</module>
        <module>gravitee-am-plugins-handlers</module>
        <module>gravitee-am-gateway</module>
        <module>gravitee-am-management-api</module>
        <module>gravitee-am-ui</module>
        <module>gravitee-am-resource</module>
        <module>gravitee-am-botdetection</module>
        <module>gravitee-am-fapi-resource-api</module>
        <module>gravitee-am-deviceidentifier</module>
        <module>gravitee-am-password-dictionary</module>
        <module>gravitee-am-authdevice-notifier</module>
        <module>gravitee-am-ciba-delegated-service</module>
        <module>gravitee-am-monitoring</module>
    </modules>

    <properties>
        <gravitee-bom.version>2.5</gravitee-bom.version>
        <gravitee-common.version>1.25.0</gravitee-common.version>
        <gravitee-plugin.version>1.23.1</gravitee-plugin.version>
        <gravitee-node.version>1.24.1</gravitee-node.version>
        <gravitee-reporter.version>1.17.1</gravitee-reporter.version>
        <gravitee-gateway-api.version>1.31.2</gravitee-gateway-api.version>
        <gravitee-expression-language.version>1.5.0</gravitee-expression-language.version>
        <gravitee-platform-repository-api.version>1.0.0</gravitee-platform-repository-api.version>
        <gravitee-cockpit-api.version>1.9.0</gravitee-cockpit-api.version>
        <spring.version>5.3.18</spring.version>
        <spring-security.version>5.5.5</spring-security.version>
        <spring-integration.version>5.5.6</spring-integration.version>
        <nimbus.version>8.17</nimbus.version>
        <tink.version>1.6.1</tink.version>
        <freemarker.version>2.3.31</freemarker.version>
        <jsoup.version>1.14.2</jsoup.version>
        <snakeyaml.version>1.26</snakeyaml.version>
        <mail.version>1.4.7</mail.version>
        <mongodb-driver-reactivestreams.version>4.3.0</mongodb-driver-reactivestreams.version>
        <embed.mongo.version>3.4.5</embed.mongo.version>
        <json-patch.version>1.9</json-patch.version>
        <guava.version>30.1.1-jre</guava.version>
        <jaxb.version>2.3.1</jaxb.version>
        <javax.annotation-api.version>1.3.2</javax.annotation-api.version>
        <validation-api.version>2.0.1.Final</validation-api.version>
        <zxing.version>3.4.1</zxing.version>
        <commons-codec.version>1.15</commons-codec.version>
        <commons-lang.version>2.6</commons-lang.version>
        <swagger.version>1.6.6</swagger.version>
        <hibernate-validator.version>6.1.5.Final</hibernate-validator.version>
        <ldaptive.version>1.2.4</ldaptive.version>
        <javax.servlet-api.version>3.1.0</javax.servlet-api.version>
        <thymeleaf.version>3.0.13.RELEASE</thymeleaf.version>
        <bouncycastle.version>1.69</bouncycastle.version>
        <wiremock.version>2.6.0</wiremock.version>
        <embedded-ldap-junit.version>0.7</embedded-ldap-junit.version>
        <json-smart.version>2.4.7</json-smart.version>
        <jackson-bom.version>2.10.5.20201202</jackson-bom.version>
        <reactor-netty.version>1.0.15</reactor-netty.version>
        <commons-io.version>2.11.0</commons-io.version>

        <!-- External plugins versions -->

        <gravitee-policy-callout-http.version>1.15.1</gravitee-policy-callout-http.version>
        <gravitee-policy-groovy.version>2.0.0</gravitee-policy-groovy.version>
        <gravitee-policy-ipfiltering.version>1.8.0</gravitee-policy-ipfiltering.version>
        <gravitee-policy-request-validation.version>1.12.0</gravitee-policy-request-validation.version>
        <gravitee-policy-latency.version>1.4.0</gravitee-policy-latency.version>
        <gravitee-cockpit-connectors.version>2.3.0</gravitee-cockpit-connectors.version>
        <gravitee-ae-connectors.version>1.0.0</gravitee-ae-connectors.version>
        <gravitee-notifier-webhook.version>1.1.0</gravitee-notifier-webhook.version>
        <gravitee-notifier-email.version>1.4.1</gravitee-notifier-email.version>
        <gravitee-notifier-slack.version>1.3.0</gravitee-notifier-slack.version>
        <gravitee-alert-api.version>1.8.0</gravitee-alert-api.version>
        <gravitee-notifier-api.version>1.4.1</gravitee-notifier-api.version>
        <gravitee-risk-assessment-api.version>1.0.1</gravitee-risk-assessment-api.version>
        <jdk.version>11</jdk.version>

        <ongres.scram.version>2.1</ongres.scram.version>

        <!-- Sonar - Jacoco -->
        <jacoco-maven-plugin.version>0.8.7</jacoco-maven-plugin.version>
    </properties>

    <dependencyManagement>
        <dependencies>

            <!-- Security upgrades -->
            <dependency>
                <groupId>net.minidev</groupId>
                <artifactId>json-smart</artifactId>
                <version>${json-smart.version}</version>
            </dependency>

            <!-- Security upgrades -->
            <dependency>
                <groupId>com.fasterxml.jackson</groupId>
                <artifactId>jackson-bom</artifactId>
                <version>${jackson-bom.version}</version>
                <type>pom</type>
                <scope>import</scope>
            </dependency>

            <dependency>
                <groupId>org.springframework</groupId>
                <artifactId>spring-framework-bom</artifactId>
                <version>${spring.version}</version>
                <type>pom</type>
                <scope>import</scope>
            </dependency>

            <dependency>
                <groupId>org.springframework.security</groupId>
                <artifactId>spring-security-bom</artifactId>
                <version>${spring-security.version}</version>
                <type>pom</type>
                <scope>import</scope>
            </dependency>

            <dependency>
                <groupId>org.springframework.integration</groupId>
                <artifactId>spring-integration-bom</artifactId>
                <version>${spring-integration.version}</version>
                <type>pom</type>
                <scope>import</scope>
            </dependency>

            <!-- Import bom to properly inherit all dependencies -->
            <dependency>
                <groupId>io.gravitee</groupId>
                <artifactId>gravitee-bom</artifactId>
                <version>${gravitee-bom.version}</version>
                <scope>import</scope>
                <type>pom</type>
            </dependency>

            <!-- Gravitee.io -->
            <dependency>
                <groupId>io.gravitee.common</groupId>
                <artifactId>gravitee-common</artifactId>
                <version>${gravitee-common.version}</version>
            </dependency>
            <dependency>
                <groupId>io.gravitee.plugin</groupId>
                <artifactId>gravitee-plugin</artifactId>
                <version>${gravitee-plugin.version}</version>
                <type>pom</type>
                <scope>import</scope>
            </dependency>
            <dependency>
                <groupId>io.gravitee.node</groupId>
                <artifactId>gravitee-node</artifactId>
                <version>${gravitee-node.version}</version>
                <type>pom</type>
                <scope>import</scope>
            </dependency>
            <dependency>
                <groupId>io.gravitee.definition</groupId>
                <artifactId>gravitee-definition-jackson</artifactId>
                <version>${gravitee-common.version}</version>
            </dependency>
            <dependency>
                <groupId>io.gravitee.platform</groupId>
                <artifactId>gravitee-platform-repository-api</artifactId>
                <version>${gravitee-platform-repository-api.version}</version>
            </dependency>
            <dependency>
                <groupId>io.gravitee.alert</groupId>
                <artifactId>gravitee-alert-api</artifactId>
                <version>${gravitee-alert-api.version}</version>
            </dependency>
            <dependency>
                <artifactId>gravitee-notifier-api</artifactId>
                <groupId>io.gravitee.notifier</groupId>
                <version>${gravitee-notifier-api.version}</version>
            </dependency>
            <dependency>
                <artifactId>gravitee-node-notifier</artifactId>
                <groupId>io.gravitee.node</groupId>
                <version>${gravitee-node.version}</version>
            </dependency>
            <dependency>
                <groupId>io.gravitee.gateway</groupId>
                <artifactId>gravitee-gateway-api</artifactId>
                <version>${gravitee-gateway-api.version}</version>
            </dependency>

            <!-- Nimbus jose+jwt -->
            <dependency>
                <groupId>com.nimbusds</groupId>
                <artifactId>nimbus-jose-jwt</artifactId>
                <version>${nimbus.version}</version>
            </dependency>

            <!-- Required in addition to nimbus for OKP keys -->
            <dependency>
                <groupId>com.google.crypto.tink</groupId>
                <artifactId>tink</artifactId>
                <version>${tink.version}</version>
            </dependency>
            <dependency>
                <groupId>javax.annotation</groupId>
                <artifactId>javax.annotation-api</artifactId>
                <version>${javax.annotation-api.version}</version>
            </dependency>
            <dependency>
                <groupId>com.google.zxing</groupId>
                <artifactId>javase</artifactId>
                <version>${zxing.version}</version>
            </dependency>
            <dependency>
                <groupId>io.gravitee.el</groupId>
                <artifactId>gravitee-expression-language</artifactId>
                <version>${gravitee-expression-language.version}</version>
            </dependency>
            <dependency>
                <groupId>com.google.guava</groupId>
                <artifactId>guava</artifactId>
                <version>${guava.version}</version>
            </dependency>
            <dependency>
                <groupId>javax.validation</groupId>
                <artifactId>validation-api</artifactId>
                <version>${validation-api.version}</version>
            </dependency>
            <dependency>
                <groupId>com.github.fge</groupId>
                <artifactId>json-patch</artifactId>
                <version>${json-patch.version}</version>
            </dependency>
            <dependency>
                <groupId>org.bouncycastle</groupId>
                <artifactId>bcpkix-jdk15on</artifactId>
                <version>${bouncycastle.version}</version>
            </dependency>
            <dependency>
                <groupId>org.bouncycastle</groupId>
                <artifactId>bcprov-jdk15on</artifactId>
                <version>${bouncycastle.version}</version>
            </dependency>
            <dependency>
                <groupId>org.mongodb</groupId>
                <artifactId>mongodb-driver-reactivestreams</artifactId>
                <version>${mongodb-driver-reactivestreams.version}</version>
            </dependency>
            <dependency>
                <groupId>org.thymeleaf</groupId>
                <artifactId>thymeleaf-spring5</artifactId>
                <version>${thymeleaf.version}</version>
            </dependency>
            <dependency>
                <groupId>javax.servlet</groupId>
                <artifactId>javax.servlet-api</artifactId>
                <version>${javax.servlet-api.version}</version>
            </dependency>
            <dependency>
                <groupId>javax.xml.bind</groupId>
                <artifactId>jaxb-api</artifactId>
                <version>${jaxb.version}</version>
            </dependency>
            <dependency>
                <groupId>io.swagger</groupId>
                <artifactId>swagger-jersey2-jaxrs</artifactId>
                <version>${swagger.version}</version>
            </dependency>
            <dependency>
                <groupId>commons-codec</groupId>
                <artifactId>commons-codec</artifactId>
                <version>${commons-codec.version}</version>
            </dependency>
            <dependency>
                <groupId>commons-lang</groupId>
                <artifactId>commons-lang</artifactId>
                <version>${commons-lang.version}</version>
            </dependency>
            <dependency>
                <groupId>org.freemarker</groupId>
                <artifactId>freemarker</artifactId>
                <version>${freemarker.version}</version>
            </dependency>
            <dependency>
                <groupId>javax.mail</groupId>
                <artifactId>mail</artifactId>
                <version>${mail.version}</version>
            </dependency>
            <dependency>
                <groupId>org.jsoup</groupId>
                <artifactId>jsoup</artifactId>
                <version>${jsoup.version}</version>
            </dependency>
            <dependency>
                <groupId>org.ldaptive</groupId>
                <artifactId>ldaptive-unboundid</artifactId>
                <version>${ldaptive.version}</version>
            </dependency>
            <dependency>
                <groupId>org.ldaptive</groupId>
                <artifactId>ldaptive</artifactId>
                <version>${ldaptive.version}</version>
            </dependency>
            <dependency>
                <groupId>org.yaml</groupId>
                <artifactId>snakeyaml</artifactId>
                <version>${snakeyaml.version}</version>
            </dependency>
            <dependency>
                <groupId>org.hibernate.validator</groupId>
                <artifactId>hibernate-validator</artifactId>
                <version>${hibernate-validator.version}</version>
            </dependency>
            <!-- Test -->
            <dependency>
                <groupId>com.github.tomakehurst</groupId>
                <artifactId>wiremock</artifactId>
                <scope>test</scope>
                <version>${wiremock.version}</version>
            </dependency>
            <dependency>
                <groupId>de.flapdoodle.embed</groupId>
                <artifactId>de.flapdoodle.embed.mongo</artifactId>
                <version>${embed.mongo.version}</version>
                <scope>test</scope>
            </dependency>
            <dependency>
                <groupId>org.zapodot</groupId>
                <artifactId>embedded-ldap-junit</artifactId>
                <version>${embedded-ldap-junit.version}</version>
                <scope>test</scope>
            </dependency>
            <dependency>
                <groupId>io.gravitee.cockpit</groupId>
                <artifactId>gravitee-cockpit-api</artifactId>
                <version>${gravitee-cockpit-api.version}</version>
            </dependency>
        </dependencies>
    </dependencyManagement>

    <dependencies>
        <!-- Log -->
        <dependency>
            <groupId>org.slf4j</groupId>
            <artifactId>slf4j-api</artifactId>
            <scope>provided</scope>
        </dependency>
        <dependency>
            <groupId>ch.qos.logback</groupId>
            <artifactId>logback-classic</artifactId>
            <scope>provided</scope>
        </dependency>

        <!-- Test dependencies -->
        <dependency>
            <groupId>junit</groupId>
            <artifactId>junit</artifactId>
            <scope>test</scope>
        </dependency>
        <dependency>
            <groupId>org.mockito</groupId>
            <artifactId>mockito-core</artifactId>
            <scope>test</scope>
        </dependency>
    </dependencies>

    <build>
        <pluginManagement>
            <plugins>
                <plugin>
                    <groupId>org.jacoco</groupId>
                    <artifactId>jacoco-maven-plugin</artifactId>
                    <version>${jacoco-maven-plugin.version}</version>
                </plugin>
            </plugins>
        </pluginManagement>
        <plugins>
            <plugin>
                <groupId>com.mycila</groupId>
                <artifactId>license-maven-plugin</artifactId>
                <version>2.11</version>
                <configuration>
                    <header>com/mycila/maven/plugin/license/templates/APACHE-2.txt</header>
                    <properties>
                        <owner>The Gravitee team</owner>
                        <email>http://gravitee.io</email>
                    </properties>
                    <excludes>
                        <exclude>LICENSE.txt</exclude>
                        <exclude>Jenkinsfile</exclude>
                        <exclude>**/README</exclude>
                        <exclude>src/main/packaging/**</exclude>
                        <exclude>src/test/resources/**</exclude>
                        <exclude>src/main/resources/**</exclude>
                        <exclude>src/main/webapp/**</exclude>
                        <exclude>node_modules/**</exclude>
                        <exclude>**/node_modules/**</exclude>
                        <exclude>dist/**</exclude>
                        <exclude>.tmp/**</exclude>
                        <exclude>bower_components/**</exclude>
                        <exclude>.*</exclude>
                        <exclude>.*/**</exclude>
                        <exclude>**/*.adoc</exclude>
                        <exclude>**/LICENSE_TEMPLATE.txt</exclude>
                        <exclude>sonar-project.properties</exclude>
                        <exclude>gravitee-am-test/api/management/**</exclude>
                    </excludes>
                    <mapping>
                        <ts>SLASHSTAR_STYLE</ts>
                        <js>SLASHSTAR_STYLE</js>
                    </mapping>
                </configuration>
                <executions>
                    <execution>
                        <goals>
                            <goal>check</goal>
                        </goals>
                        <phase>validate</phase>
                    </execution>
                </executions>
            </plugin>
            <plugin>
                <groupId>org.apache.maven.plugins</groupId>
                <artifactId>maven-javadoc-plugin</artifactId>
                <version>3.2.0</version>
                <configuration>
                    <doclint>none</doclint>
                    <source>${jdk.version}</source>
                </configuration>
            </plugin>
            <plugin>
                <groupId>org.apache.maven.plugins</groupId>
                <artifactId>maven-surefire-plugin</artifactId>
                <configuration>
                    <argLine>@{argLine} --add-opens java.base/java.lang=ALL-UNNAMED --add-opens java.base/java.util=ALL-UNNAMED
                        --add-opens java.base/java.util.regex=ALL-UNNAMED --add-opens
                        java.base/java.util.stream=ALL-UNNAMED --add-opens java.base/java.net=ALL-UNNAMED
                    </argLine>
                </configuration>
            </plugin>
            <plugin>
                <groupId>org.jacoco</groupId>
                <artifactId>jacoco-maven-plugin</artifactId>
                <executions>
                    <execution>
                        <id>prepare-agent</id>
                        <goals>
                            <goal>prepare-agent</goal>
                        </goals>
                    </execution>
                    <execution>
                        <id>report</id>
                        <phase>verify</phase>
                        <goals>
                            <goal>report</goal>
                        </goals>
                    </execution>
                </executions>
            </plugin>
        </plugins>
    </build>
</project><|MERGE_RESOLUTION|>--- conflicted
+++ resolved
@@ -31,11 +31,7 @@
     <artifactId>gravitee-am-parent</artifactId>
     <packaging>pom</packaging>
 
-<<<<<<< HEAD
     <version>3.19.0-SNAPSHOT</version>
-=======
-    <version>3.18.4</version>
->>>>>>> 7b4c4412
     <name>Gravitee IO - Access Management</name>
 
     <scm>
