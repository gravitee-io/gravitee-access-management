<?xml version="1.0" encoding="UTF-8"?>
<!--

    Copyright (C) 2015 The Gravitee team (http://gravitee.io)

    Licensed under the Apache License, Version 2.0 (the "License");
    you may not use this file except in compliance with the License.
    You may obtain a copy of the License at

            http://www.apache.org/licenses/LICENSE-2.0

    Unless required by applicable law or agreed to in writing, software
    distributed under the License is distributed on an "AS IS" BASIS,
    WITHOUT WARRANTIES OR CONDITIONS OF ANY KIND, either express or implied.
    See the License for the specific language governing permissions and
    limitations under the License.

-->
<project xmlns="http://maven.apache.org/POM/4.0.0" xmlns:xsi="http://www.w3.org/2001/XMLSchema-instance"
         xsi:schemaLocation="http://maven.apache.org/POM/4.0.0 http://maven.apache.org/xsd/maven-4.0.0.xsd">
    <modelVersion>4.0.0</modelVersion>

    <parent>
        <groupId>io.gravitee</groupId>
        <artifactId>gravitee-parent</artifactId>
        <version>20.0</version>
    </parent>

    <groupId>io.gravitee.am</groupId>
    <artifactId>gravitee-am-parent</artifactId>
    <packaging>pom</packaging>

<<<<<<< HEAD
    <version>3.12.0-SNAPSHOT</version>
=======
    <version>3.11.1</version>
>>>>>>> 73f99a2e
    <name>Gravitee IO - Access Management</name>

    <scm>
        <url>https://github.com/gravitee-io/graviteeio-access-management</url>
        <connection>scm:git:git://github.com/gravitee-io/graviteeio-access-management.git</connection>
        <developerConnection>scm:git:git@github.com:gravitee-io/graviteeio-access-management.git</developerConnection>
    </scm>

    <issueManagement>
        <url>https://github.com/gravitee-io/graviteeio-access-management/issues</url>
        <system>GitHub Issues</system>
    </issueManagement>

    <modules>
        <module>gravitee-am-common</module>
        <module>gravitee-am-model</module>
        <module>gravitee-am-repository</module>
        <module>gravitee-am-policy</module>
        <module>gravitee-am-service</module>
        <module>gravitee-am-identityprovider</module>
        <module>gravitee-am-certificate</module>
        <module>gravitee-am-extensiongrant</module>
        <module>gravitee-am-reporter</module>
        <module>gravitee-am-factor</module>
        <module>gravitee-am-jwt</module>
        <module>gravitee-am-plugins-handlers</module>
        <module>gravitee-am-gateway</module>
        <module>gravitee-am-management-api</module>
        <module>gravitee-am-ui</module>
        <module>gravitee-am-resource</module>
        <module>gravitee-am-botdetection</module>
        <module>gravitee-am-fapi-resource-api</module>
    </modules>

    <properties>
        <gravitee-bom.version>1.0</gravitee-bom.version>
        <gravitee-common.version>1.22.0-SNAPSHOT</gravitee-common.version>
        <gravitee-plugin.version>1.18.0</gravitee-plugin.version>
        <gravitee-node.version>1.17.0-SNAPSHOT</gravitee-node.version>
        <gravitee-reporter.version>1.17.1</gravitee-reporter.version>
        <gravitee-gateway-api.version>1.27.1</gravitee-gateway-api.version>
        <gravitee-expression-language.version>1.5.0</gravitee-expression-language.version>
        <gravitee-platform-repository-api.version>1.0.0</gravitee-platform-repository-api.version>
        <gravitee-cockpit-api.version>1.7.0</gravitee-cockpit-api.version>
        <spring-security.version>5.4.8</spring-security.version>
        <spring-integration.version>5.2.11.RELEASE</spring-integration.version>
        <nimbus.version>8.17</nimbus.version>
        <tink.version>1.6.1</tink.version>
        <freemarker.version>2.3.31</freemarker.version>
        <jsoup.version>1.14.2</jsoup.version>
        <snakeyaml.version>1.26</snakeyaml.version>
        <mail.version>1.4.7</mail.version>
        <mongodb-driver-reactivestreams.version>4.3.0</mongodb-driver-reactivestreams.version>
        <embed.mongo.version>2.2.0</embed.mongo.version>
        <json-patch.version>1.9</json-patch.version>
        <guava.version>29.0-jre</guava.version>
        <jaxb.version>2.3.1</jaxb.version>
        <javax.annotation-api.version>1.3.2</javax.annotation-api.version>
        <validation-api.version>2.0.1.Final</validation-api.version>
        <zxing.version>3.4.0</zxing.version>
        <commons-codec.version>1.15</commons-codec.version>
        <commons-lang.version>2.6</commons-lang.version>
        <swagger.version>1.6.1</swagger.version>
        <hibernate-validator.version>6.1.5.Final</hibernate-validator.version>
        <ldaptive.version>1.2.4</ldaptive.version>
        <javax.servlet-api.version>3.1.0</javax.servlet-api.version>
        <thymeleaf.version>3.0.11.RELEASE</thymeleaf.version>
        <bouncycastle.version>1.69</bouncycastle.version>
        <wiremock.version>2.6.0</wiremock.version>
        <embedded-ldap-junit.version>0.7</embedded-ldap-junit.version>
        <json-smart.version>2.4.7</json-smart.version>
        <jackson-bom.version>2.10.5.20201202</jackson-bom.version>
        <sonar.skip>true</sonar.skip>

        <!-- External plugins versions -->
        <gravitee-policy-callout-http.version>1.13.0</gravitee-policy-callout-http.version>
        <gravitee-policy-groovy.version>1.14.1</gravitee-policy-groovy.version>
        <gravitee-policy-ipfiltering.version>1.8.0</gravitee-policy-ipfiltering.version>
        <gravitee-policy-request-validation.version>1.12.0</gravitee-policy-request-validation.version>
        <gravitee-policy-latency.version>1.4.0</gravitee-policy-latency.version>
        <gravitee-license-node.version>1.2.1</gravitee-license-node.version>
        <gravitee-cockpit-connectors.version>2.0.0</gravitee-cockpit-connectors.version>
        <gravitee-notifier-webhook.version>1.1.0</gravitee-notifier-webhook.version>
        <gravitee-notifier-email.version>1.3.0</gravitee-notifier-email.version>
        <gravitee-alert-api.version>1.7.1</gravitee-alert-api.version>
        <gravitee-notifier-api.version>1.4.1</gravitee-notifier-api.version>
    </properties>

    <dependencyManagement>
        <dependencies>
            <!-- Security upgrades -->
            <dependency>
                <groupId>net.minidev</groupId>
                <artifactId>json-smart</artifactId>
                <version>${json-smart.version}</version>
            </dependency>

            <!-- Security upgrades -->
            <dependency>
                <groupId>com.fasterxml.jackson</groupId>
                <artifactId>jackson-bom</artifactId>
                <version>${jackson-bom.version}</version>
                <type>pom</type>
                <scope>import</scope>
            </dependency>

            <!-- Import bom to properly inherit all dependencies -->
            <dependency>
                <groupId>io.gravitee</groupId>
                <artifactId>gravitee-bom</artifactId>
                <version>${gravitee-bom.version}</version>
                <scope>import</scope>
                <type>pom</type>
            </dependency>

            <dependency>
                <groupId>org.springframework.security</groupId>
                <artifactId>spring-security-bom</artifactId>
                <version>${spring-security.version}</version>
                <type>pom</type>
                <scope>import</scope>
            </dependency>
            <dependency>
                <groupId>org.springframework.integration</groupId>
                <artifactId>spring-integration-bom</artifactId>
                <version>${spring-integration.version}</version>
                <type>pom</type>
                <scope>import</scope>
            </dependency>

            <!-- Gravitee.io -->
            <dependency>
                <groupId>io.gravitee.common</groupId>
                <artifactId>gravitee-common</artifactId>
                <version>${gravitee-common.version}</version>
            </dependency>
            <dependency>
                <groupId>io.gravitee.plugin</groupId>
                <artifactId>gravitee-plugin</artifactId>
                <version>${gravitee-plugin.version}</version>
                <type>pom</type>
                <scope>import</scope>
            </dependency>
            <dependency>
                <groupId>io.gravitee.node</groupId>
                <artifactId>gravitee-node</artifactId>
                <version>${gravitee-node.version}</version>
                <type>pom</type>
                <scope>import</scope>
            </dependency>
            <dependency>
                <groupId>io.gravitee.definition</groupId>
                <artifactId>gravitee-definition-jackson</artifactId>
                <version>${gravitee-common.version}</version>
            </dependency>
            <dependency>
                <groupId>io.gravitee.platform</groupId>
                <artifactId>gravitee-platform-repository-api</artifactId>
                <version>${gravitee-platform-repository-api.version}</version>
            </dependency>
            <dependency>
                <groupId>io.gravitee.alert</groupId>
                <artifactId>gravitee-alert-api</artifactId>
                <version>${gravitee-alert-api.version}</version>
            </dependency>
            <dependency>
                <artifactId>gravitee-notifier-api</artifactId>
                <groupId>io.gravitee.notifier</groupId>
                <version>${gravitee-notifier-api.version}</version>
            </dependency>
            <dependency>
                <groupId>io.gravitee.gateway</groupId>
                <artifactId>gravitee-gateway-api</artifactId>
                <version>${gravitee-gateway-api.version}</version>
            </dependency>

            <!-- Nimbus jose+jwt -->
            <dependency>
                <groupId>com.nimbusds</groupId>
                <artifactId>nimbus-jose-jwt</artifactId>
                <version>${nimbus.version}</version>
            </dependency>

            <!-- Required in addition to nimbus for OKP keys -->
            <dependency>
                <groupId>com.google.crypto.tink</groupId>
                <artifactId>tink</artifactId>
                <version>${tink.version}</version>
            </dependency>
            <dependency>
                <groupId>javax.annotation</groupId>
                <artifactId>javax.annotation-api</artifactId>
                <version>${javax.annotation-api.version}</version>
            </dependency>
            <dependency>
                <groupId>com.google.zxing</groupId>
                <artifactId>javase</artifactId>
                <version>${zxing.version}</version>
            </dependency>
            <dependency>
                <groupId>io.gravitee.el</groupId>
                <artifactId>gravitee-expression-language</artifactId>
                <version>${gravitee-expression-language.version}</version>
            </dependency>
            <dependency>
                <groupId>com.google.guava</groupId>
                <artifactId>guava</artifactId>
                <version>${guava.version}</version>
            </dependency>
            <dependency>
                <groupId>javax.validation</groupId>
                <artifactId>validation-api</artifactId>
                <version>${validation-api.version}</version>
            </dependency>
            <dependency>
                <groupId>com.github.fge</groupId>
                <artifactId>json-patch</artifactId>
                <version>${json-patch.version}</version>
            </dependency>
            <dependency>
                <groupId>org.bouncycastle</groupId>
                <artifactId>bcpkix-jdk15on</artifactId>
                <version>${bouncycastle.version}</version>
            </dependency>
            <dependency>
                <groupId>org.bouncycastle</groupId>
                <artifactId>bcprov-jdk15on</artifactId>
                <version>${bouncycastle.version}</version>
            </dependency>
            <dependency>
                <groupId>org.mongodb</groupId>
                <artifactId>mongodb-driver-reactivestreams</artifactId>
                <version>${mongodb-driver-reactivestreams.version}</version>
            </dependency>
            <dependency>
                <groupId>org.thymeleaf</groupId>
                <artifactId>thymeleaf-spring5</artifactId>
                <version>${thymeleaf.version}</version>
            </dependency>
            <dependency>
                <groupId>javax.servlet</groupId>
                <artifactId>javax.servlet-api</artifactId>
                <version>${javax.servlet-api.version}</version>
            </dependency>
            <dependency>
                <groupId>javax.xml.bind</groupId>
                <artifactId>jaxb-api</artifactId>
                <version>${jaxb.version}</version>
            </dependency>
            <dependency>
                <groupId>io.swagger</groupId>
                <artifactId>swagger-jersey2-jaxrs</artifactId>
                <version>${swagger.version}</version>
            </dependency>
            <dependency>
                <groupId>commons-codec</groupId>
                <artifactId>commons-codec</artifactId>
                <version>${commons-codec.version}</version>
            </dependency>
            <dependency>
                <groupId>commons-lang</groupId>
                <artifactId>commons-lang</artifactId>
                <version>${commons-lang.version}</version>
            </dependency>
            <dependency>
                <groupId>org.freemarker</groupId>
                <artifactId>freemarker</artifactId>
                <version>${freemarker.version}</version>
            </dependency>
            <dependency>
                <groupId>javax.mail</groupId>
                <artifactId>mail</artifactId>
                <version>${mail.version}</version>
            </dependency>
            <dependency>
                <groupId>org.jsoup</groupId>
                <artifactId>jsoup</artifactId>
                <version>${jsoup.version}</version>
            </dependency>
            <dependency>
                <groupId>org.ldaptive</groupId>
                <artifactId>ldaptive-unboundid</artifactId>
                <version>${ldaptive.version}</version>
            </dependency>
            <dependency>
                <groupId>org.ldaptive</groupId>
                <artifactId>ldaptive</artifactId>
                <version>${ldaptive.version}</version>
            </dependency>
            <dependency>
                <groupId>org.yaml</groupId>
                <artifactId>snakeyaml</artifactId>
                <version>${snakeyaml.version}</version>
            </dependency>
            <dependency>
                <groupId>org.hibernate.validator</groupId>
                <artifactId>hibernate-validator</artifactId>
                <version>${hibernate-validator.version}</version>
            </dependency>

            <!-- Test -->
            <dependency>
                <groupId>com.github.tomakehurst</groupId>
                <artifactId>wiremock</artifactId>
                <scope>test</scope>
                <version>${wiremock.version}</version>
            </dependency>
            <dependency>
                <groupId>de.flapdoodle.embed</groupId>
                <artifactId>de.flapdoodle.embed.mongo</artifactId>
                <version>${embed.mongo.version}</version>
                <scope>test</scope>
            </dependency>
            <dependency>
                <groupId>org.zapodot</groupId>
                <artifactId>embedded-ldap-junit</artifactId>
                <version>${embedded-ldap-junit.version}</version>
                <scope>test</scope>
            </dependency>
            <dependency>
                <groupId>io.gravitee.cockpit</groupId>
                <artifactId>gravitee-cockpit-api</artifactId>
                <version>${gravitee-cockpit-api.version}</version>
            </dependency>
            <dependency>
                <groupId>com.graviteesource.license</groupId>
                <artifactId>gravitee-license-node</artifactId>
                <version>${gravitee-license-node.version}</version>
            </dependency>
        </dependencies>
    </dependencyManagement>

    <dependencies>
        <!-- Log -->
        <dependency>
            <groupId>org.slf4j</groupId>
            <artifactId>slf4j-api</artifactId>
            <scope>provided</scope>
        </dependency>
        <dependency>
            <groupId>ch.qos.logback</groupId>
            <artifactId>logback-classic</artifactId>
            <scope>provided</scope>
        </dependency>

        <!-- Test dependencies -->
        <dependency>
            <groupId>junit</groupId>
            <artifactId>junit</artifactId>
            <scope>test</scope>
        </dependency>
        <dependency>
            <groupId>org.mockito</groupId>
            <artifactId>mockito-core</artifactId>
            <scope>test</scope>
        </dependency>
    </dependencies>

    <build>
      <plugins>
        <plugin>
            <groupId>org.apache.maven.plugins</groupId>
            <artifactId>maven-javadoc-plugin</artifactId>
            <version>3.2.0</version>
            <configuration>
                <doclint>none</doclint>
                <source>11</source>
            </configuration>
        </plugin>
      </plugins>
    </build>
</project><|MERGE_RESOLUTION|>--- conflicted
+++ resolved
@@ -30,11 +30,7 @@
     <artifactId>gravitee-am-parent</artifactId>
     <packaging>pom</packaging>
 
-<<<<<<< HEAD
     <version>3.12.0-SNAPSHOT</version>
-=======
-    <version>3.11.1</version>
->>>>>>> 73f99a2e
     <name>Gravitee IO - Access Management</name>
 
     <scm>
