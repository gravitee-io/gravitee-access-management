--- conflicted
+++ resolved
@@ -30,11 +30,7 @@
     <artifactId>gravitee-am-parent</artifactId>
     <packaging>pom</packaging>
 
-<<<<<<< HEAD
     <version>3.5.1-SNAPSHOT</version>
-=======
-    <version>3.4.4</version>
->>>>>>> d4c61a8a
     <name>Gravitee IO - Access Management</name>
 
     <scm>
