<?xml version="1.0" encoding="UTF-8"?>
<!--

    Copyright (C) 2015 The Gravitee team (http://gravitee.io)

    Licensed under the Apache License, Version 2.0 (the "License");
    you may not use this file except in compliance with the License.
    You may obtain a copy of the License at

            http://www.apache.org/licenses/LICENSE-2.0

    Unless required by applicable law or agreed to in writing, software
    distributed under the License is distributed on an "AS IS" BASIS,
    WITHOUT WARRANTIES OR CONDITIONS OF ANY KIND, either express or implied.
    See the License for the specific language governing permissions and
    limitations under the License.

-->
<project xmlns="http://maven.apache.org/POM/4.0.0" xmlns:xsi="http://www.w3.org/2001/XMLSchema-instance"
         xsi:schemaLocation="http://maven.apache.org/POM/4.0.0 http://maven.apache.org/xsd/maven-4.0.0.xsd">
    <modelVersion>4.0.0</modelVersion>

    <parent>
        <groupId>io.gravitee</groupId>
        <artifactId>gravitee-parent</artifactId>
        <version>20.0</version>
    </parent>

    <groupId>io.gravitee.am</groupId>
    <artifactId>gravitee-am-parent</artifactId>
    <packaging>pom</packaging>

<<<<<<< HEAD
    <version>3.13.3-SNAPSHOT</version>
=======
    <version>3.10.10</version>
>>>>>>> a98f21fa
    <name>Gravitee IO - Access Management</name>

    <scm>
        <url>https://github.com/gravitee-io/graviteeio-access-management</url>
        <connection>scm:git:git://github.com/gravitee-io/graviteeio-access-management.git</connection>
        <developerConnection>scm:git:git@github.com:gravitee-io/graviteeio-access-management.git</developerConnection>
    </scm>

    <issueManagement>
        <url>https://github.com/gravitee-io/graviteeio-access-management/issues</url>
        <system>GitHub Issues</system>
    </issueManagement>

    <modules>
        <module>gravitee-am-common</module>
        <module>gravitee-am-model</module>
        <module>gravitee-am-repository</module>
        <module>gravitee-am-policy</module>
        <module>gravitee-am-service</module>
        <module>gravitee-am-identityprovider</module>
        <module>gravitee-am-certificate</module>
        <module>gravitee-am-extensiongrant</module>
        <module>gravitee-am-reporter</module>
        <module>gravitee-am-factor</module>
        <module>gravitee-am-jwt</module>
        <module>gravitee-am-plugins-handlers</module>
        <module>gravitee-am-gateway</module>
        <module>gravitee-am-management-api</module>
        <module>gravitee-am-ui</module>
        <module>gravitee-am-resource</module>
        <module>gravitee-am-botdetection</module>
        <module>gravitee-am-fapi-resource-api</module>
        <module>gravitee-am-deviceidentifier</module>
    </modules>

    <properties>
        <gravitee-bom.version>1.0</gravitee-bom.version>
        <gravitee-common.version>1.22.1</gravitee-common.version>
        <gravitee-plugin.version>1.18.0</gravitee-plugin.version>
        <gravitee-node.version>1.17.1</gravitee-node.version>
        <gravitee-reporter.version>1.17.1</gravitee-reporter.version>
        <gravitee-gateway-api.version>1.27.2</gravitee-gateway-api.version>
        <gravitee-expression-language.version>1.5.0</gravitee-expression-language.version>
        <gravitee-platform-repository-api.version>1.0.0</gravitee-platform-repository-api.version>
        <gravitee-cockpit-api.version>1.7.0</gravitee-cockpit-api.version>
        <spring.version>5.2.17.RELEASE</spring.version>
        <spring-security.version>5.4.8</spring-security.version>
        <spring-integration.version>5.2.11.RELEASE</spring-integration.version>
        <nimbus.version>8.17</nimbus.version>
        <tink.version>1.6.1</tink.version>
        <freemarker.version>2.3.31</freemarker.version>
        <jsoup.version>1.14.2</jsoup.version>
        <snakeyaml.version>1.26</snakeyaml.version>
        <mail.version>1.4.7</mail.version>
        <mongodb-driver-reactivestreams.version>4.3.0</mongodb-driver-reactivestreams.version>
        <embed.mongo.version>2.2.0</embed.mongo.version>
        <json-patch.version>1.9</json-patch.version>
        <guava.version>29.0-jre</guava.version>
        <jaxb.version>2.3.1</jaxb.version>
        <javax.annotation-api.version>1.3.2</javax.annotation-api.version>
        <validation-api.version>2.0.1.Final</validation-api.version>
        <zxing.version>3.4.0</zxing.version>
        <commons-codec.version>1.15</commons-codec.version>
        <commons-lang.version>2.6</commons-lang.version>
        <swagger.version>1.6.1</swagger.version>
        <hibernate-validator.version>6.1.5.Final</hibernate-validator.version>
        <ldaptive.version>1.2.4</ldaptive.version>
        <javax.servlet-api.version>3.1.0</javax.servlet-api.version>
        <thymeleaf.version>3.0.11.RELEASE</thymeleaf.version>
        <bouncycastle.version>1.69</bouncycastle.version>
        <wiremock.version>2.6.0</wiremock.version>
        <embedded-ldap-junit.version>0.7</embedded-ldap-junit.version>
        <json-smart.version>2.4.7</json-smart.version>
        <jackson-bom.version>2.10.5.20201202</jackson-bom.version>
        <sonar.skip>true</sonar.skip>

        <!-- External plugins versions -->
        <gravitee-policy-callout-http.version>1.13.1</gravitee-policy-callout-http.version>
        <gravitee-policy-groovy.version>1.14.1</gravitee-policy-groovy.version>
        <gravitee-policy-ipfiltering.version>1.8.0</gravitee-policy-ipfiltering.version>
        <gravitee-policy-request-validation.version>1.12.0</gravitee-policy-request-validation.version>
<<<<<<< HEAD
        <gravitee-policy-latency.version>1.4.0</gravitee-policy-latency.version>
        <gravitee-license-node.version>1.2.1</gravitee-license-node.version>
        <gravitee-cockpit-connectors.version>2.0.0</gravitee-cockpit-connectors.version>
=======
        <gravitee-license-node.version>1.1.0</gravitee-license-node.version>
        <gravitee-cockpit-connectors.version>2.0.1</gravitee-cockpit-connectors.version>
>>>>>>> a98f21fa
        <gravitee-notifier-webhook.version>1.1.0</gravitee-notifier-webhook.version>
        <gravitee-notifier-email.version>1.3.0</gravitee-notifier-email.version>
        <gravitee-alert-api.version>1.7.1</gravitee-alert-api.version>
        <gravitee-notifier-api.version>1.4.1</gravitee-notifier-api.version>
    </properties>

    <dependencyManagement>
        <dependencies>
            <!-- Security upgrades -->
            <dependency>
                <groupId>net.minidev</groupId>
                <artifactId>json-smart</artifactId>
                <version>${json-smart.version}</version>
            </dependency>

            <!-- Security upgrades -->
            <dependency>
                <groupId>com.fasterxml.jackson</groupId>
                <artifactId>jackson-bom</artifactId>
                <version>${jackson-bom.version}</version>
                <type>pom</type>
                <scope>import</scope>
            </dependency>

            <dependency>
                <groupId>org.springframework</groupId>
                <artifactId>spring-framework-bom</artifactId>
                <version>${spring.version}</version>
                <type>pom</type>
                <scope>import</scope>
            </dependency>

            <dependency>
                <groupId>org.springframework.security</groupId>
                <artifactId>spring-security-bom</artifactId>
                <version>${spring-security.version}</version>
                <type>pom</type>
                <scope>import</scope>
            </dependency>

            <dependency>
                <groupId>org.springframework.integration</groupId>
                <artifactId>spring-integration-bom</artifactId>
                <version>${spring-integration.version}</version>
                <type>pom</type>
                <scope>import</scope>
            </dependency>

            <!-- Import bom to properly inherit all dependencies -->
            <dependency>
                <groupId>io.gravitee</groupId>
                <artifactId>gravitee-bom</artifactId>
                <version>${gravitee-bom.version}</version>
                <scope>import</scope>
                <type>pom</type>
            </dependency>

            <!-- Gravitee.io -->
            <dependency>
                <groupId>io.gravitee.common</groupId>
                <artifactId>gravitee-common</artifactId>
                <version>${gravitee-common.version}</version>
            </dependency>
            <dependency>
                <groupId>io.gravitee.plugin</groupId>
                <artifactId>gravitee-plugin</artifactId>
                <version>${gravitee-plugin.version}</version>
                <type>pom</type>
                <scope>import</scope>
            </dependency>
            <dependency>
                <groupId>io.gravitee.node</groupId>
                <artifactId>gravitee-node</artifactId>
                <version>${gravitee-node.version}</version>
                <type>pom</type>
                <scope>import</scope>
            </dependency>
            <dependency>
                <groupId>io.gravitee.definition</groupId>
                <artifactId>gravitee-definition-jackson</artifactId>
                <version>${gravitee-common.version}</version>
            </dependency>
            <dependency>
                <groupId>io.gravitee.platform</groupId>
                <artifactId>gravitee-platform-repository-api</artifactId>
                <version>${gravitee-platform-repository-api.version}</version>
            </dependency>
            <dependency>
                <groupId>io.gravitee.alert</groupId>
                <artifactId>gravitee-alert-api</artifactId>
                <version>${gravitee-alert-api.version}</version>
            </dependency>
            <dependency>
                <artifactId>gravitee-notifier-api</artifactId>
                <groupId>io.gravitee.notifier</groupId>
                <version>${gravitee-notifier-api.version}</version>
            </dependency>
            <dependency>
                <groupId>io.gravitee.gateway</groupId>
                <artifactId>gravitee-gateway-api</artifactId>
                <version>${gravitee-gateway-api.version}</version>
            </dependency>

            <!-- Nimbus jose+jwt -->
            <dependency>
                <groupId>com.nimbusds</groupId>
                <artifactId>nimbus-jose-jwt</artifactId>
                <version>${nimbus.version}</version>
            </dependency>

            <!-- Required in addition to nimbus for OKP keys -->
            <dependency>
                <groupId>com.google.crypto.tink</groupId>
                <artifactId>tink</artifactId>
                <version>${tink.version}</version>
            </dependency>
            <dependency>
                <groupId>javax.annotation</groupId>
                <artifactId>javax.annotation-api</artifactId>
                <version>${javax.annotation-api.version}</version>
            </dependency>
            <dependency>
                <groupId>com.google.zxing</groupId>
                <artifactId>javase</artifactId>
                <version>${zxing.version}</version>
            </dependency>
            <dependency>
                <groupId>io.gravitee.el</groupId>
                <artifactId>gravitee-expression-language</artifactId>
                <version>${gravitee-expression-language.version}</version>
            </dependency>
            <dependency>
                <groupId>com.google.guava</groupId>
                <artifactId>guava</artifactId>
                <version>${guava.version}</version>
            </dependency>
            <dependency>
                <groupId>javax.validation</groupId>
                <artifactId>validation-api</artifactId>
                <version>${validation-api.version}</version>
            </dependency>
            <dependency>
                <groupId>com.github.fge</groupId>
                <artifactId>json-patch</artifactId>
                <version>${json-patch.version}</version>
            </dependency>
            <dependency>
                <groupId>org.bouncycastle</groupId>
                <artifactId>bcpkix-jdk15on</artifactId>
                <version>${bouncycastle.version}</version>
            </dependency>
            <dependency>
                <groupId>org.bouncycastle</groupId>
                <artifactId>bcprov-jdk15on</artifactId>
                <version>${bouncycastle.version}</version>
            </dependency>
            <dependency>
                <groupId>org.mongodb</groupId>
                <artifactId>mongodb-driver-reactivestreams</artifactId>
                <version>${mongodb-driver-reactivestreams.version}</version>
            </dependency>
            <dependency>
                <groupId>org.thymeleaf</groupId>
                <artifactId>thymeleaf-spring5</artifactId>
                <version>${thymeleaf.version}</version>
            </dependency>
            <dependency>
                <groupId>javax.servlet</groupId>
                <artifactId>javax.servlet-api</artifactId>
                <version>${javax.servlet-api.version}</version>
            </dependency>
            <dependency>
                <groupId>javax.xml.bind</groupId>
                <artifactId>jaxb-api</artifactId>
                <version>${jaxb.version}</version>
            </dependency>
            <dependency>
                <groupId>io.swagger</groupId>
                <artifactId>swagger-jersey2-jaxrs</artifactId>
                <version>${swagger.version}</version>
            </dependency>
            <dependency>
                <groupId>commons-codec</groupId>
                <artifactId>commons-codec</artifactId>
                <version>${commons-codec.version}</version>
            </dependency>
            <dependency>
                <groupId>commons-lang</groupId>
                <artifactId>commons-lang</artifactId>
                <version>${commons-lang.version}</version>
            </dependency>
            <dependency>
                <groupId>org.freemarker</groupId>
                <artifactId>freemarker</artifactId>
                <version>${freemarker.version}</version>
            </dependency>
            <dependency>
                <groupId>javax.mail</groupId>
                <artifactId>mail</artifactId>
                <version>${mail.version}</version>
            </dependency>
            <dependency>
                <groupId>org.jsoup</groupId>
                <artifactId>jsoup</artifactId>
                <version>${jsoup.version}</version>
            </dependency>
            <dependency>
                <groupId>org.ldaptive</groupId>
                <artifactId>ldaptive-unboundid</artifactId>
                <version>${ldaptive.version}</version>
            </dependency>
            <dependency>
                <groupId>org.ldaptive</groupId>
                <artifactId>ldaptive</artifactId>
                <version>${ldaptive.version}</version>
            </dependency>
            <dependency>
                <groupId>org.yaml</groupId>
                <artifactId>snakeyaml</artifactId>
                <version>${snakeyaml.version}</version>
            </dependency>
            <dependency>
                <groupId>org.hibernate.validator</groupId>
                <artifactId>hibernate-validator</artifactId>
                <version>${hibernate-validator.version}</version>
            </dependency>

            <!-- Test -->
            <dependency>
                <groupId>com.github.tomakehurst</groupId>
                <artifactId>wiremock</artifactId>
                <scope>test</scope>
                <version>${wiremock.version}</version>
            </dependency>
            <dependency>
                <groupId>de.flapdoodle.embed</groupId>
                <artifactId>de.flapdoodle.embed.mongo</artifactId>
                <version>${embed.mongo.version}</version>
                <scope>test</scope>
            </dependency>
            <dependency>
                <groupId>org.zapodot</groupId>
                <artifactId>embedded-ldap-junit</artifactId>
                <version>${embedded-ldap-junit.version}</version>
                <scope>test</scope>
            </dependency>
            <dependency>
                <groupId>io.gravitee.cockpit</groupId>
                <artifactId>gravitee-cockpit-api</artifactId>
                <version>${gravitee-cockpit-api.version}</version>
            </dependency>
            <dependency>
                <groupId>com.graviteesource.license</groupId>
                <artifactId>gravitee-license-node</artifactId>
                <version>${gravitee-license-node.version}</version>
            </dependency>
        </dependencies>
    </dependencyManagement>

    <dependencies>
        <!-- Log -->
        <dependency>
            <groupId>org.slf4j</groupId>
            <artifactId>slf4j-api</artifactId>
            <scope>provided</scope>
        </dependency>
        <dependency>
            <groupId>ch.qos.logback</groupId>
            <artifactId>logback-classic</artifactId>
            <scope>provided</scope>
        </dependency>

        <!-- Test dependencies -->
        <dependency>
            <groupId>junit</groupId>
            <artifactId>junit</artifactId>
            <scope>test</scope>
        </dependency>
        <dependency>
            <groupId>org.mockito</groupId>
            <artifactId>mockito-core</artifactId>
            <scope>test</scope>
        </dependency>
    </dependencies>

    <build>
      <plugins>
        <plugin>
            <groupId>org.apache.maven.plugins</groupId>
            <artifactId>maven-javadoc-plugin</artifactId>
            <version>3.2.0</version>
            <configuration>
                <doclint>none</doclint>
                <source>11</source>
            </configuration>
        </plugin>
      </plugins>
    </build>
</project><|MERGE_RESOLUTION|>--- conflicted
+++ resolved
@@ -30,11 +30,7 @@
     <artifactId>gravitee-am-parent</artifactId>
     <packaging>pom</packaging>
 
-<<<<<<< HEAD
     <version>3.13.3-SNAPSHOT</version>
-=======
-    <version>3.10.10</version>
->>>>>>> a98f21fa
     <name>Gravitee IO - Access Management</name>
 
     <scm>
@@ -116,14 +112,9 @@
         <gravitee-policy-groovy.version>1.14.1</gravitee-policy-groovy.version>
         <gravitee-policy-ipfiltering.version>1.8.0</gravitee-policy-ipfiltering.version>
         <gravitee-policy-request-validation.version>1.12.0</gravitee-policy-request-validation.version>
-<<<<<<< HEAD
         <gravitee-policy-latency.version>1.4.0</gravitee-policy-latency.version>
         <gravitee-license-node.version>1.2.1</gravitee-license-node.version>
-        <gravitee-cockpit-connectors.version>2.0.0</gravitee-cockpit-connectors.version>
-=======
-        <gravitee-license-node.version>1.1.0</gravitee-license-node.version>
         <gravitee-cockpit-connectors.version>2.0.1</gravitee-cockpit-connectors.version>
->>>>>>> a98f21fa
         <gravitee-notifier-webhook.version>1.1.0</gravitee-notifier-webhook.version>
         <gravitee-notifier-email.version>1.3.0</gravitee-notifier-email.version>
         <gravitee-alert-api.version>1.7.1</gravitee-alert-api.version>
