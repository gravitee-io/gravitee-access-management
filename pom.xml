--- conflicted
+++ resolved
@@ -30,11 +30,7 @@
     <artifactId>gravitee-am-parent</artifactId>
     <packaging>pom</packaging>
 
-<<<<<<< HEAD
     <version>3.18.0-SNAPSHOT</version>
-=======
-    <version>3.17.1</version>
->>>>>>> 94a5bac3
     <name>Gravitee IO - Access Management</name>
 
     <scm>
@@ -84,11 +80,7 @@
         <gravitee-platform-repository-api.version>1.0.0</gravitee-platform-repository-api.version>
         <gravitee-cockpit-api.version>1.9.0</gravitee-cockpit-api.version>
         <spring.version>5.3.18</spring.version>
-<<<<<<< HEAD
         <spring-security.version>5.5.5</spring-security.version>
-=======
-        <spring-security.version>5.4.8</spring-security.version>
->>>>>>> 94a5bac3
         <spring-integration.version>5.5.6</spring-integration.version>
         <nimbus.version>8.17</nimbus.version>
         <tink.version>1.6.1</tink.version>
