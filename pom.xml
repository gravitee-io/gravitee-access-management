<?xml version="1.0" encoding="UTF-8"?>
<!--

    Copyright (C) 2015 The Gravitee team (http://gravitee.io)

    Licensed under the Apache License, Version 2.0 (the "License");
    you may not use this file except in compliance with the License.
    You may obtain a copy of the License at

            http://www.apache.org/licenses/LICENSE-2.0

    Unless required by applicable law or agreed to in writing, software
    distributed under the License is distributed on an "AS IS" BASIS,
    WITHOUT WARRANTIES OR CONDITIONS OF ANY KIND, either express or implied.
    See the License for the specific language governing permissions and
    limitations under the License.

-->
<project xmlns="http://maven.apache.org/POM/4.0.0" xmlns:xsi="http://www.w3.org/2001/XMLSchema-instance"
         xsi:schemaLocation="http://maven.apache.org/POM/4.0.0 http://maven.apache.org/xsd/maven-4.0.0.xsd">
    <modelVersion>4.0.0</modelVersion>

    <parent>
        <groupId>io.gravitee</groupId>
        <artifactId>gravitee-parent</artifactId>
        <version>20.0</version>
        <relativePath></relativePath>
    </parent>

    <groupId>io.gravitee.am</groupId>
    <artifactId>gravitee-am-parent</artifactId>
    <packaging>pom</packaging>

<<<<<<< HEAD
    <version>3.19.4-SNAPSHOT</version>
=======
    <version>3.18.13</version>
>>>>>>> 256a3938
    <name>Gravitee IO - Access Management</name>

    <scm>
        <url>https://github.com/gravitee-io/graviteeio-access-management</url>
        <connection>scm:git:git://github.com/gravitee-io/graviteeio-access-management.git</connection>
        <developerConnection>scm:git:git@github.com:gravitee-io/graviteeio-access-management.git</developerConnection>
    </scm>

    <issueManagement>
        <url>https://github.com/gravitee-io/graviteeio-access-management/issues</url>
        <system>GitHub Issues</system>
    </issueManagement>

    <modules>
        <module>gravitee-am-common</module>
        <module>gravitee-am-model</module>
        <module>gravitee-am-repository</module>
        <module>gravitee-am-policy</module>
        <module>gravitee-am-service</module>
        <module>gravitee-am-identityprovider</module>
        <module>gravitee-am-certificate</module>
        <module>gravitee-am-extensiongrant</module>
        <module>gravitee-am-reporter</module>
        <module>gravitee-am-factor</module>
        <module>gravitee-am-jwt</module>
        <module>gravitee-am-plugins-handlers</module>
        <module>gravitee-am-gateway</module>
        <module>gravitee-am-management-api</module>
        <module>gravitee-am-ui</module>
        <module>gravitee-am-resource</module>
        <module>gravitee-am-botdetection</module>
        <module>gravitee-am-fapi-resource-api</module>
        <module>gravitee-am-deviceidentifier</module>
        <module>gravitee-am-password-dictionary</module>
        <module>gravitee-am-authdevice-notifier</module>
        <module>gravitee-am-ciba-delegated-service</module>
        <module>gravitee-am-monitoring</module>
    </modules>

    <properties>
        <gravitee-bom.version>2.5</gravitee-bom.version>
        <gravitee-common.version>1.25.0</gravitee-common.version>
        <gravitee-plugin.version>1.23.1</gravitee-plugin.version>
        <gravitee-node.version>1.24.1</gravitee-node.version>
        <gravitee-reporter.version>1.17.1</gravitee-reporter.version>
        <gravitee-gateway-api.version>1.31.2</gravitee-gateway-api.version>
        <gravitee-expression-language.version>1.5.0</gravitee-expression-language.version>
        <gravitee-platform-repository-api.version>1.0.0</gravitee-platform-repository-api.version>
        <gravitee-cockpit-api.version>1.9.0</gravitee-cockpit-api.version>
        <spring.version>5.3.18</spring.version>
        <spring-security.version>5.5.7</spring-security.version>
        <spring-integration.version>5.5.6</spring-integration.version>
        <nimbus.version>8.17</nimbus.version>
        <tink.version>1.7.0</tink.version>
        <gson-version>2.8.9</gson-version>
        <freemarker.version>2.3.31</freemarker.version>
        <jsoup.version>1.14.2</jsoup.version>
        <snakeyaml.version>1.31</snakeyaml.version>
        <mail.version>1.4.7</mail.version>
        <mongodb-driver-reactivestreams.version>4.3.0</mongodb-driver-reactivestreams.version>
        <embed.mongo.version>3.4.5</embed.mongo.version>
        <json-patch.version>1.9</json-patch.version>
        <guava.version>30.1.1-jre</guava.version>
        <jaxb.version>2.3.1</jaxb.version>
        <javax.annotation-api.version>1.3.2</javax.annotation-api.version>
        <validation-api.version>2.0.1.Final</validation-api.version>
        <zxing.version>3.4.1</zxing.version>
        <commons-codec.version>1.15</commons-codec.version>
        <commons-lang.version>2.6</commons-lang.version>
        <swagger.version>1.6.6</swagger.version>
        <hibernate-validator.version>6.1.5.Final</hibernate-validator.version>
        <ldaptive.version>1.2.4</ldaptive.version>
        <javax.servlet-api.version>3.1.0</javax.servlet-api.version>
        <thymeleaf.version>3.0.13.RELEASE</thymeleaf.version>
        <bouncycastle.version>1.69</bouncycastle.version>
        <wiremock.version>2.6.0</wiremock.version>
        <embedded-ldap-junit.version>0.7</embedded-ldap-junit.version>
        <json-smart.version>2.4.7</json-smart.version>
        <jackson-bom.version>2.10.5.20201202</jackson-bom.version>
        <reactor-netty.version>1.0.15</reactor-netty.version>
        <commons-io.version>2.11.0</commons-io.version>
        <common-text.version>1.10.0</common-text.version>
        <ognl.version>3.1.12</ognl.version>
        <!-- External plugins versions -->
        <gravitee-policy-callout-http.version>1.15.1</gravitee-policy-callout-http.version>
        <gravitee-policy-groovy.version>2.0.0</gravitee-policy-groovy.version>
        <gravitee-policy-ipfiltering.version>1.8.0</gravitee-policy-ipfiltering.version>
        <gravitee-policy-request-validation.version>1.12.0</gravitee-policy-request-validation.version>
        <gravitee-policy-latency.version>1.4.0</gravitee-policy-latency.version>
        <gravitee-cockpit-connectors.version>2.6.0</gravitee-cockpit-connectors.version>
        <gravitee-ae-connectors.version>1.0.0</gravitee-ae-connectors.version>
        <gravitee-notifier-webhook.version>1.1.0</gravitee-notifier-webhook.version>
        <gravitee-notifier-email.version>1.4.1</gravitee-notifier-email.version>
        <gravitee-notifier-slack.version>1.3.0</gravitee-notifier-slack.version>
        <gravitee-alert-api.version>1.8.0</gravitee-alert-api.version>
        <gravitee-notifier-api.version>1.4.1</gravitee-notifier-api.version>
        <gravitee-risk-assessment-api.version>1.0.1</gravitee-risk-assessment-api.version>

        <jdk.version>11</jdk.version>

        <ongres.scram.version>2.1</ongres.scram.version>

        <!-- Sonar - Jacoco -->
        <jacoco-maven-plugin.version>0.8.7</jacoco-maven-plugin.version>
    </properties>

    <dependencyManagement>
        <dependencies>

            <!-- Security upgrades -->
            <dependency>
                <groupId>net.minidev</groupId>
                <artifactId>json-smart</artifactId>
                <version>${json-smart.version}</version>
            </dependency>

            <!-- Security upgrades -->
            <dependency>
                <groupId>com.fasterxml.jackson</groupId>
                <artifactId>jackson-bom</artifactId>
                <version>${jackson-bom.version}</version>
                <type>pom</type>
                <scope>import</scope>
            </dependency>

            <dependency>
                <groupId>org.springframework</groupId>
                <artifactId>spring-framework-bom</artifactId>
                <version>${spring.version}</version>
                <type>pom</type>
                <scope>import</scope>
            </dependency>

            <dependency>
                <groupId>org.springframework.security</groupId>
                <artifactId>spring-security-bom</artifactId>
                <version>${spring-security.version}</version>
                <type>pom</type>
                <scope>import</scope>
            </dependency>

            <dependency>
                <groupId>org.springframework.integration</groupId>
                <artifactId>spring-integration-bom</artifactId>
                <version>${spring-integration.version}</version>
                <type>pom</type>
                <scope>import</scope>
            </dependency>

            <!-- Import bom to properly inherit all dependencies -->
            <dependency>
                <groupId>io.gravitee</groupId>
                <artifactId>gravitee-bom</artifactId>
                <version>${gravitee-bom.version}</version>
                <scope>import</scope>
                <type>pom</type>
            </dependency>

            <!-- Gravitee.io -->
            <dependency>
                <groupId>io.gravitee.common</groupId>
                <artifactId>gravitee-common</artifactId>
                <version>${gravitee-common.version}</version>
            </dependency>
            <dependency>
                <groupId>io.gravitee.plugin</groupId>
                <artifactId>gravitee-plugin</artifactId>
                <version>${gravitee-plugin.version}</version>
                <type>pom</type>
                <scope>import</scope>
            </dependency>
            <dependency>
                <groupId>io.gravitee.node</groupId>
                <artifactId>gravitee-node</artifactId>
                <version>${gravitee-node.version}</version>
                <type>pom</type>
                <scope>import</scope>
            </dependency>
            <dependency>
                <groupId>io.gravitee.definition</groupId>
                <artifactId>gravitee-definition-jackson</artifactId>
                <version>${gravitee-common.version}</version>
            </dependency>
            <dependency>
                <groupId>io.gravitee.platform</groupId>
                <artifactId>gravitee-platform-repository-api</artifactId>
                <version>${gravitee-platform-repository-api.version}</version>
            </dependency>
            <dependency>
                <groupId>io.gravitee.alert</groupId>
                <artifactId>gravitee-alert-api</artifactId>
                <version>${gravitee-alert-api.version}</version>
            </dependency>
            <dependency>
                <artifactId>gravitee-notifier-api</artifactId>
                <groupId>io.gravitee.notifier</groupId>
                <version>${gravitee-notifier-api.version}</version>
            </dependency>
            <dependency>
                <artifactId>gravitee-node-notifier</artifactId>
                <groupId>io.gravitee.node</groupId>
                <version>${gravitee-node.version}</version>
            </dependency>
            <dependency>
                <groupId>io.gravitee.gateway</groupId>
                <artifactId>gravitee-gateway-api</artifactId>
                <version>${gravitee-gateway-api.version}</version>
            </dependency>

            <!-- Nimbus jose+jwt -->
            <dependency>
                <groupId>com.nimbusds</groupId>
                <artifactId>nimbus-jose-jwt</artifactId>
                <version>${nimbus.version}</version>
            </dependency>

            <!-- Required in addition to nimbus for OKP keys -->
            <dependency>
                <groupId>com.google.crypto.tink</groupId>
                <artifactId>tink</artifactId>
                <version>${tink.version}</version>
            </dependency>
            <dependency>
                <groupId>javax.annotation</groupId>
                <artifactId>javax.annotation-api</artifactId>
                <version>${javax.annotation-api.version}</version>
            </dependency>
            <dependency>
                <groupId>com.google.zxing</groupId>
                <artifactId>javase</artifactId>
                <version>${zxing.version}</version>
            </dependency>
            <dependency>
                <groupId>io.gravitee.el</groupId>
                <artifactId>gravitee-expression-language</artifactId>
                <version>${gravitee-expression-language.version}</version>
            </dependency>
            <dependency>
                <groupId>com.google.guava</groupId>
                <artifactId>guava</artifactId>
                <version>${guava.version}</version>
            </dependency>
            <dependency>
                <groupId>javax.validation</groupId>
                <artifactId>validation-api</artifactId>
                <version>${validation-api.version}</version>
            </dependency>
            <dependency>
                <groupId>com.github.fge</groupId>
                <artifactId>json-patch</artifactId>
                <version>${json-patch.version}</version>
            </dependency>
            <dependency>
                <groupId>org.bouncycastle</groupId>
                <artifactId>bcpkix-jdk15on</artifactId>
                <version>${bouncycastle.version}</version>
            </dependency>
            <dependency>
                <groupId>org.bouncycastle</groupId>
                <artifactId>bcprov-jdk15on</artifactId>
                <version>${bouncycastle.version}</version>
            </dependency>
            <dependency>
                <groupId>org.mongodb</groupId>
                <artifactId>mongodb-driver-reactivestreams</artifactId>
                <version>${mongodb-driver-reactivestreams.version}</version>
            </dependency>
            <dependency>
                <groupId>org.thymeleaf</groupId>
                <artifactId>thymeleaf-spring5</artifactId>
                <version>${thymeleaf.version}</version>
            </dependency>
            <dependency>
                <groupId>javax.servlet</groupId>
                <artifactId>javax.servlet-api</artifactId>
                <version>${javax.servlet-api.version}</version>
            </dependency>
            <dependency>
                <groupId>javax.xml.bind</groupId>
                <artifactId>jaxb-api</artifactId>
                <version>${jaxb.version}</version>
            </dependency>
            <dependency>
                <groupId>io.swagger</groupId>
                <artifactId>swagger-jersey2-jaxrs</artifactId>
                <version>${swagger.version}</version>
            </dependency>
            <dependency>
                <groupId>commons-codec</groupId>
                <artifactId>commons-codec</artifactId>
                <version>${commons-codec.version}</version>
            </dependency>
            <dependency>
                <groupId>commons-lang</groupId>
                <artifactId>commons-lang</artifactId>
                <version>${commons-lang.version}</version>
            </dependency>
            <dependency>
                <groupId>org.freemarker</groupId>
                <artifactId>freemarker</artifactId>
                <version>${freemarker.version}</version>
            </dependency>
            <dependency>
                <groupId>javax.mail</groupId>
                <artifactId>mail</artifactId>
                <version>${mail.version}</version>
            </dependency>
            <dependency>
                <groupId>org.jsoup</groupId>
                <artifactId>jsoup</artifactId>
                <version>${jsoup.version}</version>
            </dependency>
            <dependency>
                <groupId>org.ldaptive</groupId>
                <artifactId>ldaptive-unboundid</artifactId>
                <version>${ldaptive.version}</version>
            </dependency>
            <dependency>
                <groupId>org.ldaptive</groupId>
                <artifactId>ldaptive</artifactId>
                <version>${ldaptive.version}</version>
            </dependency>
            <dependency>
                <groupId>org.yaml</groupId>
                <artifactId>snakeyaml</artifactId>
                <version>${snakeyaml.version}</version>
            </dependency>
            <dependency>
                <groupId>org.hibernate.validator</groupId>
                <artifactId>hibernate-validator</artifactId>
                <version>${hibernate-validator.version}</version>
            </dependency>
            <!-- Test -->
            <dependency>
                <groupId>com.github.tomakehurst</groupId>
                <artifactId>wiremock</artifactId>
                <scope>test</scope>
                <version>${wiremock.version}</version>
            </dependency>
            <dependency>
                <groupId>de.flapdoodle.embed</groupId>
                <artifactId>de.flapdoodle.embed.mongo</artifactId>
                <version>${embed.mongo.version}</version>
                <scope>test</scope>
            </dependency>
            <dependency>
                <groupId>org.zapodot</groupId>
                <artifactId>embedded-ldap-junit</artifactId>
                <version>${embedded-ldap-junit.version}</version>
                <scope>test</scope>
            </dependency>
            <dependency>
                <groupId>io.gravitee.cockpit</groupId>
                <artifactId>gravitee-cockpit-api</artifactId>
                <version>${gravitee-cockpit-api.version}</version>
            </dependency>
        </dependencies>
    </dependencyManagement>

    <dependencies>
        <!-- Log -->
        <dependency>
            <groupId>org.slf4j</groupId>
            <artifactId>slf4j-api</artifactId>
            <scope>provided</scope>
        </dependency>
        <dependency>
            <groupId>ch.qos.logback</groupId>
            <artifactId>logback-classic</artifactId>
            <scope>provided</scope>
        </dependency>

        <!-- Test dependencies -->
        <dependency>
            <groupId>junit</groupId>
            <artifactId>junit</artifactId>
            <scope>test</scope>
        </dependency>
        <dependency>
            <groupId>org.mockito</groupId>
            <artifactId>mockito-core</artifactId>
            <scope>test</scope>
        </dependency>
    </dependencies>

    <build>
        <pluginManagement>
            <plugins>
                <plugin>
                    <groupId>org.jacoco</groupId>
                    <artifactId>jacoco-maven-plugin</artifactId>
                    <version>${jacoco-maven-plugin.version}</version>
                </plugin>
            </plugins>
        </pluginManagement>
        <plugins>
            <plugin>
                <groupId>com.mycila</groupId>
                <artifactId>license-maven-plugin</artifactId>
                <version>2.11</version>
                <configuration>
                    <header>com/mycila/maven/plugin/license/templates/APACHE-2.txt</header>
                    <properties>
                        <owner>The Gravitee team</owner>
                        <email>http://gravitee.io</email>
                    </properties>
                    <excludes>
                        <exclude>LICENSE.txt</exclude>
                        <exclude>Jenkinsfile</exclude>
                        <exclude>**/README</exclude>
                        <exclude>src/main/packaging/**</exclude>
                        <exclude>src/test/resources/**</exclude>
                        <exclude>src/main/resources/**</exclude>
                        <exclude>src/main/webapp/**</exclude>
                        <exclude>node_modules/**</exclude>
                        <exclude>**/node_modules/**</exclude>
                        <exclude>dist/**</exclude>
                        <exclude>.tmp/**</exclude>
                        <exclude>bower_components/**</exclude>
                        <exclude>.*</exclude>
                        <exclude>.*/**</exclude>
                        <exclude>**/*.adoc</exclude>
                        <exclude>**/LICENSE_TEMPLATE.txt</exclude>
                        <exclude>sonar-project.properties</exclude>
                        <exclude>gravitee-am-test/api/management/**</exclude>
                    </excludes>
                    <mapping>
                        <ts>SLASHSTAR_STYLE</ts>
                        <js>SLASHSTAR_STYLE</js>
                    </mapping>
                </configuration>
                <executions>
                    <execution>
                        <goals>
                            <goal>check</goal>
                        </goals>
                        <phase>validate</phase>
                    </execution>
                </executions>
            </plugin>
            <plugin>
                <groupId>org.apache.maven.plugins</groupId>
                <artifactId>maven-javadoc-plugin</artifactId>
                <version>3.2.0</version>
                <configuration>
                    <doclint>none</doclint>
                    <source>${jdk.version}</source>
                </configuration>
            </plugin>
            <plugin>
                <groupId>org.apache.maven.plugins</groupId>
                <artifactId>maven-surefire-plugin</artifactId>
                <configuration>
                    <argLine>@{argLine} --add-opens java.base/java.lang=ALL-UNNAMED --add-opens java.base/java.util=ALL-UNNAMED
                        --add-opens java.base/java.util.regex=ALL-UNNAMED --add-opens
                        java.base/java.util.stream=ALL-UNNAMED --add-opens java.base/java.net=ALL-UNNAMED
                    </argLine>
                </configuration>
            </plugin>
            <plugin>
                <groupId>org.jacoco</groupId>
                <artifactId>jacoco-maven-plugin</artifactId>
                <executions>
                    <execution>
                        <id>prepare-agent</id>
                        <goals>
                            <goal>prepare-agent</goal>
                        </goals>
                    </execution>
                    <execution>
                        <id>report</id>
                        <phase>verify</phase>
                        <goals>
                            <goal>report</goal>
                        </goals>
                    </execution>
                </executions>
            </plugin>
        </plugins>
    </build>
</project><|MERGE_RESOLUTION|>--- conflicted
+++ resolved
@@ -31,11 +31,7 @@
     <artifactId>gravitee-am-parent</artifactId>
     <packaging>pom</packaging>
 
-<<<<<<< HEAD
     <version>3.19.4-SNAPSHOT</version>
-=======
-    <version>3.18.13</version>
->>>>>>> 256a3938
     <name>Gravitee IO - Access Management</name>
 
     <scm>
