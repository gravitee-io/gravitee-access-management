<?xml version="1.0" encoding="UTF-8"?>
<!--

    Copyright (C) 2015 The Gravitee team (http://gravitee.io)

    Licensed under the Apache License, Version 2.0 (the "License");
    you may not use this file except in compliance with the License.
    You may obtain a copy of the License at

            http://www.apache.org/licenses/LICENSE-2.0

    Unless required by applicable law or agreed to in writing, software
    distributed under the License is distributed on an "AS IS" BASIS,
    WITHOUT WARRANTIES OR CONDITIONS OF ANY KIND, either express or implied.
    See the License for the specific language governing permissions and
    limitations under the License.

-->
<project xmlns="http://maven.apache.org/POM/4.0.0"
         xmlns:xsi="http://www.w3.org/2001/XMLSchema-instance"
         xsi:schemaLocation="http://maven.apache.org/POM/4.0.0 http://maven.apache.org/xsd/maven-4.0.0.xsd">
    <modelVersion>4.0.0</modelVersion>

    <parent>
        <artifactId>gravitee-am-parent</artifactId>
        <groupId>io.gravitee.am</groupId>
<<<<<<< HEAD
        <version>3.18.0-SNAPSHOT</version>
=======
        <version>3.17.1</version>
>>>>>>> 94a5bac3
    </parent>

    <groupId>io.gravitee.am.policy</groupId>
    <artifactId>gravitee-am-policy</artifactId>
    <packaging>pom</packaging>

<<<<<<< HEAD
    <version>3.18.0-SNAPSHOT</version>
=======
    <version>3.17.1</version>
>>>>>>> 94a5bac3
    <name>Gravitee IO - Access Management - Policy</name>

    <modules>
        <module>gravitee-am-policy-enrich-profile</module>
        <module>gravitee-am-policy-enrich-auth-flow</module>
        <module>gravitee-am-policy-send-email</module>
    </modules>
</project><|MERGE_RESOLUTION|>--- conflicted
+++ resolved
@@ -24,22 +24,14 @@
     <parent>
         <artifactId>gravitee-am-parent</artifactId>
         <groupId>io.gravitee.am</groupId>
-<<<<<<< HEAD
         <version>3.18.0-SNAPSHOT</version>
-=======
-        <version>3.17.1</version>
->>>>>>> 94a5bac3
     </parent>
 
     <groupId>io.gravitee.am.policy</groupId>
     <artifactId>gravitee-am-policy</artifactId>
     <packaging>pom</packaging>
 
-<<<<<<< HEAD
     <version>3.18.0-SNAPSHOT</version>
-=======
-    <version>3.17.1</version>
->>>>>>> 94a5bac3
     <name>Gravitee IO - Access Management - Policy</name>
 
     <modules>
