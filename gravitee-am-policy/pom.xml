--- conflicted
+++ resolved
@@ -24,31 +24,20 @@
     <parent>
         <artifactId>gravitee-am-parent</artifactId>
         <groupId>io.gravitee.am</groupId>
-<<<<<<< HEAD
         <version>3.17.2-SNAPSHOT</version>
-=======
-        <version>3.15.9</version>
->>>>>>> 9823b2bb
     </parent>
 
     <groupId>io.gravitee.am.policy</groupId>
     <artifactId>gravitee-am-policy</artifactId>
     <packaging>pom</packaging>
 
-<<<<<<< HEAD
     <version>3.17.2-SNAPSHOT</version>
-=======
-    <version>3.15.9</version>
->>>>>>> 9823b2bb
     <name>Gravitee IO - Access Management - Policy</name>
 
     <modules>
         <module>gravitee-am-policy-enrich-profile</module>
         <module>gravitee-am-policy-enrich-auth-flow</module>
-<<<<<<< HEAD
         <module>gravitee-am-policy-send-email</module>
-=======
         <module>gravitee-am-policy-enroll-mfa</module>
->>>>>>> 9823b2bb
     </modules>
 </project>